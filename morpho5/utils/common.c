--- conflicted
+++ resolved
@@ -16,7 +16,7 @@
 #include "cmplx.h"
 
 /* **********************************************************************
-* Utility functions 
+* Utility functions
 * ********************************************************************** */
 
 /** @brief Compares two values
@@ -48,7 +48,7 @@
 
 
     if (!morpho_ofsametype(a, b)) return NOTEQUAL;
-    
+
     if (MORPHO_ISFLOAT(a)) {
         double x = MORPHO_GETFLOATVALUE(b) - MORPHO_GETFLOATVALUE(a);
         if (x>DBL_EPSILON) return BIGGER; /* Fast way out for clear cut cases */
@@ -72,12 +72,12 @@
                         objectstring *astring = MORPHO_GETSTRING(a);
                         objectstring *bstring = MORPHO_GETSTRING(b);
                         size_t len = (astring->length > bstring->length ? astring->length : bstring->length);
-                        
+
                         return -strncmp(astring->string, bstring->string, len);
                     } else if (MORPHO_ISDOKKEY(a) && MORPHO_ISDOKKEY(b)) {
                         objectdokkey *akey = MORPHO_GETDOKKEY(a);
                         objectdokkey *bkey = MORPHO_GETDOKKEY(b);
-                        
+
                         return ((MORPHO_GETDOKKEYCOL(akey)==MORPHO_GETDOKKEYCOL(bkey) &&
                                  MORPHO_GETDOKKEYROW(akey)==MORPHO_GETDOKKEYROW(bkey)) ? EQUAL : NOTEQUAL);
                     } else if (MORPHO_ISCOMPLEX(a) && MORPHO_ISCOMPLEX(b)) {
@@ -120,7 +120,7 @@
                 object_print(v);
                 return;
             default:
-                return; 
+                return;
         }
     }
 }
@@ -130,18 +130,18 @@
 void morpho_printtobuffer(vm *v, value val, varray_char *buffer) {
     char tmp[MORPHO_TOSTRINGTMPBUFFERSIZE];
     int nv;
-    
+
     if (MORPHO_ISSTRING(val)) {
         objectstring *s = MORPHO_GETSTRING(val);
         varray_charadd(buffer, s->string, (int) s->length);
     } else if (MORPHO_ISOBJECT(val)) {
         objectclass *klass = morpho_lookupclass(val);
-        
+
         if (klass) {
             objectstring str = MORPHO_STATICSTRING(MORPHO_TOSTRING_METHOD);
             value label = MORPHO_OBJECT(&str);
             value method, ret;
-            
+
             if (morpho_lookupmethod(val, label, &method) &&
                 morpho_invoke(v, val, method, 0, NULL, &ret)) {
                 if (MORPHO_ISSTRING(ret)) {
@@ -181,15 +181,15 @@
 value morpho_concatenate(vm *v, int nval, value *val) {
     varray_char buffer;
     varray_charinit(&buffer);
-    
+
     for (unsigned int i=0; i<nval; i++) {
         morpho_printtobuffer(v, val[i], &buffer);
     }
-    
+
     value out=object_stringfromcstring(buffer.data, buffer.count);
-    
+
     varray_charclear(&buffer);
-    
+
     return out;
 }
 
@@ -200,7 +200,7 @@
     size_t len = strlen(string) + 1;
     char* output = (char*) malloc ((len + 1) * sizeof(char));
     if (output) memcpy(output, string, len);
-    
+
     return output;
 }
 
@@ -208,9 +208,9 @@
     @returns number of bytes */
 int morpho_utf8numberofbytes(uint8_t *string) {
     uint8_t byte = * string;
-    
+
     if ((byte & 0xc0) == 0x80) return 0; // In the middle of a utf8 string
-    
+
     // Get the number of bytes from the first character
     if ((byte & 0xf8) == 0xf0) return 4;
     if ((byte & 0xf0) == 0xe0) return 3;
@@ -230,7 +230,7 @@
     n |= n >> 8;
     n |= n >> 16;
     n++;
-    
+
     return n;
 }
 
@@ -261,17 +261,17 @@
 bool morpho_countparameters(value f, int *nparams) {
     value g = f;
     bool success=false;
-    
+
     if (MORPHO_ISINVOCATION(g)) { // Unpack invocation
         objectinvocation *inv = MORPHO_GETINVOCATION(g);
         g=inv->method;
     }
-    
+
     if (MORPHO_ISCLOSURE(g)) { // Unpack closure
         objectclosure *cl = MORPHO_GETCLOSURE(g);
         g=MORPHO_OBJECT(cl->func);
     }
-    
+
     if (MORPHO_ISFUNCTION(g)) {
         objectfunction *fun = MORPHO_GETFUNCTION(g);
         *nparams=fun->nargs;
@@ -306,25 +306,179 @@
 bool morpho_tuples(unsigned int nval, value *list, unsigned int n, unsigned int *c, tuplemode mode, value *tuple) {
     unsigned int *counter=c, *cmax=c+n; // Counters
     int k;
-    
+
     if (counter[0]>cmax[0]) return false; // Done
-    
+
     // Generate tuple from counter
     for (unsigned int i=0; i<n; i++) tuple[i]=list[counter[i]];
-    
+
     // Increment counters
     counter[n-1]++; // Increment last counter
     for (k=n-1; k>0 && counter[k]>cmax[k]; k--) counter[k-1]++; // Carry
-    
+
     if (k<n-1) {
         if (mode==MORPHO_TUPLEMODE) for (unsigned int i=k+1; i<n; i++) counter[i]=0;
         if (mode==MORPHO_SETMODE) for (unsigned int i=k+1; i<n; i++) counter[i]=counter[i-1]+1;
     }
-    
+
     return true;
 }
 
-<<<<<<< HEAD
+/* **********************************************************************
+* Thread pools
+* ********************************************************************** */
+
+int threadpool_nthreads = MORPHO_DEFAULTTHREADNUMBER;
+
+/** Sets the number of worker threads to use */
+void morpho_setthreadnumber(int nthreads) {
+    threadpool_nthreads = nthreads;
+}
+
+/** Returns the number of worker threads to use */
+int morpho_threadnumber(void) {
+    return threadpool_nthreads;
+}
+
+DEFINE_VARRAY(task, task);
+
+/* Worker thread */
+void *threadpool_worker(void *ref) {
+    threadpool *pool = (threadpool *) ref;
+    task t = { .func = NULL, .arg = NULL };
+
+    while (true) {
+        /* Await a task */
+        pthread_mutex_lock(&pool->lock_mutex);
+        while (pool->queue.count == 0 && !pool->stop)
+            pthread_cond_wait(&pool->work_available_cond, &pool->lock_mutex);
+
+        if (pool->stop) break; /* Terminate if asked to do so */
+
+        varray_taskpop(&pool->queue, &t); /* Get the task */
+        pool->nprocessing++;
+        pthread_mutex_unlock(&pool->lock_mutex);
+
+        if (t.func) { (t.func) (t.arg); }; /* Perform the assigned task */
+
+        pthread_mutex_lock(&pool->lock_mutex);
+        pool->nprocessing--;
+        if (!pool->stop && pool->nprocessing == 0 && pool->queue.count == 0)
+            pthread_cond_signal(&pool->work_halted_cond);
+        pthread_mutex_unlock(&pool->lock_mutex);
+    }
+
+    /* No need to lock here as lock was already obtained */
+    pool->nthreads--;
+    pthread_cond_signal(&pool->work_halted_cond);
+    pthread_mutex_unlock(&pool->lock_mutex);
+
+    return NULL;
+}
+
+/* Interface */
+
+/** Initialize a threadpool with n worker threads. */
+bool threadpool_init(threadpool *pool, int nworkers) {
+    if (nworkers<1) return false;
+
+    varray_taskinit(&pool->queue);
+
+    pthread_mutex_init(&pool->lock_mutex, NULL);
+    pthread_cond_init(&pool->work_available_cond, NULL);
+    pthread_cond_init(&pool->work_halted_cond, NULL);
+
+    pool->nthreads=nworkers;
+    pool->stop=false;
+    pool->nprocessing=0;
+
+    for (int i=0; i<pool->nthreads; i++) {
+        pthread_t thread;
+        pthread_create(&thread, NULL, threadpool_worker, pool);
+        pthread_detach(thread);
+    }
+
+    return true;
+}
+
+/** Clears a threadpool. */
+void threadpool_clear(threadpool *pool) {
+    pthread_mutex_lock(&pool->lock_mutex);
+    varray_taskclear(&pool->queue); /* Erase any remaining tasks */
+    pool->stop = true; /* Tell workers to stop */
+    pthread_cond_broadcast(&pool->work_available_cond); /* Signal to workers */
+    pthread_mutex_unlock(&pool->lock_mutex);
+
+    threadpool_fence(pool); /* Await workers to terminate */
+
+    pthread_mutex_destroy(&pool->lock_mutex);
+    pthread_cond_destroy(&pool->work_available_cond);
+    pthread_cond_destroy(&pool->work_halted_cond);
+}
+
+/** Adds a task to the threadpool */
+bool threadpool_add_task(threadpool *pool, workfn func, void *arg) {
+    bool success=true;
+    pthread_mutex_lock(&pool->lock_mutex);
+
+    task t = { .func = func, .arg=arg };
+    if (!varray_taskadd(&pool->queue, &t, 1)) success=false; /* Add the task to the queue */
+
+    pthread_cond_broadcast(&pool->work_available_cond); /* Signal there is work to be done */
+    pthread_mutex_unlock(&pool->lock_mutex);
+    return true;
+}
+
+/** Blocks until all tasks in the thread pool are complete */
+void threadpool_fence(threadpool *pool) {
+    pthread_mutex_lock(&pool->lock_mutex);
+
+    while (true) {
+        if ((!pool->stop && (pool->queue.count > 0 || pool->nprocessing>0)) || // If we are simply waiting for tasks to finish
+            (pool->stop && pool->nthreads > 0)) { // Or if we have been told to stop
+            pthread_cond_wait(&pool->work_halted_cond, &pool->lock_mutex); // Block until working_cond is set
+        } else break;
+    }
+
+    pthread_mutex_unlock(&pool->lock_mutex);
+}
+
+/*
+bool worker(void *arg) {
+    int *val = arg;
+    int  old = *val;
+
+    *val += 1000;
+    printf("tid=%p, old=%d, val=%d\n", pthread_self(), old, *val);
+
+   // if (*val%2)
+   //     usleep(100000);
+
+    return false;
+}
+
+void threadpool_test(void) {
+    threadpool pool;
+    int num_items = 100;
+    int vals[num_items];
+
+    threadpool_init(&pool, 4);
+
+    for (int i=0; i<num_items; i++) {
+        vals[i] = i;
+        threadpool_add_task(&pool, worker, vals+i);
+    }
+
+    threadpool_fence(&pool);
+
+    for (int i=0; i<num_items; i++) {
+        printf("%d\n", vals[i]);
+    }
+
+    threadpool_clear(&pool);
+}
+*/
+
 /** List of resource folders, terminated with a blank string */
 char *resourcefolders[] = {
     "/usr/local/share/morpho",
@@ -337,13 +491,13 @@
     for (; file[i]!='\0' && file[i]!='.'; i++) {
         if (file[i]!=match[i]) return false;
     }
-    
+
     if (file[i]!='.') return false; i++;
-    
+
     for (int k=0; *extensions[k]!='\0'; k++) {
         if (strcmp(file+i, extensions[k])==0) return true;
     }
-    
+
     return false;
 }
 
@@ -351,23 +505,23 @@
     DIR *d; /* Handle for the directory */
     struct dirent *entry; /* Entries in the directory */
     bool success=false;
-    
+
     d = opendir(path);
-    
+
     if (d) {
         while ((entry = readdir(d)) != NULL) { // Loop over directory entries
             if (strcmp(entry->d_name, ".")==0 ||
                 strcmp(entry->d_name, "..")==0) continue;
-            
+
             /* Construct the file name */
             int len = (int) (strlen(path)+strlen(entry->d_name)+2);
             char file[len];
             strcpy(file, path);
             strcat(file, "/");
             strcat(file, entry->d_name);
-            
+
             printf("%s\n", file);
-            
+
             if (morpho_isdirectory(file)) { // Recurse
                 if (common_searchdirectory(file, fname, extensions, out)) return true;
             } else { // Check if it's a file we want
@@ -380,18 +534,18 @@
         }
         closedir(d);
     }
-    
+
     return success;
 }
 
 /** Attempts to locate a resource */
 bool morpho_findresource(char *directory, char *name, char *extensions[], bool recurse, varray_char *out) {
     bool success=false;
-    
+
     for (int i=0; *resourcefolders[i]!='\0' && !success; i++) { // Loop over possible resource folders
         success=common_searchdirectory(resourcefolders[i], name, extensions, out);
     }
-    
+
     return success;
 }
 
@@ -405,166 +559,10 @@
     varray_charadd(fname, "\0", 1);
 
     morpho_findresource(MORPHO_MODULEDIRECTORY, name, MORPHO_EXTENSION, true, fname);
-    
+
     FILE *f=fopen(fname->data, "r");
 
     if (f) fclose(f);
 
     return (f!=NULL);
-}
-=======
-/* **********************************************************************
-* Thread pools
-* ********************************************************************** */
-
-int threadpool_nthreads = MORPHO_DEFAULTTHREADNUMBER;
-
-/** Sets the number of worker threads to use */
-void morpho_setthreadnumber(int nthreads) {
-    threadpool_nthreads = nthreads;
-}
-
-/** Returns the number of worker threads to use */
-int morpho_threadnumber(void) {
-    return threadpool_nthreads;
-}
-
-DEFINE_VARRAY(task, task);
-
-/* Worker thread */
-void *threadpool_worker(void *ref) {
-    threadpool *pool = (threadpool *) ref;
-    task t = { .func = NULL, .arg = NULL };
-    
-    while (true) {
-        /* Await a task */
-        pthread_mutex_lock(&pool->lock_mutex);
-        while (pool->queue.count == 0 && !pool->stop)
-            pthread_cond_wait(&pool->work_available_cond, &pool->lock_mutex);
-        
-        if (pool->stop) break; /* Terminate if asked to do so */
-        
-        varray_taskpop(&pool->queue, &t); /* Get the task */
-        pool->nprocessing++;
-        pthread_mutex_unlock(&pool->lock_mutex);
-        
-        if (t.func) { (t.func) (t.arg); }; /* Perform the assigned task */
-        
-        pthread_mutex_lock(&pool->lock_mutex);
-        pool->nprocessing--;
-        if (!pool->stop && pool->nprocessing == 0 && pool->queue.count == 0)
-            pthread_cond_signal(&pool->work_halted_cond);
-        pthread_mutex_unlock(&pool->lock_mutex);
-    }
-    
-    /* No need to lock here as lock was already obtained */
-    pool->nthreads--;
-    pthread_cond_signal(&pool->work_halted_cond);
-    pthread_mutex_unlock(&pool->lock_mutex);
-    
-    return NULL;
-}
-
-/* Interface */
-
-/** Initialize a threadpool with n worker threads. */
-bool threadpool_init(threadpool *pool, int nworkers) {
-    if (nworkers<1) return false;
-    
-    varray_taskinit(&pool->queue);
-    
-    pthread_mutex_init(&pool->lock_mutex, NULL);
-    pthread_cond_init(&pool->work_available_cond, NULL);
-    pthread_cond_init(&pool->work_halted_cond, NULL);
-    
-    pool->nthreads=nworkers;
-    pool->stop=false;
-    pool->nprocessing=0;
-    
-    for (int i=0; i<pool->nthreads; i++) {
-        pthread_t thread;
-        pthread_create(&thread, NULL, threadpool_worker, pool);
-        pthread_detach(thread);
-    }
-    
-    return true;
-}
-
-/** Clears a threadpool. */
-void threadpool_clear(threadpool *pool) {
-    pthread_mutex_lock(&pool->lock_mutex);
-    varray_taskclear(&pool->queue); /* Erase any remaining tasks */
-    pool->stop = true; /* Tell workers to stop */
-    pthread_cond_broadcast(&pool->work_available_cond); /* Signal to workers */
-    pthread_mutex_unlock(&pool->lock_mutex);
-    
-    threadpool_fence(pool); /* Await workers to terminate */
-    
-    pthread_mutex_destroy(&pool->lock_mutex);
-    pthread_cond_destroy(&pool->work_available_cond);
-    pthread_cond_destroy(&pool->work_halted_cond);
-}
-
-/** Adds a task to the threadpool */
-bool threadpool_add_task(threadpool *pool, workfn func, void *arg) {
-    bool success=true;
-    pthread_mutex_lock(&pool->lock_mutex);
-    
-    task t = { .func = func, .arg=arg };
-    if (!varray_taskadd(&pool->queue, &t, 1)) success=false; /* Add the task to the queue */
-
-    pthread_cond_broadcast(&pool->work_available_cond); /* Signal there is work to be done */
-    pthread_mutex_unlock(&pool->lock_mutex);
-    return true;
-}
-
-/** Blocks until all tasks in the thread pool are complete */
-void threadpool_fence(threadpool *pool) {
-    pthread_mutex_lock(&pool->lock_mutex);
-    
-    while (true) {
-        if ((!pool->stop && (pool->queue.count > 0 || pool->nprocessing>0)) || // If we are simply waiting for tasks to finish
-            (pool->stop && pool->nthreads > 0)) { // Or if we have been told to stop
-            pthread_cond_wait(&pool->work_halted_cond, &pool->lock_mutex); // Block until working_cond is set
-        } else break;
-    }
-    
-    pthread_mutex_unlock(&pool->lock_mutex);
-}
-
-/*
-bool worker(void *arg) {
-    int *val = arg;
-    int  old = *val;
-    
-    *val += 1000;
-    printf("tid=%p, old=%d, val=%d\n", pthread_self(), old, *val);
-    
-   // if (*val%2)
-   //     usleep(100000);
-    
-    return false;
-}
-
-void threadpool_test(void) {
-    threadpool pool;
-    int num_items = 100;
-    int vals[num_items];
-    
-    threadpool_init(&pool, 4);
-    
-    for (int i=0; i<num_items; i++) {
-        vals[i] = i;
-        threadpool_add_task(&pool, worker, vals+i);
-    }
-    
-    threadpool_fence(&pool);
-    
-    for (int i=0; i<num_items; i++) {
-        printf("%d\n", vals[i]);
-    }
-    
-    threadpool_clear(&pool);
-}
-*/
->>>>>>> 1cfa347c
+}