/** @file veneer.c
 *  @author T J Atherton
 *
 *  @brief Veneer classes over built in objects
 */

#include "morpho.h"
#include "veneer.h"
#include "object.h"
#include "common.h"
#include "parse.h"

/* **********************************************************************
 * Object
 * ********************************************************************** */

/** Sets an object property */
value Object_getindex(vm *v, int nargs, value *args) {
    value self=MORPHO_SELF(args);
    value out=MORPHO_NIL;

    if (nargs==1 &&
        MORPHO_ISSTRING(MORPHO_GETARG(args, 0)) &&
        MORPHO_ISINSTANCE(self)) {
        if (!dictionary_get(&MORPHO_GETINSTANCE(self)->fields, MORPHO_GETARG(args, 0), &out)) {
            morpho_runtimeerror(v, VM_OBJECTLACKSPROPERTY, MORPHO_GETCSTRING(MORPHO_GETARG(args, 0)));
        }
    }

    return out;
}

/** Gets an object property */
value Object_setindex(vm *v, int nargs, value *args) {
    value self=MORPHO_SELF(args);

    if (nargs==2 &&
        MORPHO_ISSTRING(MORPHO_GETARG(args, 0)) &&
        MORPHO_ISINSTANCE(self)) {
        dictionary_insert(&MORPHO_GETINSTANCE(self)->fields, MORPHO_GETARG(args, 0), MORPHO_GETARG(args, 1));
    } else morpho_runtimeerror(v, SETINDEX_ARGS);

    return MORPHO_NIL;
}

/** Find the object's class */
value Object_class(vm *v, int nargs, value *args) {
    value self = MORPHO_SELF(args);

    return MORPHO_OBJECT(MORPHO_GETINSTANCE(self)->klass);
}

/** Find the object's superclass */
value Object_super(vm *v, int nargs, value *args) {
    value self = MORPHO_SELF(args);
    objectclass *klass=MORPHO_GETINSTANCE(self)->klass;

    return (klass->superclass ? MORPHO_OBJECT(klass->superclass) : MORPHO_NIL);
}

/** Checks if an object responds to a method */
value Object_respondsto(vm *v, int nargs, value *args) {
    value self = MORPHO_SELF(args);
    objectclass *klass=MORPHO_GETINSTANCE(self)->klass;

if (nargs == 0) {
        value out = MORPHO_NIL;
        objectlist *new = object_newlist(0, NULL);
        if (new) {
            list_resize(new, klass->methods.count);
            for (unsigned int i=0; i<klass->methods.capacity; i++) {
                if (MORPHO_ISSTRING(klass->methods.contents[i].key)) {
                    list_append(new, klass->methods.contents[i].key);
                }
            }
            out = MORPHO_OBJECT(new);
            morpho_bindobjects(v, 1, &out);
        } else morpho_runtimeerror(v, ERROR_ALLOCATIONFAILED);
        return out;

    } else if (nargs==1 &&
        MORPHO_ISSTRING(MORPHO_GETARG(args, 0))) {
        return MORPHO_BOOL(dictionary_get(&klass->methods, MORPHO_GETARG(args, 0), NULL));
    } else MORPHO_RAISE(v, RESPONDSTO_ARG);

    return MORPHO_FALSE;
}

/** Checks if an object has a property */
value Object_has(vm *v, int nargs, value *args) {
    value self = MORPHO_SELF(args);

    if (nargs == 0) {
        value out = MORPHO_NIL;
        objectlist *new = object_newlist(0, NULL);
        if (new) {
            objectinstance *slf = MORPHO_GETINSTANCE(self);
            list_resize(new, MORPHO_GETINSTANCE(self)->fields.count);
            for (unsigned int i=0; i<slf->fields.capacity; i++) {
                if (MORPHO_ISSTRING(slf->fields.contents[i].key)) {
                    list_append(new, slf->fields.contents[i].key);
                }
            }
            out = MORPHO_OBJECT(new);
            morpho_bindobjects(v, 1, &out);
        } else morpho_runtimeerror(v, ERROR_ALLOCATIONFAILED);
        return out;

    } else if (nargs==1 &&
        MORPHO_ISSTRING(MORPHO_GETARG(args, 0))) {
        return MORPHO_BOOL(dictionary_get(&MORPHO_GETINSTANCE(self)->fields, MORPHO_GETARG(args, 0), NULL));
<<<<<<< HEAD
        
    } else MORPHO_RAISE(v, HAS_ARG);
    
=======

    } else MORPHO_RAISE(v, RESPONDSTO_ARG);

>>>>>>> 51b5704c
    return MORPHO_FALSE;
}

/** Invoke a method */
value Object_invoke(vm *v, int nargs, value *args) {
    value self = MORPHO_SELF(args);
    objectclass *klass=MORPHO_GETINSTANCE(self)->klass;
    value out=MORPHO_NIL;

    if (nargs>0 &&
        MORPHO_ISSTRING(MORPHO_GETARG(args, 0))) {
        value fn;
        if (dictionary_get(&klass->methods, MORPHO_GETARG(args, 0), &fn)) {
            morpho_invoke(v, self, fn, nargs-1, &MORPHO_GETARG(args, 1), &out);
        } else morpho_runtimeerror(v, VM_OBJECTLACKSPROPERTY, MORPHO_GETCSTRING(MORPHO_GETARG(args, 0)));
    } else morpho_runtimeerror(v, VM_INVALIDARGS, 1, 0);

    return out;
}

/** Generic print */
value Object_print(vm *v, int nargs, value *args) {
    value self = MORPHO_SELF(args);
    objectclass *klass=NULL;
    if (MORPHO_ISCLASS(self)) {
        klass=MORPHO_GETCLASS(self);
#ifndef MORPHO_LOXCOMPATIBILITY
        printf("@%s", (MORPHO_ISSTRING(klass->name) ? MORPHO_GETCSTRING(klass->name): "Object"));
#else
        printf("%s", (MORPHO_ISSTRING(klass->name) ? MORPHO_GETCSTRING(klass->name): "Object"));
#endif
    } else if (MORPHO_ISINSTANCE(self)) {
        klass=MORPHO_GETINSTANCE(self)->klass;
#ifndef MORPHO_LOXCOMPATIBILITY
        if (klass) printf("<%s>", (MORPHO_ISSTRING(klass->name) ? MORPHO_GETCSTRING(klass->name): "Object") );
#else
        if (klass) printf("%s instance", (MORPHO_ISSTRING(klass->name) ? MORPHO_GETCSTRING(klass->name): "Object") );
#endif
    }
    return MORPHO_NIL;
}

/** Count number of properties */
value Object_count(vm *v, int nargs, value *args) {
    value self = MORPHO_SELF(args);

    if (MORPHO_ISINSTANCE(self)) {
        objectinstance *obj = MORPHO_GETINSTANCE(self);
        return MORPHO_INTEGER(obj->fields.count);
    } else if (MORPHO_ISCLASS(self)) {
        return MORPHO_INTEGER(0);
    }

    return MORPHO_NIL;
}

/** Enumerate protocol */
value Object_enumerate(vm *v, int nargs, value *args) {
    value self = MORPHO_SELF(args);
    value out = MORPHO_NIL;

    if (nargs==1 && MORPHO_ISINTEGER(MORPHO_GETARG(args, 0))) {
        int n=MORPHO_GETINTEGERVALUE(MORPHO_GETARG(args, 0));

        if (MORPHO_ISINSTANCE(self)) {
            dictionary *dict= &MORPHO_GETINSTANCE(self)->fields;

            if (n<0) {
                out=MORPHO_INTEGER(dict->count);
            } else if (n<dict->count) {
                unsigned int k=0;
                for (unsigned int i=0; i<dict->capacity; i++) {
                    if (!MORPHO_ISNIL(dict->contents[i].key)) {
                        if (k==n) return dict->contents[i].key;
                        k++;
                    }
                }
            } else morpho_runtimeerror(v, VM_OUTOFBOUNDS);
        } else if (MORPHO_ISCLASS(self)) {
            if (n<0) out = MORPHO_INTEGER(0);
        }
    } else MORPHO_RAISE(v, ENUMERATE_ARGS);

     return out;
}

/** Generic serializer */
value Object_serialize(vm *v, int nargs, value *args) {
    return MORPHO_NIL;
}

/** Generic clone */
value Object_clone(vm *v, int nargs, value *args) {
    value self = MORPHO_SELF(args);
    value out = MORPHO_NIL;

    if (MORPHO_ISINSTANCE(self)) {
        objectinstance *instance = MORPHO_GETINSTANCE(self);
        objectinstance *new = object_newinstance(instance->klass);
        if (new) {
            dictionary_copy(&instance->fields, &new->fields);
            out = MORPHO_OBJECT(new);
            morpho_bindobjects(v, 1, &out);
        }
    }

    return out;
}

MORPHO_BEGINCLASS(Object)
MORPHO_METHOD(MORPHO_GETINDEX_METHOD, Object_getindex, BUILTIN_FLAGSEMPTY),
MORPHO_METHOD(MORPHO_SETINDEX_METHOD, Object_setindex, BUILTIN_FLAGSEMPTY),
MORPHO_METHOD(MORPHO_CLASS_METHOD, Object_class, BUILTIN_FLAGSEMPTY),
MORPHO_METHOD(MORPHO_SUPER_METHOD, Object_super, BUILTIN_FLAGSEMPTY),
MORPHO_METHOD(MORPHO_PRINT_METHOD, Object_print, BUILTIN_FLAGSEMPTY),
MORPHO_METHOD(MORPHO_RESPONDSTO_METHOD, Object_respondsto, BUILTIN_FLAGSEMPTY),
MORPHO_METHOD(MORPHO_HAS_METHOD, Object_has, BUILTIN_FLAGSEMPTY),
MORPHO_METHOD(MORPHO_INVOKE_METHOD, Object_invoke, BUILTIN_FLAGSEMPTY),
MORPHO_METHOD(MORPHO_COUNT_METHOD, Object_count, BUILTIN_FLAGSEMPTY),
MORPHO_METHOD(MORPHO_ENUMERATE_METHOD, Object_enumerate, BUILTIN_FLAGSEMPTY),
MORPHO_METHOD(MORPHO_SERIALIZE_METHOD, Object_serialize, BUILTIN_FLAGSEMPTY),
MORPHO_METHOD(MORPHO_CLONE_METHOD, Object_clone, BUILTIN_FLAGSEMPTY)
MORPHO_ENDCLASS

/* **********************************************************************
 * String
 * ********************************************************************** */

/** Convert a string to a number */
bool string_tonumber(objectstring *string, value *out) {
    bool minus=false;
    lexer l;
    token tok;
    error err;
    lex_init(&l, string->string, 0);

    if (lex(&l, &tok, &err)) {
        if (tok.type==TOKEN_MINUS) { // Check for leading minus
            minus=true;
            if (!lex(&l, &tok, &err)) return false;
        } else if (tok.type==TOKEN_PLUS) { // or plus
            if (!lex(&l, &tok, &err)) return false;
        }

        if (tok.type==TOKEN_INTEGER) {
            long i = strtol(tok.start, NULL, 10);
            if (minus) i=-i;
            *out = MORPHO_INTEGER((int) i);
            return true;
        } else if (tok.type==TOKEN_NUMBER) {
            double f = strtod(tok.start, NULL);
            if (minus) f=-f;
            *out = MORPHO_FLOAT(f);
            return true;
        }
    }

    return false;
}

/** Count number of characters in a string */
int string_countchars(objectstring *s) {
    int n=0;
    for (uint8_t *c = (uint8_t *) s->string; *c!='\0'; ) {
        c+=morpho_utf8numberofbytes(c);
        n++;
    }
    return n;
}

/** Get a pointer to the i'th character of a string */
char *string_index(objectstring *s, int i) {
    int n=0;
    for (uint8_t *c = (uint8_t *) s->string; *c!='\0'; ) {
        if (i==n) return (char *) c;
        c+=morpho_utf8numberofbytes(c);
        n++;
    }
    return NULL;
}

/** Constructor */
value string_constructor(vm *v, int nargs, value *args) {
    value out=morpho_concatenate(v, nargs, args+1);
    if (MORPHO_ISOBJECT(out)) morpho_bindobjects(v, 1, &out);
    return out;
}

/** Find a string's length */
value String_count(vm *v, int nargs, value *args) {
    objectstring *slf = MORPHO_GETSTRING(MORPHO_SELF(args));

    return MORPHO_INTEGER(string_countchars(slf));
}

/** Prints a string */
value String_print(vm *v, int nargs, value *args) {
    morpho_printvalue(MORPHO_SELF(args));

    return MORPHO_SELF(args);
}

/** Clones a string */
value String_clone(vm *v, int nargs, value *args) {
    objectstring *slf = MORPHO_GETSTRING(MORPHO_SELF(args));
    value out = object_stringfromcstring(slf->string, slf->length);
    if (MORPHO_ISNIL(out)) morpho_runtimeerror(v, ERROR_ALLOCATIONFAILED);
    morpho_bindobjects(v, 1, &out);
    return out;
}

/** Sets an index */
/*value String_setindex(vm *v, int nargs, value *args) {
    objectstring *slf = MORPHO_GETSTRING(MORPHO_SELF(args));

    morpho_runtimeerror(v, STRING_IMMTBL);

    if (nargs==2 &&
        MORPHO_ISINTEGER(MORPHO_GETARG(args, 0)) &&
        MORPHO_ISSTRING(MORPHO_GETARG(args, 1))) {
        int n=MORPHO_GETINTEGERVALUE(MORPHO_GETARG(args, 0));
        objectstring *set = MORPHO_GETSTRING(MORPHO_GETARG(args, 1));

        if (n>=0 && n<slf->length) {
            for (unsigned int i=0; i<set->length && n+i<slf->length; i++) {
                slf->stringdata[n+i]=set->stringdata[i];
            }
        } else morpho_runtimeerror(v, VM_OUTOFBOUNDS);
    } else morpho_runtimeerror(v, SETINDEX_ARGS);

    return MORPHO_NIL;
}*/

/** Enumerate members of a string */
value String_enumerate(vm *v, int nargs, value *args) {
    objectstring *slf = MORPHO_GETSTRING(MORPHO_SELF(args));
    value out=MORPHO_NIL;

    if (nargs==1 && MORPHO_ISINTEGER(MORPHO_GETARG(args, 0))) {
        int n=MORPHO_GETINTEGERVALUE(MORPHO_GETARG(args, 0));

        if (n<0) {
            out=MORPHO_INTEGER(string_countchars(slf));
        } else {
            char *c=string_index(slf, n);
            if (c) {
                out=object_stringfromcstring(c, morpho_utf8numberofbytes((uint8_t *) c));
                morpho_bindobjects(v, 1, &out);
            } else morpho_runtimeerror(v, VM_OUTOFBOUNDS);
        }
    } else MORPHO_RAISE(v, ENUMERATE_ARGS);

    return out;
}

value String_isnumber(vm *v, int nargs, value *args) {
    objectstring *slf = MORPHO_GETSTRING(MORPHO_SELF(args));
    value out=MORPHO_NIL;

    if (string_tonumber(slf, &out)) return MORPHO_TRUE;

    return MORPHO_FALSE;
}

value String_split(vm *v, int nargs, value *args) {
    objectstring *slf = MORPHO_GETSTRING(MORPHO_SELF(args));
    value out=MORPHO_NIL;

    if (nargs==1 && MORPHO_ISSTRING(MORPHO_GETARG(args, 0))) {
        objectstring *split = MORPHO_GETSTRING(MORPHO_GETARG(args, 0));
        objectlist *new = object_newlist(0, NULL);

        if (!new) { morpho_runtimeerror(v, ERROR_ALLOCATIONFAILED); return MORPHO_NIL; }

        char *last = slf->string;
        for (char *c = slf->string; *c!='\0'; c+=morpho_utf8numberofbytes((uint8_t *) c)) { // Loop over string
            for (char *s = split->string; *s!='\0';) { // Loop over split chars
                int nbytes = morpho_utf8numberofbytes((uint8_t *) s);
                if (strncmp(c, s, nbytes)==0) {
                    value newstring = object_stringfromcstring(last, c-last);
                    if (MORPHO_ISNIL(newstring)) morpho_runtimeerror(v, ERROR_ALLOCATIONFAILED);
                    list_append(new, newstring);
                    last=c+nbytes;
                }
                s+=nbytes;
            }
        }

        value newstring = object_stringfromcstring(last, slf->string+slf->length-last);
        if (MORPHO_ISNIL(newstring)) morpho_runtimeerror(v, ERROR_ALLOCATIONFAILED);
        list_append(new, newstring);

        out=MORPHO_OBJECT(new);
        list_append(new, out);
        morpho_bindobjects(v, new->val.count, new->val.data);
        new->val.count-=1;
    }

    return out;
}

MORPHO_BEGINCLASS(String)
MORPHO_METHOD(MORPHO_COUNT_METHOD, String_count, BUILTIN_FLAGSEMPTY),
MORPHO_METHOD(MORPHO_PRINT_METHOD, String_print, BUILTIN_FLAGSEMPTY),
MORPHO_METHOD(MORPHO_CLONE_METHOD, String_clone, BUILTIN_FLAGSEMPTY),
MORPHO_METHOD(MORPHO_GETINDEX_METHOD, String_enumerate, BUILTIN_FLAGSEMPTY),
//MORPHO_METHOD(MORPHO_SETINDEX_METHOD, String_setindex, BUILTIN_FLAGSEMPTY),
MORPHO_METHOD(MORPHO_ENUMERATE_METHOD, String_enumerate, BUILTIN_FLAGSEMPTY),
MORPHO_METHOD(STRING_ISNUMBER_METHOD, String_isnumber, BUILTIN_FLAGSEMPTY),
MORPHO_METHOD(STRING_SPLIT_METHOD, String_split, BUILTIN_FLAGSEMPTY)
MORPHO_ENDCLASS

/* **********************************************************************
 * Array
 * ********************************************************************** */

/** Converts a list of values to a list of integers */
inline bool array_valuelisttoindices(unsigned int ndim, value *in, unsigned int *out) {

    for (unsigned int i=0; i<ndim; i++) {
        if (MORPHO_ISINTEGER(in[i])) out[i]=MORPHO_GETINTEGERVALUE(in[i]);
        else if(MORPHO_ISFLOAT(in[i])) out[i]=round(MORPHO_GETFLOATVALUE(in[i]));
        else return false;
    }

    return true;
}

/** Creates a new 1D array from a list of values */
objectarray *object_arrayfromvaluelist(unsigned int n, value *v) {
    objectarray *new = object_newarray(1, &n);

    if (new) memcpy(new->values, v, sizeof(value)*n);

    return new;
}

/** Creates a new 1D array from a list of varray_value */
objectarray *object_arrayfromvarrayvalue(varray_value *v) {
    return object_arrayfromvaluelist(v->count, v->data);
}

/** Creates a new array object with the dimensions given as a list of values */
objectarray *object_arrayfromvalueindices(unsigned int ndim, value *dim) {
    unsigned int indx[ndim];
    if (array_valuelisttoindices(ndim, dim, indx)) {
        return object_newarray(ndim, indx);
    }
    return NULL;
}

/** Clones an array. Does *not* clone the contents. */
objectarray *object_clonearray(objectarray *array) {
    objectarray *new = object_arrayfromvalueindices(array->ndim, array->data);

    if (new) memcpy(new->data, array->data, sizeof(value)*(array->nelements+2*array->ndim));

    return new;
}

/** Recursively print a slice of an array */
bool array_print_recurse(vm *v, objectarray *a, unsigned int *indx, unsigned int dim, varray_char *out) {
    unsigned int bnd = MORPHO_GETINTEGERVALUE(a->dimensions[dim]);
    value val=MORPHO_NIL;

    varray_charadd(out, "[ ", 2);
    for (indx[dim]=0; indx[dim]<bnd; indx[dim]++) {
        if (dim==a->ndim-1) { // Print if innermost element
            if (array_getelement(a, a->ndim, indx, &val)==ARRAY_OK) {
                morpho_printtobuffer(v, val, out);
            } else return false;
        } else if (!array_print_recurse(v, a, indx, dim+1, out)) return false; // Otherwise recurse

        if (indx[dim]<bnd-1) { // Separators between items
            varray_charadd(out, ", ", 2);
        }
    }
    varray_charadd(out, " ]", 2);

    return true;
}

/* Print the contents of an array */
void array_print(vm *v, objectarray *a) {
    varray_char out;
    varray_charinit(&out);

    unsigned int indx[a->ndim];
    if (array_print_recurse(v, a, indx, 0, &out)) {
        varray_charwrite(&out, '\0'); // Ensure zero terminated
        printf("%s", out.data);
    }

    varray_charclear(&out);
}

/** Converts an array error into an error code */
errorid array_error(objectarrayerror err) {
    switch (err) {
        case ARRAY_OUTOFBOUNDS: return VM_OUTOFBOUNDS;
        case ARRAY_WRONGDIM: return VM_ARRAYWRONGDIM;
		case ARRAY_NONINTINDX: return VM_NONNUMINDX;
        case ARRAY_OK: UNREACHABLE("array_error called incorrectly.");
    }
    UNREACHABLE("Unhandled array error.");
    return VM_OUTOFBOUNDS;
}
/** Converts an array error into an matrix error code for use in slices*/
errorid array_to_matrix_error(objectarrayerror err) {
    switch (err) {
        case ARRAY_OUTOFBOUNDS: return MATRIX_INDICESOUTSIDEBOUNDS;
        case ARRAY_WRONGDIM: return MATRIX_INVLDNUMINDICES;
		case ARRAY_NONINTINDX: return MATRIX_INVLDINDICES;
        case ARRAY_OK: UNREACHABLE("array_to_matrix_error called incorrectly.");
    }
    UNREACHABLE("Unhandled array error.");
    return VM_OUTOFBOUNDS;
}

/** Converts an array error into an list error code for use in slices*/
errorid array_to_list_error(objectarrayerror err) {
    switch (err) {
        case ARRAY_OUTOFBOUNDS: return VM_OUTOFBOUNDS;
        case ARRAY_WRONGDIM: return LIST_NUMARGS;
		case ARRAY_NONINTINDX: return LIST_ARGS;
        case ARRAY_OK: UNREACHABLE("array_to_list_error called incorrectly.");
    }
    UNREACHABLE("Unhandled array error.");
    return VM_OUTOFBOUNDS;
}

/** Gets an array element */
objectarrayerror array_getelement(objectarray *a, unsigned int ndim, unsigned int *indx, value *out) {
    unsigned int k=0;

    if (ndim!=a->ndim) return ARRAY_WRONGDIM;

    for (unsigned int i=0; i<ndim; i++) {
        if (indx[i]>=MORPHO_GETINTEGERVALUE(a->dimensions[i])) return ARRAY_OUTOFBOUNDS;
        k+=indx[i]*MORPHO_GETINTEGERVALUE(a->multipliers[i]);
    }

    *out = a->values[k];
    return ARRAY_OK;
}

/** Creates a slice from a slicable object A.
 * @param[in] a - the sliceable object (array, list, matrix, etc..).
 * @param[in] dimFcn - a function that checks if the number of indecies is compatabile with the slicable object.
 * @param[in] constuctor - a function that create the a new object of the type of a.
 * @param[in] copy - a function that can copy information from a to out.
 * @param[in] ndim - the number of dimentions being indexed.
 * @param[in] slices - a set of indices that can be lists ranges or ints.
 * @param[out] out - returns the requeted slice of a.
*/
objectarrayerror getslice(value *a, bool dimFcn(value *,unsigned int),\
						  void constuctor(unsigned int *,unsigned int,value *),\
						  objectarrayerror copy(value * ,value *, unsigned int, unsigned int *,unsigned int *),\
						  unsigned int ndim, value *slices, value *out){
	//dimenation checking
	if (!(*dimFcn)(a,ndim)) return ARRAY_WRONGDIM;

	unsigned int slicesize[ndim];
	for (unsigned int i=0; i<ndim; i++) {
		if (MORPHO_ISINTEGER(slices[i])||MORPHO_ISFLOAT(slices[i])) {// if this is an number
			slicesize[i] = 1; // it only has one element
		} else if (MORPHO_ISLIST(slices[i])) { // if this is a list
			objectlist * s = MORPHO_GETLIST(slices[i]);
			slicesize[i] = s->val.count; // get the number of elements
		} else if (MORPHO_ISRANGE(slices[i])) { //if its a range
			objectrange * s = MORPHO_GETRANGE(slices[i]);
			slicesize[i] = range_count(s);
		} else return ARRAY_NONINTINDX; // by returning array a VM_NONNUMIDX will be thrown
	}

	// initalize out with the right size
	(*constuctor)(slicesize,ndim,out);


	// fill it out recurivly
	unsigned int indx[ndim];
	unsigned int newindx[ndim];
	return setslicerecursive(a, out, copy, ndim, 0, indx, newindx, slices);

}
/** Interates though the a ndim number of provided slices recursivly and copies the data from a to out.
 * @param[in] a - the sliceable object (array, list, matrix, etc..).
 * @param[out] out - returns the requeted slice of a.
 * @param[in] copy - a function that can copy information from a to out.
 * @param[in] ndim - the total number of dimentions being indexed.
 * @param[in] curdim - the current dimention being indexed.
 * @param[in] indx - an ndim list of indices that builds up to a locataion in a to copy data from.
 * @param[in] newindx - the place in out to put the data copied from a
 * @param[in] slices - a set of indices that can be lists ranges or ints.
*/
objectarrayerror setslicerecursive(value* a, value* out,objectarrayerror copy(value * ,value *, unsigned int, unsigned int *,unsigned int *),\
								   unsigned int ndim, unsigned int curdim, unsigned int *indx,unsigned int *newindx, value *slices){
	// this gets given an array and out and a list of slices,
	// we resolve the top slice to a number and add it to a list
	objectarrayerror arrayerr;

	if (curdim == ndim) { // we've resolved all the indices we can now use the list
		arrayerr = (*copy)(a,out,ndim,indx,newindx);
		if (arrayerr!=ARRAY_OK) return arrayerr;
	} else { // we need to iterate though the current object
		if (MORPHO_ISINTEGER(slices[curdim])) {
			indx[curdim] = MORPHO_GETINTEGERVALUE(slices[curdim]);
			newindx[curdim] = 0;

			arrayerr = setslicerecursive(a, out, copy, ndim, curdim+1, indx, newindx, slices);
			if (arrayerr!=ARRAY_OK) return arrayerr;

		} else if (MORPHO_ISLIST(slices[curdim])) { // if this is a list

			objectlist * s = MORPHO_GETLIST(slices[curdim]);
			for (unsigned int  i = 0; i<s->val.count; i++ ){ // iterate through the list
				if (MORPHO_ISINTEGER(s->val.data[i])) {
					indx[curdim] = MORPHO_GETINTEGERVALUE(s->val.data[i]);
					newindx[curdim] = i;
				} else return ARRAY_NONINTINDX;

				arrayerr = setslicerecursive(a, out, copy, ndim, curdim+1, indx, newindx, slices);
				if (arrayerr!=ARRAY_OK) return arrayerr;

			}
		} else if (MORPHO_ISRANGE(slices[curdim])) { //if its a range
			objectrange * s = MORPHO_GETRANGE(slices[curdim]);
			value rangeValue;
			for (unsigned int  i = 0; i<range_count(s); i++) { // iterate though the range
				rangeValue=range_iterate(s,i);
				if (MORPHO_ISINTEGER(rangeValue)) {
					indx[curdim] = MORPHO_GETINTEGERVALUE(rangeValue);
					newindx[curdim] = i;
				} else return ARRAY_NONINTINDX;
				arrayerr = setslicerecursive(a, out, copy, ndim, curdim+1, indx, newindx, slices);
				if (arrayerr!=ARRAY_OK) return arrayerr;
			}
		} else return ARRAY_NONINTINDX;
			//if (!(*dimFcn)(a,ndim)) return ARRAY_WRONGDIM;

	}
	return ARRAY_OK;
}


/** Sets an array element */
objectarrayerror array_setelement(objectarray *a, unsigned int ndim, unsigned int *indx, value in) {
    unsigned int k=0;

    if (ndim!=a->ndim) return ARRAY_WRONGDIM;

    for (unsigned int i=0; i<ndim; i++) {
        if (indx[i]>=MORPHO_GETINTEGERVALUE(a->dimensions[i])) return ARRAY_OUTOFBOUNDS;
        k+=indx[i]*MORPHO_GETINTEGERVALUE(a->multipliers[i]);
    }

    a->values[k]=in;
    return ARRAY_OK;
}

/* ---------------------------
 * Array constructor functions
 * --------------------------- */

/** Returns the maximum nesting depth in a list, including this one.
 * @param[in] list - the list to examine
 * @param[out] out - optionally return the dimensions of the nested lists.
 * To get dimension information:
 * Call list_nestingdepth with out set to NULL; this returns the size of the array needed.
 * Initialize the dimension array to zero.
 * Call list_nestingdepth again with out set to an output array */
unsigned int list_nestingdepth(objectlist *list, unsigned int *out) {
    unsigned int dim=0;
    for (unsigned int i=0; i<list->val.count; i++) {
        if (MORPHO_ISLIST(list->val.data[i])) {
            unsigned int sdim=list_nestingdepth(MORPHO_GETLIST(list->val.data[i]), ( out ? out+1 : NULL));
            if (sdim>dim) dim=sdim;
        }
    }
    if (out && list->val.count>*out) *out=list->val.count;
    return dim+1;
}

/* Internal function that recursively copied a nested list into an array.
   Use public interface array_copyfromnestedlist */
static void array_copyfromnestedlistrecurse(objectlist *list, unsigned int ndim, unsigned int *indx, unsigned int depth, objectarray *out) {
    for (unsigned int i=0; i<list->val.count; i++) {
        indx[depth] = i;
        value val = list->val.data[i];
        if (MORPHO_ISLIST(val)) array_copyfromnestedlistrecurse(MORPHO_GETLIST(val), ndim, indx, depth+1, out);
        else array_setelement(out, ndim, indx, val);
    }
}

/** Copies a nested list into an array.*/
void array_copyfromnestedlist(objectlist *in, objectarray *out) {
    unsigned int indx[out->ndim];
    for (unsigned int i=0; i<out->ndim; i++) indx[i]=0;
    array_copyfromnestedlistrecurse(in, out->ndim, indx, 0, out);
}

/** Constructs an array from a list initializer or returns NULL if the initializer isn't compatible with the requested array */
objectarray *array_constructfromlist(unsigned int ndim, unsigned int *dim, objectlist *initializer) {
    // Establish the dimensions of the nested list
    unsigned int nldim = list_nestingdepth(initializer, NULL);
    unsigned int ldim[nldim];
    for (unsigned int i=0; i<nldim; i++) ldim[i]=0;
    list_nestingdepth(initializer, ldim);

    if (ndim>0) { // Check compatibility
        if (ndim!=nldim) return NULL;
        for (unsigned int i=0; i<ndim; i++) if (ldim[i]!=dim[i]) return NULL;
    }

    objectarray *new = object_newarray(nldim, ldim);
    array_copyfromnestedlist(initializer, new);

    return new;
}

/** Constructs an array from an initializer or returns NULL if the initializer isn't compatible with the requested array */
objectarray *array_constructfromarray(unsigned int ndim, unsigned int *dim, objectarray *initializer) {
    if (ndim>0) { // Check compatibility
        if (ndim!=initializer->ndim) return NULL;
        for (unsigned int i=0; i<ndim; i++) {
            if (dim[i]!=MORPHO_GETINTEGERVALUE(initializer->dimensions[i])) return NULL;
        }
    }

    return object_clonearray(initializer);
}

/** Array constructor function */
value array_constructor(vm *v, int nargs, value *args) {
    unsigned int ndim; // Number of dimensions
    unsigned int dim[nargs+1]; // Size of each dimension
    value initializer=MORPHO_NIL; // An initializer if provided

    // Check that args are present
    if (nargs==0) { morpho_runtimeerror(v, ARRAY_ARGS); return MORPHO_NIL; }

    for (ndim=0; ndim<nargs; ndim++) { // Loop over arguments
        if (!MORPHO_ISNUMBER(MORPHO_GETARG(args, ndim))) break; // Stop once a non-numerical argument is encountered
    }

    // Get dimensions
    if (ndim>0) array_valuelisttoindices(ndim, &MORPHO_GETARG(args, 0), dim);
    // Initializer is the first non-numerical argument; anything after is ignored
    if (ndim<nargs) initializer=MORPHO_GETARG(args, ndim);

    objectarray *new=NULL;

    // Now construct the array
    if (MORPHO_ISNIL(initializer)) {
        new = object_newarray(ndim, dim);
    } else if (MORPHO_ISARRAY(initializer)) {
        new = array_constructfromarray(ndim, dim, MORPHO_GETARRAY(initializer));
        if (!new) morpho_runtimeerror(v, ARRAY_CMPT);
    } else if (MORPHO_ISLIST(initializer)) {
        new = array_constructfromlist(ndim, dim, MORPHO_GETLIST(initializer));
        if (!new) morpho_runtimeerror(v, ARRAY_CMPT);
    } else {
        morpho_runtimeerror(v, ARRAY_ARGS);
    }

    // Bind the new array to the VM
    value out=MORPHO_NIL;
    if (new) {
        out=MORPHO_OBJECT(new);
        morpho_bindobjects(v, 1, &out);
    }

    return out;
}

/** Checks that an array is being indexed with the correct number of indices with a generic interface */
bool array_slicedim(value * a, unsigned int ndim){
	objectarray * array= MORPHO_GETARRAY(*a);
	if (ndim>array->ndim) return false;
	return true;
}

/** Constructsan array is with a generic interface */
void array_sliceconstructor(unsigned int *slicesize,unsigned int ndim,value* out){
	*out = MORPHO_OBJECT(object_newarray(ndim,slicesize));
}

/** Copies data from array a to array out with a generic interface */
objectarrayerror array_slicecopy(value * a,value * out, unsigned int ndim, unsigned int *indx,unsigned int *newindx){
	value data;
	objectarrayerror arrayerr;
	arrayerr = array_getelement(MORPHO_GETARRAY(*a),ndim,indx,&data); // read the data
	if (arrayerr!=ARRAY_OK) return arrayerr;

	arrayerr=array_setelement(MORPHO_GETARRAY(*out), ndim, newindx, data); // write the data
	return arrayerr;

}

/** Gets the array element with given indices */
value Array_getindex(vm *v, int nargs, value *args) {
    value out=MORPHO_NIL;
    objectarray *array=MORPHO_GETARRAY(MORPHO_SELF(args));
    unsigned int indx[nargs];

    if (array_valuelisttoindices(nargs, &MORPHO_GETARG(args, 0), indx)) {
        objectarrayerror err=array_getelement(array, nargs, indx, &out);
        if (err!=ARRAY_OK) MORPHO_RAISE(v, array_error(err) );

    } else {
		// these aren't simple indices, lets try to make a slice
		objectarrayerror err = getslice(&MORPHO_SELF(args),&array_slicedim,&array_sliceconstructor,&array_slicecopy,nargs,&MORPHO_GETARG(args, 0),&out);
		if (err!=ARRAY_OK) MORPHO_RAISE(v, array_error(err) );
		if (!MORPHO_ISNIL(out)){
			morpho_bindobjects(v,1,&out);
		} else MORPHO_RAISE(v, VM_NONNUMINDX);
	}

    return out;
}

/** Sets the matrix element with given indices */
value Array_setindex(vm *v, int nargs, value *args) {
    objectarray *array=MORPHO_GETARRAY(MORPHO_SELF(args));
    unsigned int indx[nargs-1];

    if (array_valuelisttoindices(nargs-1, &MORPHO_GETARG(args, 0), indx)) {
        objectarrayerror err=array_setelement(array, nargs-1, indx, MORPHO_GETARG(args, nargs-1));
        if (err!=ARRAY_OK) MORPHO_RAISE(v, array_error(err) );
    } else MORPHO_RAISE(v, VM_NONNUMINDX);

    return MORPHO_NIL;
}

/** Print an array */
value Array_print(vm *v, int nargs, value *args) {
    array_print(v, MORPHO_GETARRAY(MORPHO_SELF(args)));

    return MORPHO_NIL;
}

/** Find an array's size */
value Array_count(vm *v, int nargs, value *args) {
    objectarray *slf = MORPHO_GETARRAY(MORPHO_SELF(args));

    return MORPHO_INTEGER(slf->nelements);
}

/** Array dimensions */
value Array_dimensions(vm *v, int nargs, value *args) {
    objectarray *a=MORPHO_GETARRAY(MORPHO_SELF(args));
    value out=MORPHO_NIL;
    objectlist *new=object_newlist(a->ndim, a->data);

    if (new) {
        out=MORPHO_OBJECT(new);
        morpho_bindobjects(v, 1, &out);
    } else morpho_runtimeerror(v, ERROR_ALLOCATIONFAILED);

    return out;
}

/** Enumerate members of an array */
value Array_enumerate(vm *v, int nargs, value *args) {
    objectarray *slf = MORPHO_GETARRAY(MORPHO_SELF(args));
    value out=MORPHO_NIL;

    if (nargs==1 && MORPHO_ISINTEGER(MORPHO_GETARG(args, 0))) {
        int n=MORPHO_GETINTEGERVALUE(MORPHO_GETARG(args, 0));

        if (n<0) {
            out=MORPHO_INTEGER(slf->nelements);
        } else if (n<slf->nelements) {
            out=slf->values[n];
        } else morpho_runtimeerror(v, VM_OUTOFBOUNDS);
    } else MORPHO_RAISE(v, ENUMERATE_ARGS);

    return out;
}

/** Clone an array */
value Array_clone(vm *v, int nargs, value *args) {
    objectarray *slf = MORPHO_GETARRAY(MORPHO_SELF(args));
    value out=MORPHO_NIL;

    objectarray *new = object_clonearray(slf);
    if (new) {
        out = MORPHO_OBJECT(new);
        morpho_bindobjects(v, 1, &out);
    }

    return out;
}

MORPHO_BEGINCLASS(Array)
MORPHO_METHOD(MORPHO_PRINT_METHOD, Array_print, BUILTIN_FLAGSEMPTY),
MORPHO_METHOD(MORPHO_COUNT_METHOD, Array_count, BUILTIN_FLAGSEMPTY),
MORPHO_METHOD(ARRAY_DIMENSIONS_METHOD, Array_dimensions, BUILTIN_FLAGSEMPTY),
MORPHO_METHOD(MORPHO_GETINDEX_METHOD, Array_getindex, BUILTIN_FLAGSEMPTY),
MORPHO_METHOD(MORPHO_SETINDEX_METHOD, Array_setindex, BUILTIN_FLAGSEMPTY),
MORPHO_METHOD(MORPHO_ENUMERATE_METHOD, Array_enumerate, BUILTIN_FLAGSEMPTY),
MORPHO_METHOD(MORPHO_CLONE_METHOD, Array_clone, BUILTIN_FLAGSEMPTY)
MORPHO_ENDCLASS

/* **********************************************************************
 * List
 * ********************************************************************** */

/** Resizes a list */
bool list_resize(objectlist *list, int size) {
    return varray_valueresize(&list->val, size);
}

/** Appends an item to a list */
void list_append(objectlist *list, value v) {
    varray_valuewrite(&list->val, v);
}

/** Appends an item to a list */
unsigned int list_length(objectlist *list) {
    return list->val.count;
}

/** Removes an element from a list
 * @param[in] list a list object
 * @param[in] indx position to insert
 * @param[in] nval number of values to insert
 * @param[in] vals the entries to insert
 * @returns true on success */
bool list_insert(objectlist *list, int indx, int nval, value *vals) {
    int i = indx;
    while (i<0) i+=list->val.count+1;
    if (i>list->val.count) return false;
    if (nval>list->val.capacity-list->val.count) if (!list_resize(list, list->val.count+nval)) return false;

    memmove(list->val.data+i+nval, list->val.data+i, sizeof(value)*(list->val.count-i));
    memcpy(list->val.data+i, vals, sizeof(value)*nval);

    list->val.count+=nval;

    return true;
}

/** Removes an element from a list
 * @param[in] list a list object
 * @param[in] val the entry to remove
 * @returns true on success */
bool list_remove(objectlist *list, value val) {
    /* Find the element */
    for (unsigned int i=0; i<list->val.count; i++) {
        if (MORPHO_ISEQUAL(list->val.data[i], val)) { /* Remove it if we're not at the end of the list */
            if (i<list->val.count-1) memmove(list->val.data+i, list->val.data+i+1, sizeof(value)*(list->val.count-i-1));
            list->val.count--;
            return true;
        }
    }

    return false;
}

/** Gets an element from a list
 * @param[in] list a list object
 * @param[in] i the index (may be negative)
 * @param[in] out filled out on exit if index is in bounds
 * @returns true on success */
bool list_getelement(objectlist *list, int i, value *out) {
    if (!(i>=-(int) list->val.count && i<(int) list->val.count)) return false;
    if (i>=0) *out=list->val.data[i];
    else *out=list->val.data[list->val.count+i];
    return true;
}

/** Sort function for list_sort */
int list_sortfunction(const void *a, const void *b) {
    value l=*(value *) a, r=*(value *) b;
    MORPHO_CMPPROMOTETYPE(l, r);
    return -morpho_comparevalue(l, r);
}

/** Sort the contents of a list */
void list_sort(objectlist *list) {
    qsort(list->val.data, list->val.count, sizeof(value), list_sortfunction);
}

static vm *list_sortwithfn_vm;
static value list_sortwithfn_fn;
static bool list_sortwithfn_err;

/** Sort function for list_sort */
int list_sortfunctionwfn(const void *a, const void *b) {
    value args[2] = {*(value *) a, *(value *) b};
    value ret;

    if (morpho_call(list_sortwithfn_vm, list_sortwithfn_fn, 2, args, &ret)) {
        if (MORPHO_ISINTEGER(ret)) return MORPHO_GETINTEGERVALUE(ret);
        if (MORPHO_ISFLOAT(ret)) return morpho_comparevalue(MORPHO_FLOAT(0), ret);
    }

    list_sortwithfn_err=true;
    return 0;
}

/** Sort the contents of a list */
bool list_sortwithfn(vm *v, value fn, objectlist *list) {
    list_sortwithfn_vm=v;
    list_sortwithfn_fn=fn;
    list_sortwithfn_err=false;
    qsort(list->val.data, list->val.count, sizeof(value), list_sortfunctionwfn);
    return !list_sortwithfn_err;
}

/** Sort function for list_order */
typedef struct {
    unsigned int indx;
    value val;
} listorderstruct;

/** Sort function for list_order */
int list_orderfunction(const void *a, const void *b) {
    return -morpho_comparevalue(((listorderstruct *) a)->val, ((listorderstruct *) b)->val);
}

/* Returns a list of indices giving the ordering of a list */
objectlist *list_order(objectlist *list) {
    listorderstruct *order = MORPHO_MALLOC(list->val.count*sizeof(listorderstruct));
    objectlist *new = NULL;

    if (order) {
        for (unsigned int i=0; i<list->val.count; i++) {
            order[i].indx=i;
            order[i].val=list->val.data[i];
        }
        qsort(order, list->val.count, sizeof(listorderstruct), list_orderfunction);

        new=object_newlist(list->val.count, NULL);
        if (new) {
            for (unsigned int i=0; i<list->val.count; i++) {
                new->val.data[i]=MORPHO_INTEGER(order[i].indx);
            }
            new->val.count=list->val.count;
        }

        MORPHO_FREE(order);
    }
    return new;
}

/** Tests if a value is a member of a list */
bool list_ismember(objectlist *list, value v) {
    for (unsigned int i=0; i<list->val.count; i++) {
        if (MORPHO_ISEQUAL(list->val.data[i], v)) return true;
    }
    return false;
}

/** Clones a list */
objectlist *list_clone(objectlist *list) {
    return object_newlist(list->val.count, list->val.data);
}
/* Copies data from list a at position indx to list out at position newindx with a generic interface */
objectarrayerror list_slicecopy(value * a,value * out, unsigned int ndim, unsigned int *indx,unsigned int *newindx){
	value data;
	objectlist *outList = MORPHO_GETLIST(*out);

	if (list_getelement(MORPHO_GETLIST(*a),indx[0],&data)){
		outList->val.data[newindx[0]] = data;
	} else return ARRAY_OUTOFBOUNDS;
	return ARRAY_OK;
}

/** Concatenates two lists */
objectlist *list_concatenate(objectlist *a, objectlist *b) {
    objectlist *new=object_newlist(a->val.count+b->val.count, NULL);

    if (new) {
        memcpy(new->val.data, a->val.data, sizeof(value)*a->val.count);
        memcpy(new->val.data+a->val.count, b->val.data, sizeof(value)*b->val.count);
        new->val.count=a->val.count+b->val.count;
    }

    return new;
}

/** Loop function for enumerable initializers */
static bool list_enumerableinitializer(vm *v, indx i, value val, void *ref) {
    objectlist *list = (objectlist *) ref;
    list_append(list, val);
    return true;
}

/** Create a list */
value list_constructor(vm *v, int nargs, value *args) {
    value out=MORPHO_NIL;
    value init=MORPHO_NIL;
    objectlist *new=NULL;

    if (nargs==1 && MORPHO_ISRANGE(MORPHO_GETARG(args, 0))) {
        init = MORPHO_GETARG(args, 0);
        new = object_newlist(0, NULL);
    } else new = object_newlist(nargs, args+1);

    if (new) {
        out=MORPHO_OBJECT(new);
        morpho_bindobjects(v, 1, &out);

        if (!MORPHO_ISNIL(init)) {
            builtin_enumerateloop(v, init, list_enumerableinitializer, new);
        }
    }

    return out;
}

/* Constructs a new list of a given size with a generic interface */
void list_sliceconstructor(unsigned int *slicesize,unsigned int ndim,value* out){
	objectlist *list = object_newlist(slicesize[0], NULL);
	list->val.count = slicesize[0];
	*out = MORPHO_OBJECT(list);
}

/* Checks that a list is indexed with only one value with a generic interface */
bool list_slicedim(value * a, unsigned int ndim){
	if (ndim>1||ndim<0) return false;
	return true;
}

/** Get an element */
value List_append(vm *v, int nargs, value *args) {
    objectlist *slf = MORPHO_GETLIST(MORPHO_SELF(args));

    unsigned int capacity = slf->val.capacity;

    varray_valueadd(&slf->val, args+1, nargs);

    if (slf->val.capacity!=capacity) morpho_resizeobject(v, (object *) slf, capacity*sizeof(value), slf->val.capacity*sizeof(value));

    return MORPHO_SELF(args);
}

/** Get an element */
value List_pop(vm *v, int nargs, value *args) {
    objectlist *slf = MORPHO_GETLIST(MORPHO_SELF(args));
    value out=MORPHO_NIL;

    if (slf->val.count>0) {
        if (nargs>0 && MORPHO_ISINTEGER(MORPHO_GETARG(args, 0))) {
            int indx = MORPHO_GETINTEGERVALUE(MORPHO_GETARG(args, 0));
            out=slf->val.data[indx];
            memmove(slf->val.data+indx, slf->val.data+indx+1, sizeof(value)*(slf->val.count-indx-1));
        } else {
            out=slf->val.data[slf->val.count-1];
        }
        slf->val.count--;
    }

    return out;
}

/** inserts an element */
value List_insert(vm *v, int nargs, value *args) {
    objectlist *slf = MORPHO_GETLIST(MORPHO_SELF(args));

    if (nargs>=2) {
        if (MORPHO_ISINTEGER(MORPHO_GETARG(args, 0))) {
            int indx = MORPHO_GETINTEGERVALUE(MORPHO_GETARG(args, 0));
            if (!list_insert(slf, indx, nargs-1, &MORPHO_GETARG(args, 1))) morpho_runtimeerror(v, ERROR_ALLOCATIONFAILED);
        }
    } else morpho_runtimeerror(v, VM_INVALIDARGS, 2, nargs);

    return MORPHO_NIL;
}

/** Get an element */
value List_remove(vm *v, int nargs, value *args) {
    objectlist *slf = MORPHO_GETLIST(MORPHO_SELF(args));

    if (nargs==1) {
        if (!list_remove(slf, MORPHO_GETARG(args, 0))) morpho_runtimeerror(v, LIST_ENTRYNTFND);
    } else morpho_runtimeerror(v, VM_INVALIDARGS, 1, nargs);

    return MORPHO_NIL;
}

/** Get an element */
value List_getindex(vm *v, int nargs, value *args) {
    objectlist *slf = MORPHO_GETLIST(MORPHO_SELF(args));
    value out=MORPHO_NIL;

    if (nargs==1) {
        if (MORPHO_ISINTEGER(MORPHO_GETARG(args, 0))) {
            int i = MORPHO_GETINTEGERVALUE(MORPHO_GETARG(args, 0));

            if (!list_getelement(slf, i, &out)) {
                morpho_runtimeerror(v, VM_OUTOFBOUNDS);
            }
        } else {
			objectarrayerror err = getslice(&MORPHO_SELF(args),&list_slicedim,&list_sliceconstructor,&list_slicecopy,nargs,&MORPHO_GETARG(args, 0),&out);
			if (err!=ARRAY_OK) MORPHO_RAISE(v, array_to_list_error(err) );
			if (MORPHO_ISOBJECT(out)){
				morpho_bindobjects(v,1,&out);
			} else MORPHO_RAISE(v, VM_NONNUMINDX);

		}
    } else MORPHO_RAISE(v, LIST_NUMARGS)

    return out;
}


/** Get an element */
value List_setindex(vm *v, int nargs, value *args) {
    objectlist *slf = MORPHO_GETLIST(MORPHO_SELF(args));

    if (nargs==2) {
        if (MORPHO_ISINTEGER(MORPHO_GETARG(args, 0))) {
            int i = MORPHO_GETINTEGERVALUE(MORPHO_GETARG(args, 0));
            if (i<slf->val.count) slf->val.data[i]=MORPHO_GETARG(args, 1);
            else morpho_runtimeerror(v, VM_OUTOFBOUNDS);
        } else morpho_runtimeerror(v, SETINDEX_ARGS);
    } else morpho_runtimeerror(v, SETINDEX_ARGS);

    return MORPHO_SELF(args);
}

/** Get number of entries */
value List_count(vm *v, int nargs, value *args) {
    objectlist *slf = MORPHO_GETLIST(MORPHO_SELF(args));

    return MORPHO_INTEGER(slf->val.count);
}

/** Print a list */
value List_print(vm *v, int nargs, value *args) {
    objectlist *lst=MORPHO_GETLIST(MORPHO_SELF(args));

    printf("[ ");
    for (unsigned int i=0; i<lst->val.count; i++) {
        morpho_printvalue(lst->val.data[i]);
        if (i<lst->val.count-1) printf(", ");
    }
    printf(" ]");

    return MORPHO_NIL;
}

/** Convert a list to a string */
value List_tostring(vm *v, int nargs, value *args) {
    objectlist *lst=MORPHO_GETLIST(MORPHO_SELF(args));
    value out = MORPHO_NIL;

    varray_char buffer;
    varray_charinit(&buffer);

    varray_charadd(&buffer, "[ ", 2);
    for (unsigned int i=0; i<lst->val.count; i++) {
        morpho_printtobuffer(v, lst->val.data[i], &buffer);
        if (i<lst->val.count-1) varray_charadd(&buffer, ", ", 2);
    }
    varray_charadd(&buffer, " ]", 2);

    out = object_stringfromvarraychar(&buffer);
    if (MORPHO_ISSTRING(out)) {
        morpho_bindobjects(v, 1, &out);
    }
    varray_charclear(&buffer);

    return out;
}

/** Enumerate members of a list */
value List_enumerate(vm *v, int nargs, value *args) {
    objectlist *slf = MORPHO_GETLIST(MORPHO_SELF(args));
    value out=MORPHO_NIL;

    if (nargs==1 && MORPHO_ISINTEGER(MORPHO_GETARG(args, 0))) {
        int n=MORPHO_GETINTEGERVALUE(MORPHO_GETARG(args, 0));

        if (n<0) {
            out=MORPHO_INTEGER(slf->val.count);
        } else if (n<slf->val.count) {
            return slf->val.data[n];
        } else {
            morpho_runtimeerror(v, VM_OUTOFBOUNDS);
        }
    } else MORPHO_RAISE(v, ENUMERATE_ARGS);

    return out;
}

/** Enumerate members of a list */
value List_sort(vm *v, int nargs, value *args) {
    objectlist *slf = MORPHO_GETLIST(MORPHO_SELF(args));

    if (nargs==0) {
        list_sort(slf);
    } else if (nargs==1 && MORPHO_ISCALLABLE(MORPHO_GETARG(args, 0))) {
        if (!list_sortwithfn(v, MORPHO_GETARG(args, 0), slf)) {
            morpho_runtimeerror(v, LIST_SRTFN);
        }
    }

    return MORPHO_NIL;
}

/** Enumerate members of a list */
value List_order(vm *v, int nargs, value *args) {
    objectlist *slf = MORPHO_GETLIST(MORPHO_SELF(args));
    value out=MORPHO_NIL;

    objectlist *new=list_order(slf);
    if (new) {
        out=MORPHO_OBJECT(new);
        morpho_bindobjects(v, 1, &out);
    } else morpho_runtimeerror(v, ERROR_ALLOCATIONFAILED);

    return out;
}

/** Tests if a list has a value as a member */
value List_ismember(vm *v, int nargs, value *args) {
    objectlist *slf = MORPHO_GETLIST(MORPHO_SELF(args));

    if (nargs==1) {
        return MORPHO_BOOL(list_ismember(slf, MORPHO_GETARG(args, 0)));
    } else morpho_runtimeerror(v, VM_INVALIDARGS, 1, nargs);

    return MORPHO_NIL;
}

/** Generate sets/tuples and return as a list of lists */
value list_generatetuples(vm *v, objectlist *list, unsigned int n, tuplemode mode) {
    unsigned int nval=list->val.count;
    unsigned int work[2*n];
    value tuple[n];
    morpho_tuplesinit(list->val.count, n, work, mode);
    objectlist *new = object_newlist(0, NULL);
    if (!new) goto list_generatetuples_cleanup;

    while (morpho_tuples(nval, list->val.data, n, work, mode, tuple)) {
        objectlist *el = object_newlist(n, tuple);
        if (el) {
            list_append(new, MORPHO_OBJECT(el));
        } else {
            goto list_generatetuples_cleanup;
        }
    }

    list_append(new, MORPHO_OBJECT(new));
    morpho_bindobjects(v, new->val.count, new->val.data);
    new->val.count--; // And pop it back off

    return MORPHO_OBJECT(new);

list_generatetuples_cleanup:
    morpho_runtimeerror(v, ERROR_ALLOCATIONFAILED);

    if (new) { // Deallocate partially created list
        for (unsigned int i=0; i<new->val.count; i++) {
            value el=new->val.data[i];
            if (MORPHO_ISOBJECT(el)) object_free(MORPHO_GETOBJECT(el));
        }
        object_free((object *) new);
    }

    return MORPHO_NIL;
}

/** Generate a list of n-tuples from a list  */
value List_tuples(vm *v, int nargs, value *args) {
    objectlist *slf = MORPHO_GETLIST(MORPHO_SELF(args));
    unsigned int n=2;

    if (nargs>0 && MORPHO_ISINTEGER(MORPHO_GETARG(args, 0))) {
        n=MORPHO_GETINTEGERVALUE(MORPHO_GETARG(args, 0));
        if (n<2) n=2;
    }

    return list_generatetuples(v, slf, n, MORPHO_TUPLEMODE);
}

/** Generate a list of n-tuples from a list  */
value List_sets(vm *v, int nargs, value *args) {
    objectlist *slf = MORPHO_GETLIST(MORPHO_SELF(args));
    unsigned int n=2;

    if (nargs>0 && MORPHO_ISINTEGER(MORPHO_GETARG(args, 0))) {
        n=MORPHO_GETINTEGERVALUE(MORPHO_GETARG(args, 0));
        if (n<2) n=2;
    	if (n>slf->val.capacity) n = slf->val.capacity;
    }

    return list_generatetuples(v, slf, n, MORPHO_SETMODE);
}

/** Clones a list */
value List_clone(vm *v, int nargs, value *args) {
    objectlist *slf = MORPHO_GETLIST(MORPHO_SELF(args));
    objectlist *new = list_clone(slf);
    if (!new) morpho_runtimeerror(v, ERROR_ALLOCATIONFAILED);
    value out = MORPHO_OBJECT(new);
    morpho_bindobjects(v, 1, &out);
    return out;
}

/** Joins two lists together  */
value List_add(vm *v, int nargs, value *args) {
    objectlist *slf = MORPHO_GETLIST(MORPHO_SELF(args));
    value out = MORPHO_NIL;

    if (nargs==1 && MORPHO_ISLIST(MORPHO_GETARG(args, 0))) {
        objectlist *operand = MORPHO_GETLIST(MORPHO_GETARG(args, 0));
        objectlist *new = list_concatenate(slf, operand);

        if (new) {
            out = MORPHO_OBJECT(new);
            morpho_bindobjects(v, 1, &out);
        }

    } else morpho_runtimeerror(v, LIST_ADDARGS);

    return out;
}

MORPHO_BEGINCLASS(List)
MORPHO_METHOD(MORPHO_APPEND_METHOD, List_append, BUILTIN_FLAGSEMPTY),
MORPHO_METHOD(LIST_REMOVE_METHOD, List_remove, BUILTIN_FLAGSEMPTY),
MORPHO_METHOD(LIST_INSERT_METHOD, List_insert, BUILTIN_FLAGSEMPTY),
MORPHO_METHOD(LIST_POP_METHOD, List_pop, BUILTIN_FLAGSEMPTY),
MORPHO_METHOD(MORPHO_GETINDEX_METHOD, List_getindex, BUILTIN_FLAGSEMPTY),
MORPHO_METHOD(MORPHO_SETINDEX_METHOD, List_setindex, BUILTIN_FLAGSEMPTY),
MORPHO_METHOD(MORPHO_PRINT_METHOD, List_print, BUILTIN_FLAGSEMPTY),
MORPHO_METHOD(MORPHO_TOSTRING_METHOD, List_tostring, BUILTIN_FLAGSEMPTY),
MORPHO_METHOD(MORPHO_ENUMERATE_METHOD, List_enumerate, BUILTIN_FLAGSEMPTY),
MORPHO_METHOD(MORPHO_COUNT_METHOD, List_count, BUILTIN_FLAGSEMPTY),
MORPHO_METHOD(LIST_TUPLES_METHOD, List_tuples, BUILTIN_FLAGSEMPTY),
MORPHO_METHOD(LIST_SETS_METHOD, List_sets, BUILTIN_FLAGSEMPTY),
MORPHO_METHOD(MORPHO_CLONE_METHOD, List_clone, BUILTIN_FLAGSEMPTY),
MORPHO_METHOD(MORPHO_ADD_METHOD, List_add, BUILTIN_FLAGSEMPTY),
MORPHO_METHOD(LIST_SORT_METHOD, List_sort, BUILTIN_FLAGSEMPTY),
MORPHO_METHOD(LIST_ORDER_METHOD, List_order, BUILTIN_FLAGSEMPTY),
MORPHO_METHOD(LIST_ISMEMBER_METHOD, List_ismember, BUILTIN_FLAGSEMPTY)
MORPHO_ENDCLASS

/* **********************************************************************
 * Dictionary
 * ********************************************************************** */

/** Create a dictionary object */
value dictionary_constructor(vm *v, int nargs, value *args) {
    value out=MORPHO_NIL;
    objectdictionary *new=object_newdictionary();

    if (new) {
        out=MORPHO_OBJECT(new);

        for (unsigned int i=0; i+1<nargs; i+=2) {
            dictionary_insert(&new->dict, MORPHO_GETARG(args, i), MORPHO_GETARG(args, i+1));
        }

        morpho_bindobjects(v, 1, &out);
    }

    return out;
}

/** Gets a dictionary entry */
value Dictionary_getindex(vm *v, int nargs, value *args) {
    objectdictionary *slf = MORPHO_GETDICTIONARY(MORPHO_SELF(args));
    value out=MORPHO_NIL;

    if (nargs==1) {
        if(!dictionary_get(&slf->dict, MORPHO_GETARG(args, 0), &out)) {
            morpho_runtimeerror(v, DICT_DCTKYNTFND);
        }
    }

    return out;
}

/** Sets a dictionary entry */
value Dictionary_setindex(vm *v, int nargs, value *args) {
    objectdictionary *slf = MORPHO_GETDICTIONARY(MORPHO_SELF(args));

    if (nargs==2) {
        unsigned int capacity = slf->dict.capacity;

        dictionary_insert(&slf->dict, MORPHO_GETARG(args, 0), MORPHO_GETARG(args, 1));

        if (slf->dict.capacity!=capacity) morpho_resizeobject(v, (object *) slf, capacity*sizeof(value), slf->dict.capacity*sizeof(value));
    } else morpho_runtimeerror(v, SETINDEX_ARGS);

    return MORPHO_NIL;
}

/** Returns a Bool value for whether the Dictionary contains a given key */
value Dictionary_contains(vm *v, int nargs, value *args) {
    objectdictionary *slf = MORPHO_GETDICTIONARY(MORPHO_SELF(args));
    value out=MORPHO_FALSE;

    if (nargs==1) {
        if (dictionary_get(&slf->dict, MORPHO_GETARG(args, 0), &out)) out=MORPHO_TRUE;
    }

    return out;
}

/** Removes a dictionary entry with a given key */
value Dictionary_remove(vm *v, int nargs, value *args) {
    objectdictionary *slf = MORPHO_GETDICTIONARY(MORPHO_SELF(args));
    
    if (nargs==1) {
        dictionary_remove(&slf->dict, MORPHO_GETARG(args, 0));
    }
    
    return MORPHO_NIL;
}

/** Prints a dictionary */
value Dictionary_print(vm *v, int nargs, value *args) {
    objectdictionary *slf = MORPHO_GETDICTIONARY(MORPHO_SELF(args));

    printf("{ ");
    unsigned int k=0;
    for (unsigned int i=0; i<slf->dict.capacity; i++) {
        if (!MORPHO_ISNIL(slf->dict.contents[i].key)) {
            if (k>0) printf(" , ");
            morpho_printvalue(slf->dict.contents[i].key);
            printf(" : ");
            morpho_printvalue(slf->dict.contents[i].val);
            k++;
        }
    }
    printf(" }");

    return MORPHO_NIL;
}

/** Counts number of items in dictionary */
value Dictionary_count(vm *v, int nargs, value *args) {
    objectdictionary *slf = MORPHO_GETDICTIONARY(MORPHO_SELF(args));

    return MORPHO_INTEGER(slf->dict.count);
}

/** Iterates over dictionary; current implementation returns a sequence of keys */
value dictionary_iterate(objectdictionary *dict, unsigned int n) {
    unsigned int k=0;
    for (unsigned int i=0; i<dict->dict.capacity; i++) {
        if (!MORPHO_ISNIL(dict->dict.contents[i].key)) {
            if (k==n) return dict->dict.contents[i].key;
            k++;
        }
    }
    return MORPHO_NIL;
}

/** Enumerate protocol */
value Dictionary_enumerate(vm *v, int nargs, value *args) {
    objectdictionary *slf = MORPHO_GETDICTIONARY(MORPHO_SELF(args));
    value out=MORPHO_NIL;

    if (nargs==1 && MORPHO_ISINTEGER(MORPHO_GETARG(args, 0))) {
        int n=MORPHO_GETINTEGERVALUE(MORPHO_GETARG(args, 0));

        if (n<0) out=MORPHO_INTEGER(slf->dict.count);
        else out=dictionary_iterate(slf, n);
    } else MORPHO_RAISE(v, ENUMERATE_ARGS);

    return out;
}

/** Gets a list of keys */
value Dictionary_keys(vm *v, int nargs, value *args) {
    objectdictionary *slf = MORPHO_GETDICTIONARY(MORPHO_SELF(args));
    objectlist *list = object_newlist(slf->dict.count, NULL);
    value out=MORPHO_NIL;

    if (list) {
        for (unsigned int i=0; i<slf->dict.capacity; i++) {
            if (!MORPHO_ISNIL(slf->dict.contents[i].key)) {
                list_append(list, slf->dict.contents[i].key);
            }
        }
        out=MORPHO_OBJECT(list);
        morpho_bindobjects(v, 1, &out);
    }

    return out;
}

/** Clones a dictionary */
value Dictionary_clone(vm *v, int nargs, value *args) {
    objectdictionary *slf = MORPHO_GETDICTIONARY(MORPHO_SELF(args));
    objectdictionary *new = object_newdictionary();
    if (!new) morpho_runtimeerror(v, ERROR_ALLOCATIONFAILED);
    value out=MORPHO_OBJECT(new);

    dictionary_copy(&slf->dict, &new->dict);
    morpho_bindobjects(v, 1, &out);

    return out;
}

/** Clears a Dictionary */
value Dictionary_clear(vm *v, int nargs, value *args) {
    objectdictionary *slf = MORPHO_GETDICTIONARY(MORPHO_SELF(args));
    
    dictionary_clear(&slf->dict);
    
    return MORPHO_NIL;
}

#define DICTIONARY_SETOP(op) \
value Dictionary_##op(vm *v, int nargs, value *args) { \
    objectdictionary *slf = MORPHO_GETDICTIONARY(MORPHO_SELF(args)); \
    value out=MORPHO_NIL; \
    \
    if (nargs>0 && MORPHO_ISDICTIONARY(MORPHO_GETARG(args, 0))) { \
        objectdictionary *new = object_newdictionary(); \
        \
        if (new) { \
            objectdictionary *b =MORPHO_GETDICTIONARY(MORPHO_GETARG(args, 0)); \
            dictionary_##op(&slf->dict, &b->dict, &new->dict); \
            out=MORPHO_OBJECT(new); \
            morpho_bindobjects(v, 1, &out); \
        } else morpho_runtimeerror(v, ERROR_ALLOCATIONFAILED); \
    } else morpho_runtimeerror(v, DICT_DCTSTARG); \
    \
    return out; \
}

DICTIONARY_SETOP(union)
DICTIONARY_SETOP(intersection)
DICTIONARY_SETOP(difference)

MORPHO_BEGINCLASS(Dictionary)
MORPHO_METHOD(MORPHO_GETINDEX_METHOD, Dictionary_getindex, BUILTIN_FLAGSEMPTY),
MORPHO_METHOD(MORPHO_SETINDEX_METHOD, Dictionary_setindex, BUILTIN_FLAGSEMPTY),
MORPHO_METHOD(DICTIONARY_CONTAINS_METHOD, Dictionary_contains, BUILTIN_FLAGSEMPTY),
MORPHO_METHOD(DICTIONARY_REMOVE_METHOD, Dictionary_remove, BUILTIN_FLAGSEMPTY),
MORPHO_METHOD(DICTIONARY_CLEAR_METHOD, Dictionary_clear, BUILTIN_FLAGSEMPTY),
MORPHO_METHOD(MORPHO_PRINT_METHOD, Dictionary_print, BUILTIN_FLAGSEMPTY),
MORPHO_METHOD(MORPHO_COUNT_METHOD, Dictionary_count, BUILTIN_FLAGSEMPTY),
MORPHO_METHOD(MORPHO_ENUMERATE_METHOD, Dictionary_enumerate, BUILTIN_FLAGSEMPTY),
MORPHO_METHOD(DICTIONARY_KEYS_METHOD, Dictionary_keys, BUILTIN_FLAGSEMPTY),
MORPHO_METHOD(MORPHO_CLONE_METHOD, Dictionary_clone, BUILTIN_FLAGSEMPTY),
MORPHO_METHOD(MORPHO_UNION_METHOD, Dictionary_union, BUILTIN_FLAGSEMPTY),
MORPHO_METHOD(MORPHO_INTERSECTION_METHOD, Dictionary_intersection, BUILTIN_FLAGSEMPTY),
MORPHO_METHOD(MORPHO_DIFFERENCE_METHOD, Dictionary_difference, BUILTIN_FLAGSEMPTY),
MORPHO_METHOD(MORPHO_ADD_METHOD, Dictionary_union, BUILTIN_FLAGSEMPTY),
MORPHO_METHOD(MORPHO_SUB_METHOD, Dictionary_difference, BUILTIN_FLAGSEMPTY)
MORPHO_ENDCLASS

/* Range */

/** Calculate the number of steps in a range */
int range_count(objectrange *range) {
    int out=0;
    if (MORPHO_ISFLOAT(range->start)) {
        double diff=MORPHO_GETFLOATVALUE(range->end)-MORPHO_GETFLOATVALUE(range->start);
        double stp=(MORPHO_ISNIL(range->step) ? 1 : MORPHO_GETFLOATVALUE(range->step));
        double cnt = ceil(diff / stp);
        if (isfinite(cnt)) out = cnt + (fabs(cnt * stp - diff) <= DBL_EPSILON);
    } else {
        int diff=MORPHO_GETINTEGERVALUE(range->end)-MORPHO_GETINTEGERVALUE(range->start);
        int stp=(MORPHO_ISNIL(range->step) ? 1 : MORPHO_GETINTEGERVALUE(range->step));
        if (stp != 0) out = diff / stp + 1;
    }
    if (out < 0) out=0;
    return out;
}

/** Find the ith value of a range object */
value range_iterate(objectrange *range, unsigned int i) {
    if (MORPHO_ISFLOAT(range->start)) {
        return MORPHO_FLOAT( MORPHO_GETFLOATVALUE(range->start) +
                            i*(MORPHO_ISNIL(range->step) ? 1.0 : MORPHO_GETFLOATVALUE(range->step)));
    } else {
        return MORPHO_INTEGER( MORPHO_GETINTEGERVALUE(range->start) +
                            i*(MORPHO_ISNIL(range->step) ? 1 : MORPHO_GETINTEGERVALUE(range->step)));
    }
}

/** Constructor function for ranges */
value range_constructor(vm *v, int nargs, value *args) {
    value out=MORPHO_NIL;
    objectrange *new=NULL;

    /* Check args are numerical */
    for (unsigned int i=0; i<nargs; i++) {
        if (!(MORPHO_ISINTEGER(MORPHO_GETARG(args, i)) || MORPHO_ISFLOAT(MORPHO_GETARG(args, i)))) {
            MORPHO_RAISE(v, RANGE_ARGS);
        }
    }

    if (nargs==2) {
        new=object_newrange(MORPHO_GETARG(args, 0), MORPHO_GETARG(args, 1), MORPHO_NIL);
    } else if (nargs==3) {
        new=object_newrange(MORPHO_GETARG(args, 0), MORPHO_GETARG(args, 1), MORPHO_GETARG(args, 2));
    } else MORPHO_RAISE(v, RANGE_ARGS);

    if (new) {
        out=MORPHO_OBJECT(new);
        morpho_bindobjects(v, 1, &out);
    }

    return out;
}

/** Print ranges */
value Range_getindex(vm *v, int nargs, value *args) {
    objectrange *slf = MORPHO_GETRANGE(MORPHO_SELF(args));

    if (nargs==1 && MORPHO_ISINTEGER(MORPHO_GETARG(args, 0))) {
        int n=MORPHO_GETINTEGERVALUE(MORPHO_GETARG(args, 0));

        if (n<slf->nsteps) return range_iterate(slf, n);
        else morpho_runtimeerror(v, VM_OUTOFBOUNDS);
    }

    return MORPHO_SELF(args);
}

/** Print ranges */
value Range_print(vm *v, int nargs, value *args) {
    object_print(MORPHO_SELF(args));

    return MORPHO_SELF(args);
}

/** Enumerate members of a range */
value Range_enumerate(vm *v, int nargs, value *args) {
    objectrange *slf = MORPHO_GETRANGE(MORPHO_SELF(args));
    value out=MORPHO_NIL;

    if (nargs==1 && MORPHO_ISINTEGER(MORPHO_GETARG(args, 0))) {
        int n=MORPHO_GETINTEGERVALUE(MORPHO_GETARG(args, 0));

        if (n<0) return MORPHO_INTEGER(slf->nsteps);
        else return range_iterate(slf, n);
    } else MORPHO_RAISE(v, ENUMERATE_ARGS);

    return out;
}

/** Count number of items in a range */
value Range_count(vm *v, int nargs, value *args) {
    objectrange *slf = MORPHO_GETRANGE(MORPHO_SELF(args));

    return MORPHO_INTEGER(slf->nsteps);
}

/** Clones a range */
value Range_clone(vm *v, int nargs, value *args) {
    objectrange *slf = MORPHO_GETRANGE(MORPHO_SELF(args));
    objectrange *new = object_newrange(slf->start, slf->end, slf->step);
    if (!new) morpho_runtimeerror(v, ERROR_ALLOCATIONFAILED);
    value out = MORPHO_OBJECT(new);
    morpho_bindobjects(v, 1, &out);
    return out;
}

MORPHO_BEGINCLASS(Range)
MORPHO_METHOD(MORPHO_GETINDEX_METHOD, Range_getindex, BUILTIN_FLAGSEMPTY),
MORPHO_METHOD(MORPHO_PRINT_METHOD, Range_print, BUILTIN_FLAGSEMPTY),
MORPHO_METHOD(MORPHO_ENUMERATE_METHOD, Range_enumerate, BUILTIN_FLAGSEMPTY),
MORPHO_METHOD(MORPHO_COUNT_METHOD, Range_count, BUILTIN_FLAGSEMPTY),
MORPHO_METHOD(MORPHO_CLONE_METHOD, Range_clone, BUILTIN_FLAGSEMPTY)
MORPHO_ENDCLASS

/* Error */

static value error_tagproperty;
static value error_messageproperty;

/** Initializer
 * In: 1. Error tag
 *   2. Default error message
 */
value Error_init(vm *v, int nargs, value *args) {

    if ((nargs==2) &&
        MORPHO_ISSTRING(MORPHO_GETARG(args, 0)) &&
        MORPHO_ISSTRING(MORPHO_GETARG(args, 1))) {

        objectinstance_setproperty(MORPHO_GETINSTANCE(MORPHO_SELF(args)), error_tagproperty, MORPHO_GETARG(args, 0));
        objectinstance_setproperty(MORPHO_GETINSTANCE(MORPHO_SELF(args)), error_messageproperty, MORPHO_GETARG(args, 1));

    } else MORPHO_RAISE(v, ERROR_ARGS);

    return MORPHO_NIL;
}

/** Throw an error */
value Error_throw(vm *v, int nargs, value *args) {
    objectinstance *slf = MORPHO_GETINSTANCE(MORPHO_SELF(args));
    value tag=MORPHO_NIL, msg=MORPHO_NIL;

    if (slf) {
        objectinstance_getproperty(slf, error_tagproperty, &tag);
        if (nargs==0) {
            objectinstance_getproperty(slf, error_messageproperty, &msg);
        } else {
            msg=MORPHO_GETARG(args, 0);
        }

        morpho_usererror(v, MORPHO_GETCSTRING(tag), MORPHO_GETCSTRING(msg));
    }

    return MORPHO_NIL;
}

/** Print errors */
value Error_print(vm *v, int nargs, value *args) {
    object_print(MORPHO_SELF(args));

    return MORPHO_SELF(args);
}

MORPHO_BEGINCLASS(Error)
MORPHO_METHOD(MORPHO_INITIALIZER_METHOD, Error_init, BUILTIN_FLAGSEMPTY),
MORPHO_METHOD(MORPHO_THROW_METHOD, Error_throw, BUILTIN_FLAGSEMPTY),
MORPHO_METHOD(MORPHO_PRINT_METHOD, Error_print, BUILTIN_FLAGSEMPTY)
MORPHO_ENDCLASS

/* **********************************************************************
 * Initialization
 * ********************************************************************** */

void veneer_initialize(void) {
    /* Object */
    value objclass=builtin_addclass(OBJECT_CLASSNAME, MORPHO_GETCLASSDEFINITION(Object), MORPHO_NIL);
    morpho_setbaseclass(objclass);

    /* String */
    builtin_addfunction(STRING_CLASSNAME, string_constructor, BUILTIN_FLAGSEMPTY);
    value stringclass=builtin_addclass(STRING_CLASSNAME, MORPHO_GETCLASSDEFINITION(String), MORPHO_NIL);
    object_setveneerclass(OBJECT_STRING, stringclass);

    /* Array */
    builtin_addfunction(ARRAY_CLASSNAME, array_constructor, BUILTIN_FLAGSEMPTY);
    value arrayclass=builtin_addclass(ARRAY_CLASSNAME, MORPHO_GETCLASSDEFINITION(Array), MORPHO_NIL);
    object_setveneerclass(OBJECT_ARRAY, arrayclass);

    /* List */
    builtin_addfunction(LIST_CLASSNAME, list_constructor, BUILTIN_FLAGSEMPTY);
    value listclass=builtin_addclass(LIST_CLASSNAME, MORPHO_GETCLASSDEFINITION(List), MORPHO_NIL);
    object_setveneerclass(OBJECT_LIST, listclass);

    /* Dictionary */
    builtin_addfunction(DICTIONARY_CLASSNAME, dictionary_constructor, BUILTIN_FLAGSEMPTY);
    value dictionaryclass=builtin_addclass(DICTIONARY_CLASSNAME, MORPHO_GETCLASSDEFINITION(Dictionary), MORPHO_NIL);
    object_setveneerclass(OBJECT_DICTIONARY, dictionaryclass);

    /* Range */
    builtin_addfunction(RANGE_CLASSNAME, range_constructor, BUILTIN_FLAGSEMPTY);
    value rangeclass=builtin_addclass(RANGE_CLASSNAME, MORPHO_GETCLASSDEFINITION(Range), MORPHO_NIL);
    object_setveneerclass(OBJECT_RANGE, rangeclass);

    /* Error */
    builtin_addclass(ERROR_CLASSNAME, MORPHO_GETCLASSDEFINITION(Error), MORPHO_NIL);
    error_tagproperty=builtin_internsymbolascstring(ERROR_TAG_PROPERTY);
    error_messageproperty=builtin_internsymbolascstring(ERROR_MESSAGE_PROPERTY);

    morpho_defineerror(ARRAY_ARGS, ERROR_HALT, ARRAY_ARGS_MSG);
    morpho_defineerror(ARRAY_INIT, ERROR_HALT, ARRAY_INIT_MSG);
    morpho_defineerror(ARRAY_CMPT, ERROR_HALT, ARRAY_CMPT_MSG);
    morpho_defineerror(STRING_IMMTBL, ERROR_HALT, STRING_IMMTBL_MSG);
    morpho_defineerror(RANGE_ARGS, ERROR_HALT, RANGE_ARGS_MSG);
    morpho_defineerror(ENUMERATE_ARGS, ERROR_HALT, ENUMERATE_ARGS_MSG);
    morpho_defineerror(DICT_DCTKYNTFND, ERROR_HALT, DICT_DCTKYNTFND_MSG);
    morpho_defineerror(DICT_DCTSTARG, ERROR_HALT, DICT_DCTSTARG_MSG);
    morpho_defineerror(SETINDEX_ARGS, ERROR_HALT, SETINDEX_ARGS_MSG);
    morpho_defineerror(RESPONDSTO_ARG, ERROR_HALT, RESPONDSTO_ARG_MSG);
    morpho_defineerror(HAS_ARG, ERROR_HALT, HAS_ARG_MSG);
    morpho_defineerror(ISMEMBER_ARG, ERROR_HALT, ISMEMBER_ARG_MSG);
    morpho_defineerror(CLASS_INVK, ERROR_HALT, CLASS_INVK_MSG);
    morpho_defineerror(LIST_ENTRYNTFND, ERROR_HALT, LIST_ENTRYNTFND_MSG);
    morpho_defineerror(LIST_ADDARGS, ERROR_HALT, LIST_ADDARGS_MSG);
    morpho_defineerror(LIST_SRTFN, ERROR_HALT, LIST_SRTFN_MSG);
    morpho_defineerror(LIST_ARGS, ERROR_HALT, LIST_ARGS_MSG);
    morpho_defineerror(LIST_NUMARGS, ERROR_HALT, LIST_NUMARGS_MSG);
    morpho_defineerror(ERROR_ARGS, ERROR_HALT, ERROR_ARGS_MSG);
}<|MERGE_RESOLUTION|>--- conflicted
+++ resolved
@@ -109,15 +109,9 @@
     } else if (nargs==1 &&
         MORPHO_ISSTRING(MORPHO_GETARG(args, 0))) {
         return MORPHO_BOOL(dictionary_get(&MORPHO_GETINSTANCE(self)->fields, MORPHO_GETARG(args, 0), NULL));
-<<<<<<< HEAD
         
     } else MORPHO_RAISE(v, HAS_ARG);
     
-=======
-
-    } else MORPHO_RAISE(v, RESPONDSTO_ARG);
-
->>>>>>> 51b5704c
     return MORPHO_FALSE;
 }
 
