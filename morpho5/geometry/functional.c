--- conflicted
+++ resolved
@@ -483,24 +483,16 @@
     return true;
 }
 
-<<<<<<< HEAD
-/* Calculates a numerical hessian */
-static bool functional_numericalhessian(vm *v, objectmesh *mesh, elementid i, int nv, int *vid, functional_integrand *integrand, void *ref, objectsparse *hess) {
-    double eps=0.5e-3; // ~ (eps)^(1/4)
-    value f0;
-    
-    float d2xy[] = { 1.0, eps, eps, // Data for second derivative formula
-=======
 double functional_sumlist(double *list, unsigned int nel) {
     double sum=0.0, c=0.0, y,t;
-    
+
     for (unsigned int i=0; i<nel; i++) {
         y=list[i]-c;
         t=sum+y;
         c=(t-sum)-y;
         sum=t;
     }
-    
+
     return sum;
 }
 
@@ -508,75 +500,44 @@
 static bool functional_numericalhessian(vm *v, objectmesh *mesh, elementid i, int nv, int *vid, functional_integrand *integrand, void *ref, objectsparse *hess) {
     double eps=1e-4; // ~ (eps)^(1/4)
     value f0;
-    
+
     // Finite difference rules from Abramowitz and Stegun 1972, p. 884
     double d2xy[] = { 1.0, eps, eps, // Data for second derivative formula
->>>>>>> 9e44a0d2
                      1.0,-eps,-eps,
                     -1.0,-eps, eps,
                     -1.0, eps,-eps};
-    
-<<<<<<< HEAD
-    float d2xx[] = { -1.0, 2*eps, 2*eps, // Data for second derivative formula
-                     -1.0,-2*eps,-2*eps,
-                    -30.0,     0, 0,
-                    +16.0,  +eps, eps,
-                    +16.0,  -eps,-eps};
-    float *d2,scale=1.0;
-=======
+
     double d2xx[] = { -1.0, 0, 2*eps, // Data for second derivative formula
                      -1.0, 0, -2*eps,
                     +16.0, 0, +eps,
                     +16.0, 0, -eps,
                     -30.0, 0,    0 };
-    
+
     double *d2,scale=1.0;
->>>>>>> 9e44a0d2
     int neval, nevalxx=5, nevalxy=4;
-    
+
     // Loop over vertices in element
     for (unsigned int j=0; j<nv; j++) {
         for (unsigned int k=0; k<nv; k++) {
-            
+
             // Loop over coordinates
             for (unsigned int l=0; l<mesh->dim; l++) {
-<<<<<<< HEAD
-                double x0,y0;
-                for (unsigned int m=0; m<mesh->dim; m++) {
-                    double d2f=0, ff=0;
-                    matrix_getelement(mesh->vert, l, vid[j], &x0);
-=======
                 double x0,y0; // x and y are the two variables currently being differentiated wrt; x=Xj[l], y=Xk[m]
                 for (unsigned int m=0; m<mesh->dim; m++) {
                     double ff=0;
                     matrix_getelement(mesh->vert, l, vid[j], &x0); // Get the initial values
->>>>>>> 9e44a0d2
                     matrix_getelement(mesh->vert, m, vid[k], &y0);
-                    
+
                     if (sparsedok_get(&hess->dok, vid[j]*mesh->dim+l, vid[k]*mesh->dim+m, &f0)) ff=MORPHO_GETFLOATVALUE(f0);
-                    
-<<<<<<< HEAD
-                    if (j==k && l==m) {
-=======
+
                     if ((j==k) && (l==m)) { // Diagonal element
->>>>>>> 9e44a0d2
                         d2=d2xx; neval=nevalxx;
                         scale=1.0/(12.0*eps*eps);
                     } else {
                         d2=d2xy; neval=nevalxy;
                         scale=1.0/(4.0*eps*eps);
                     }
-                    
-<<<<<<< HEAD
-                    for (int n=0; n<neval; n++) {
-                        double f;
-                        matrix_setelement(mesh->vert, l, vid[j], x0+d2[3*n+1]);
-                        matrix_setelement(mesh->vert, m, vid[k], y0+d2[3*n+2]);
-                        if (!(*integrand) (v, mesh, i, nv, vid, ref, &f)) return false;
-                        d2f+=d2[3*n+0]*f;
-                    }
-                    
-=======
+
                     double f[neval];
                     for (int n=0; n<neval; n++) {
                         matrix_setelement(mesh->vert, l, vid[j], x0+d2[3*n+1]);
@@ -584,15 +545,14 @@
                         if (!(*integrand) (v, mesh, i, nv, vid, ref, &f[n])) return false;
                         f[n]*=d2[3*n+0];
                     }
-                    
+
                     double d2f = functional_sumlist(f, neval);
-                    
->>>>>>> 9e44a0d2
+
                     matrix_setelement(mesh->vert, l, vid[j], x0); // Reset element
                     matrix_setelement(mesh->vert, m, vid[k], y0);
-                    
+
                     f0=MORPHO_FLOAT(ff+d2f*scale);
-                    
+
                     sparsedok_insert(&hess->dok, vid[j]*mesh->dim+l, vid[k]*mesh->dim+m, f0);
                 }
             }
@@ -788,27 +748,27 @@
     grade g = info->g;
     functional_integrand *integrand = info->integrand;
     void *ref = info->ref;
-    
+
     objectsparse *conn=NULL;
     objectsparse *hess=NULL;
-    
+
     bool ret=false;
     int n=0;
 
     /* How many elements? */
     if (!functional_countelements(v, mesh, g, &n, &conn)) return false;
-    
+
     /* Create the output matrix */
     if (n>0) {
         int ndof = mesh->vert->nrows*mesh->vert->ncols;
         hess=object_newsparse(&ndof, &ndof);
         if (!hess)  { morpho_runtimeerror(v, ERROR_ALLOCATIONFAILED); return false; }
     }
-    
+
     int vertexid; // Use this if looping over grade 0
     int *vid=(g==0 ? &vertexid : NULL),
         nv=(g==0 ? 1 : 0); // The vertex indice
-    
+
     for (elementid i=0; i<n; i++) {
         if (conn) sparseccs_getrowindices(&conn->ccs, i, &nv, &vid);
         else vertexid=i;
@@ -817,13 +777,13 @@
             if (!functional_numericalhessian(v, mesh, i, nv, vid, integrand, ref, hess)) goto functional_mapnumericalhessian_cleanup;
         }
     }
-    
+
     *out = MORPHO_OBJECT(hess);
     ret=true;
-    
+
 functional_mapnumericalhessian_cleanup:
     if (!ret) object_free((object *) hess);
-    
+
     return ret;
 }
 
@@ -1014,7 +974,7 @@
         info.integrand=length_integrand;
         functional_mapnumericalhessian(v, &info, &out);
     }
-    
+
     if (!MORPHO_ISNIL(out)) morpho_bindobjects(v, 1, &out);
 
     return out;
@@ -1049,9 +1009,9 @@
         functional_veccross(x[0], x[1], cx);
         normcx=functional_vecnorm(mesh->dim, cx);
     }
-    
+
     *out=0.5*normcx;
-    
+
     return true;
 }
 
@@ -1073,7 +1033,7 @@
         matrix_addtocolumn(frc, vid[1], 0.5/norm, s);
     } else if (mesh->dim==2) {
         functional_veccross2d(x[0], x[1], cx);
-        
+
     }
 
     return true;
@@ -1089,7 +1049,7 @@
         info.integrand=areaenclosed_integrand;
         functional_mapnumericalhessian(v, &info, &out);
     }
-    
+
     if (!MORPHO_ISNIL(out)) morpho_bindobjects(v, 1, &out);
 
     return out;
@@ -1378,7 +1338,7 @@
             } else morpho_runtimeerror(v, SCALARPOTENTIAL_FNCLLBL);
         } else if (objectinstance_getproperty(MORPHO_GETINSTANCE(MORPHO_SELF(args)), scalarpotential_functionproperty, &fn)) {
             // Otherwise try to use the regular scalar function
-            
+
             value fn;
             if (objectinstance_getproperty(MORPHO_GETINSTANCE(MORPHO_SELF(args)), scalarpotential_functionproperty, &fn)) {
                 info.g = MESH_GRADE_VERTEX;
@@ -1388,7 +1348,7 @@
                     functional_mapnumericalgradient(v, &info, &out);
                 } else morpho_runtimeerror(v, SCALARPOTENTIAL_FNCLLBL);
             } else morpho_runtimeerror(v, VM_OBJECTLACKSPROPERTY, SCALARPOTENTIAL_FUNCTION_PROPERTY);
-            
+
         } else morpho_runtimeerror(v, VM_OBJECTLACKSPROPERTY, SCALARPOTENTIAL_FUNCTION_PROPERTY);
     }
     if (!MORPHO_ISNIL(out)) morpho_bindobjects(v, 1, &out);
@@ -1616,7 +1576,7 @@
     bool success=false;
     value refmesh=MORPHO_NIL, grade=MORPHO_NIL, phi0=MORPHO_NIL;
     value a=MORPHO_NIL, b=MORPHO_NIL, c=MORPHO_NIL, d=MORPHO_NIL, phiref=MORPHO_NIL;
-    
+
     if (objectinstance_getproperty(self, linearelasticity_referenceproperty, &refmesh) &&
         objectinstance_getproperty(self, functional_gradeproperty, &grade) &&
         MORPHO_ISINTEGER(grade) &&
@@ -1970,7 +1930,7 @@
     }
 
 linecurvsq_integrand_cleanup:
-    
+
     *out = result;
     varray_elementidclear(&nbrs);
     varray_elementidclear(&synid);
@@ -2451,26 +2411,26 @@
     for (unsigned int i=1; i<nv; i++) {
         functional_vecsub(mesh->dim, x[i], x[0], &xarray[(i-1)*mesh->dim]);
     }
-    
+
     for (unsigned int i=0; i<mesh->dim*nentries; i++) out[i]=0;
-    
+
     objectmatrix M = MORPHO_STATICMATRIX(xarray, mesh->dim, mesh->dim);
     objectmatrix Mt = MORPHO_STATICMATRIX(xtarray, mesh->dim, mesh->dim);
     matrix_transpose(&M, &Mt);
-    
+
     double farray[nentries*mesh->dim]; // Field elements
     objectmatrix frhs = MORPHO_STATICMATRIX(farray, mesh->dim, nentries);
     objectmatrix grad = MORPHO_STATICMATRIX(out, mesh->dim, nentries);
-    
+
     // Loop over elements of the field
     for (unsigned int i=0; i<nentries; i++) {
         // Copy across the field values to form the rhs
         for (unsigned int j=0; j<mesh->dim; j++) farray[i*mesh->dim+j] = f[j+1][i]-f[0][i];
     }
-    
+
     // Solve to obtain the gradient of each element
     matrix_divs(&Mt, &frhs, &grad);
-    
+
     return true;
 }
 
@@ -2478,20 +2438,20 @@
 bool gradsq_prepareref(objectinstance *self, objectmesh *mesh, grade g, objectselection *sel, fieldref *ref) {
     bool success=false, grdset=false;
     value field=MORPHO_NIL, grd=MORPHO_NIL;
-    
+
     if (objectinstance_getproperty(self, functional_fieldproperty, &field) &&
         MORPHO_ISFIELD(field)) {
         ref->field=MORPHO_GETFIELD(field);
         success=true;
     }
-    
+
     if (objectinstance_getproperty(self, functional_gradeproperty, &grd) &&
         MORPHO_ISINTEGER(grd)) {
         ref->grade=MORPHO_GETINTEGERVALUE(grd);
         if (ref->grade>0) grdset=true;
     }
     if (!grdset) ref->grade=mesh_maxgrade(mesh);
-    
+
     return success;
 }
 
@@ -2510,7 +2470,7 @@
     } else {
         return false;
     }
-    
+
     double gradnrm=functional_vecnorm(eref->field->psize*mesh->dim, grad);
     *out = gradnrm*gradnrm*size;
 
@@ -2527,7 +2487,7 @@
         morpho_runtimeerror(v, VM_INVALIDARGS);
         return MORPHO_FALSE;
     }
-    
+
     /* Second (optional) argument is the grade to act on */
     if (nargs>1) {
         if (MORPHO_ISINTEGER(MORPHO_GETARG(args, 1))) {
@@ -2612,14 +2572,14 @@
         morpho_valuetofloat(val, &ref->pitch);
         ref->haspitch=true;
     }
-    
+
     if (objectinstance_getproperty(self, functional_gradeproperty, &grd) &&
         MORPHO_ISINTEGER(grd)) {
         ref->grade=MORPHO_GETINTEGERVALUE(grd);
         if (ref->grade>0) grdset=true;
     }
     if (!grdset) ref->grade=mesh_maxgrade(mesh);
-    
+
     return success;
 }
 
@@ -2828,7 +2788,7 @@
         if (ref->grade>0) grdset=true;
     }
     if (!grdset) ref->grade=mesh_maxgrade(mesh);
-    
+
     return success;
 }
 
@@ -3177,7 +3137,7 @@
     if (fabs(nnorm)>MORPHO_EPS) functional_vecscale(mesh->dim, 1.0/nnorm, normaldata, normaldata);
     objectmatrix mnormal = MORPHO_STATICMATRIX(normaldata, mesh->dim, 1);
     norml = MORPHO_OBJECT(&mnormal);
-    
+
     value q0[iref->nfields+1], q1[iref->nfields+1], q2[iref->nfields+1];
     value *q[3] = { q0, q1, q2 };
     for (unsigned int k=0; k<iref->nfields; k++) {
