/** @file main.c
 *  @author T J Atherton
 *
 *  @brief Main entry point 
 */

#include <stdio.h>
#include <stdarg.h>
#include "cli.h"

#include "value.h"
#include "object.h"
#include "random.h"
#include "sparse.h"

int main(int argc, const char * argv[]) {
    morpho_initialize();
    
    clioptions opt = CLI_RUN;
    const char *file = NULL;
    
    /* Process command line arguments */
    for (unsigned int i=1; i<argc; i++) {
        const char *option = argv[i];
        if (argv[i] && option[0]=='-') {
            switch (option[1]) {
                case 'D': /* Disassemble only */
                    opt^=CLI_RUN;
                    /* v note fallthrough */
                case 'd':
                    if (strncmp(option+1, "debug", strlen("debug"))==0) {
                        opt|=CLI_DEBUG;
                    } else { /* Disassemble */
                        opt |= CLI_DISASSEMBLE;
                        if (option[2]=='l' || option[2]=='L') {
                            /* Show lines of source alongside disassembly */
                            opt |= CLI_DISASSEMBLESHOWSRC;
                        }
                    }
                    break;
<<<<<<< HEAD
                case 'O': /* Optimize */
                    opt|=CLI_OPTIMIZE;
=======
                case 'p':
#ifdef MORPHO_PROFILER
                    if (strncmp(option+1, "profile", strlen("profile"))==0) {
                        opt |= CLI_PROFILE;
                    }
#endif
>>>>>>> 2e21088b
                    break;
            }
        } else {
            file = option;
        }
    }
    
    if (file) cli_run(file, opt);
    else cli(opt);
    
    morpho_finalize();
    return 0;
}<|MERGE_RESOLUTION|>--- conflicted
+++ resolved
@@ -38,17 +38,15 @@
                         }
                     }
                     break;
-<<<<<<< HEAD
                 case 'O': /* Optimize */
                     opt|=CLI_OPTIMIZE;
-=======
+                    break;
                 case 'p':
 #ifdef MORPHO_PROFILER
                     if (strncmp(option+1, "profile", strlen("profile"))==0) {
                         opt |= CLI_PROFILE;
                     }
 #endif
->>>>>>> 2e21088b
                     break;
             }
         } else {
