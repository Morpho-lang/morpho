/** @file integrate.c
 *  @author T J Atherton
 *
 *  @brief Numerical integration
*/

#include <limits.h>
#include "integrate.h"
#include "morpho.h"
#include "classes.h"

#include "matrix.h"
#include "sparse.h"
#include "mesh.h"
#include "selection.h"
#include "functional.h"

bool integrate_recognizequantities(unsigned int nquantity, value *quantity, value *out) {
    if (nquantity>0) {
        for (unsigned int i=0; i<nquantity; i++) {
            if (MORPHO_ISFLOAT(quantity[i])) {
                out[i]=MORPHO_FLOAT(0);
            } else if (MORPHO_ISMATRIX(quantity[i])) {
                out[i]=MORPHO_OBJECT(object_clonematrix(MORPHO_GETMATRIX(quantity[i])));
            } else return false;
        }
    }
    return true;
}

/* **********************************************************************
 * Line integrals
 * ********************************************************************** */

static double gk[] = {
    /* Gauss 7 pt nodes [pt, Gauss wt, Kronrod wt] */
    -0.949107912342759,  0.129484966168870,  0.063092092629979,
    0.949107912342759,  0.129484966168870,  0.063092092629979,
    -0.741531185599394,  0.279705391489277,  0.140653259715525,
    0.741531185599394,  0.279705391489277,  0.140653259715525,
    -0.405845151377397,  0.381830050505119,  0.190350578064785,
    0.405845151377397,  0.381830050505119,  0.190350578064785,
    0.000000000000000,  0.417959183673469,  0.209482141084728,
    
    /* Kronrod extension [pt, Gauss wt, Kronrod wt] */
    -0.991455371120813,  0.0, 0.022935322010529,
    0.991455371120813,  0.0, 0.022935322010529,
    -0.864864423359769,  0.0, 0.104790010322250,
    0.864864423359769,  0.0, 0.104790010322250,
    -0.586087235467691,  0.0, 0.169004726639267,
    0.586087235467691,  0.0, 0.169004726639267,
    -0.207784955007898,  0.0, 0.204432940075298,
    0.207784955007898,  0.0, 0.204432940075298
};

unsigned int gknpts=15;
unsigned int gk1=7;
unsigned int gk2=15;

/* Linearly interpolate the position. t goes from [0,1] */
void integrate_interpolatepositionline(unsigned int dim, double *x[3], double t, double *xout) {
    double lambda[2] = {1-t,t};
    for (unsigned int j=0; j<dim; j++) {
        xout[j]=0;
        for (unsigned int k=0; k<2; k++) xout[j]+=lambda[k]*x[k][j];
    }
}

/* Interpolate any quantities. t goes from [0,1] */
void integrate_interpolatequantitiesline(unsigned int dim, double t, unsigned int nquantity, value *quantity[2], value *qout) {
    double lambda[2] = {1-t,t};
    
    for (unsigned int i=0; i<nquantity; i++) {
        if (MORPHO_ISFLOAT(quantity[0][i])) {
            double val = lambda[0]*MORPHO_GETFLOATVALUE(quantity[0][i])+
                         lambda[1]*MORPHO_GETFLOATVALUE(quantity[1][i]);
            qout[i]=MORPHO_FLOAT(val);
        } else if (MORPHO_ISMATRIX(quantity[0][i]) && MORPHO_ISMATRIX(quantity[1][i])) {
            objectmatrix *m0=MORPHO_GETMATRIX(quantity[0][i]),
                         *m1=MORPHO_GETMATRIX(quantity[1][i]),
                         *out=(MORPHO_ISMATRIX(qout[i]) ? MORPHO_GETMATRIX(qout[i]): NULL);
            
            if (!out) {
                out = object_clonematrix(m0);
                qout[i]=MORPHO_OBJECT(out);
            }
            
            for (unsigned int i=0; i<m0->ncols*m0->nrows; i++) {
                out->elements[i] = lambda[0]*m0->elements[i]+lambda[1]*m1->elements[i];
            }
        }
    }
}

/** Integrate over a line element
 * @param[in] function     - function to integrate
 * @param[in] dim                - Dimension of the vertices
 * @param[in] x                     - vertices of the line x[0] = {x,y,z} etc.
 * @param[in] nquantity   - number of quantities per vertex
 * @param[in] quantity     - List of quantities for each vertex.
 * @param[in] ref                 - a pointer to any data required by the function
 * @param[in] ge                   - Global estimate of the integral (used for recursion).
 * @param[out] out               - estimate of the integral
 * @returns True on success */
bool integrate_lineint(integrandfunction *function, unsigned int dim, double *x[2], unsigned int nquantity, value *quantity[2], value *q, void *ref, unsigned int recursiondepth, double ge, double *out) {
    double r[gknpts], r1=0.0, r2=0.0, eps;
    double xx[dim], gest=ge;
    double af=pow(0.5, (double) recursiondepth); // Length of whole line from recursion depth
    unsigned int i;
    bool success=false;
    double fout = 0;
    
    /* Try low order method for rapid results on low order functions */
    for (unsigned int i=0; i<gknpts; i++) {
        double tt=0.5*(1.0+gk[3*i]); // Convert [-1,1] to [0,1]
        integrate_interpolatepositionline(dim, x, tt, xx);
        if (nquantity)  integrate_interpolatequantitiesline(dim, tt, nquantity, quantity, q);
        if ((*function) (dim, &tt, xx, nquantity, q, ref,&fout)){
            r[i] = fout;
        }
        else {
            return false;
        }
    }
    
    for (i=0; i<gk1; i++) {
        r1+=r[i]*gk[3*i+1];
        r2+=r[i]*gk[3*i+2];
    }
    for (; i<gk2; i++) {
        r2+=r[i]*gk[3*i+2];
    }
    r1*=0.5; r2*=0.5;
    
    if (recursiondepth==0) gest=fabs(r2); // If at top level construct a global estimate of the integral
    
    eps=r2-r1;
    eps*=af;
    if (gest>MORPHO_EPS) eps/=gest; // Globally relative estimate using area factor
    
    //printf("Recursion depth %u: %g %g - %g\n",recursiondepth, r1, r2, eps);
    
    if (fabs(eps)<INTEGRATE_ACCURACYGOAL)  {
        *out=r2;
        return true;
    }
    
    if (recursiondepth>INTEGRATE_MAXRECURSION) {
        *out=r2;
        return false;
    }
    
    /* Bisect: */
    double *xn[2]; /* Will hold the vertices. */
    double xm[dim];
    double est;
    value qm[nquantity+1], *qn[2];
    
    /* New vertices s*/
    for (unsigned int i=0; i<dim; i++) {
        xm[i] = 0.5*(x[0][i]+x[1][i]);
    }
    /* Quantities */
    if (nquantity) {
        for (unsigned int i=0; i<nquantity; i++) qm[i]=MORPHO_NIL;
        integrate_interpolatequantitiesline(dim, 0.5, nquantity, quantity, qm);
    }
    
    r2=0.0;
    xn[0]=x[0]; xn[1]=xm;
    if (nquantity) { qn[0] = quantity[0]; qn[1] = qm; }
    if (!integrate_lineint(function, dim, xn, nquantity, qn, q, ref, recursiondepth+1, gest, &est)) goto integrate_lineint_cleanup;
        
    r2+=est;
    
    xn[0]=xm; xn[1]=x[1];
    if (nquantity) { qn[0] = qm; qn[1] = quantity[1]; }
    if (!integrate_lineint(function, dim, xn, nquantity, qn, q, ref, recursiondepth+1, gest, &est)) goto integrate_lineint_cleanup;
    
    r2+=est;
    r2*=0.5;
    
    *out = r2;
    success=true;
    
integrate_lineint_cleanup:
    /* Free interpolated quantities */
    for (unsigned int i=0; i<nquantity; i++) {
        if (MORPHO_ISOBJECT(qm[i])) object_free(MORPHO_GETOBJECT(qm[i]));
    }
    
    return success;
}


/* **********************************************************************
 * Area integrals
 * ********************************************************************** */

/* Points to evaluate the function at in Barycentric coordinates */
/* Adaptive rules based on Walkington, "Quadrature on Simplices of arbitrary dimension" */
static double pts[] = {
    0.3333333333333333, 0.3333333333333333, 0.3333333333333333,
    0.6000000000000000, 0.2000000000000000, 0.2000000000000000,
    0.2000000000000000, 0.6000000000000000, 0.2000000000000000,
    0.2000000000000000, 0.2000000000000000, 0.6000000000000000,
    0.7142857142857143, 0.1428571428571429, 0.1428571428571429,
    0.1428571428571429, 0.7142857142857143, 0.1428571428571429,
    0.1428571428571429, 0.1428571428571429, 0.7142857142857143,
    0.4285714285714286, 0.4285714285714286, 0.1428571428571429,
    0.4285714285714286, 0.1428571428571429, 0.4285714285714286,
    0.1428571428571429, 0.4285714285714286, 0.4285714285714286,
    
    0.7777777777777778, 0.1111111111111111, 0.1111111111111111,
    0.1111111111111111, 0.7777777777777778, 0.1111111111111111,
    0.1111111111111111, 0.1111111111111111, 0.7777777777777778,
    0.3333333333333333, 0.5555555555555556, 0.1111111111111111,
    0.3333333333333333, 0.1111111111111111, 0.5555555555555556,
    0.5555555555555556, 0.3333333333333333, 0.1111111111111111,
    0.5555555555555556, 0.1111111111111111, 0.3333333333333333,
    0.1111111111111111, 0.3333333333333333, 0.5555555555555556,
    0.1111111111111111, 0.5555555555555556, 0.3333333333333333,
    0.3333333333333333, 0.3333333333333333, 0.3333333333333333
};

double w[] = {
    -0.5625, 0.5208333333333332, 0.5208333333333332, 0.5208333333333332,
    
    0.1265625, -0.5425347222222222, -0.5425347222222222, -0.5425347222222222,
    0.4168402777777778, 0.4168402777777778, 0.4168402777777778, 0.4168402777777778,
    0.4168402777777778, 0.4168402777777778
};

static double wts1[] = {-0.2812500000000000, 0.2604166666666667};
static double wts2[] = {0.06328125000000000, -0.2712673611111111, 0.2084201388888889};
static double wts3[] = {-0.007910156250000000, 0.1211015004960317, -0.3191433376736111,
    0.2059465680803571};
static unsigned int npts1 = 10;
static unsigned int npts2 = 20;

/* Linearly interpolate the position depending on the triangle */
void integrate_interpolatepositiontri(unsigned int dim, double *x[3], double *lambda, double *xout) {
    for (unsigned int j=0; j<dim; j++) {
        xout[j]=0;
        for (unsigned int k=0; k<3; k++) xout[j]+=lambda[k]*x[k][j];
    }
}

/* Interpolate any quantities. t goes from [0,1] */
void integrate_interpolatequantitiestri(unsigned int dim, double *lambda, unsigned int nquantity, value *quantity[3], value *qout) {
    
    for (unsigned int i=0; i<nquantity; i++) {
        if (MORPHO_ISFLOAT(quantity[0][i])) {
            double val = lambda[0]*MORPHO_GETFLOATVALUE(quantity[0][i])+
                         lambda[1]*MORPHO_GETFLOATVALUE(quantity[1][i])+
                         lambda[2]*MORPHO_GETFLOATVALUE(quantity[2][i]);
            qout[i]=MORPHO_FLOAT(val);
        } else if (MORPHO_ISMATRIX(quantity[0][i]) && MORPHO_ISMATRIX(quantity[1][i]) && MORPHO_ISMATRIX(quantity[2][i])) {
            objectmatrix *m0=MORPHO_GETMATRIX(quantity[0][i]),
                         *m1=MORPHO_GETMATRIX(quantity[1][i]),
                         *m2=MORPHO_GETMATRIX(quantity[2][i]),
                         *out=(MORPHO_ISMATRIX(qout[i]) ? MORPHO_GETMATRIX(qout[i]): NULL);
            
            if (!out) {
                out = object_clonematrix(m0);
                qout[i]=MORPHO_OBJECT(out);
            }
            
            for (unsigned int i=0; i<m0->ncols*m0->nrows; i++) {
                out->elements[i] = lambda[0]*m0->elements[i]+lambda[1]*m1->elements[i]+lambda[2]*m2->elements[i];
            }
        }
    }
}


/** Integrate over an area element
 * @param[in] function     - function to integrate
 * @param[in] dim                - Dimension of the vertices
 * @param[in] x                     - vertices of the line x[0] = {x,y,z} etc.
 * @param[in] nquantity   - number of quantities per vertex
 * @param[in] quantity     - List of quantities for each vertex.
 * @param[in] ref                 - a pointer to any data required by the function
 * @param[in] ge                   - Global estimate of the integral (used for recursion).
 * @param[out] out               - estimate of the integral
 * @returns True on success */
bool integrate_areaint(integrandfunction *function, unsigned int dim, double *x[3], unsigned int nquantity, value *quantity[3], value *q, void *ref, unsigned int recursiondepth, double ge, double *out) {
    double r[npts2], r1, rr, r2, rr2, r3, rr3, eps;
    double xx[dim], gest=ge;
    double af=pow(0.25, (double) recursiondepth); // Area of total triangle covered from recursion depth
    bool success=false;
    double fout = 0;
    /* Try low order method for rapid results on low order functions */
    for (unsigned int i=0; i<npts1; i++) {
        double *lambda=pts+3*i;
        integrate_interpolatepositiontri(dim, x, lambda, xx);
        if (nquantity)  integrate_interpolatequantitiestri(dim, lambda, nquantity, quantity, q);
        if ((*function) (dim, lambda, xx, nquantity, q, ref, &fout)) {
            r[i] = fout;
        } else{
            return false;
        }
        
    }
    rr=(r[1]+r[2]+r[3]);
    rr2=(r[4]+r[5]+r[6]+r[7]+r[8]+r[9]);
    r1 = wts1[0]*r[0] + wts1[1]*rr;
    r2 = wts2[0]*r[0] + wts2[1]*rr + wts2[2]*rr2;
    
    if (recursiondepth==0) gest=fabs(r2); // If at top level construct a global estimate of the integral

    eps=r2-r1;
    eps*=af;
    if (gest>MORPHO_EPS) eps/=gest; // Globally relative estimate using area factor

    if (fabs(eps)<INTEGRATE_ACCURACYGOAL)  { // Low order worked
        *out=2*r2;
        return true;
    }
    
    /* Extend order */
    for (unsigned int i=npts1; i<npts2; i++) {
        double *lambda=pts+3*i;
        integrate_interpolatepositiontri(dim, x, lambda, xx);
        if (nquantity)  integrate_interpolatequantitiestri(dim, lambda, nquantity, quantity, q);
        if ((*function) (dim, lambda, xx, nquantity, q, ref, &fout)){
            r[i] = fout;
        } else{
            return false;
        }
    }
    rr3=(r[10]+r[11]+r[12]+r[13]+r[14]+r[15]+r[16]+r[17]+r[18]+r[19]);
    r3 = wts3[0]*r[0] + wts3[1]*rr + wts3[2]*rr2 + wts3[3]*rr3;
    
    if (recursiondepth==0) gest=fabs(2*r3); // Use an improved estimate of the integral
    
    eps=r2-r3;
    eps*=af;
    if (gest>MORPHO_EPS) eps/=gest; // Globally relative estimate
    //printf("Estimates %lg %lg %lg, err=%g af=%g\n", r1,r2,r3, eps, af);
    if (fabs(eps)<INTEGRATE_ACCURACYGOAL) {
        *out=2*r3;
        return true;
    }
    
    if (recursiondepth>INTEGRATE_MAXRECURSION) {
        *out=2*r3;
        return false;
    }
    
    /* Quadrasect:
         *       2
         *      / \
         *   x20 - x12
         *    / \  / \
         *   0 - x01 - 1
         */
    double *xn[3]; /* Will hold the vertices. */
    double x01[dim], x12[dim], x20[dim]; /* Vertices from midpoints */
    double sub;
    value q01[nquantity+1], q12[nquantity+1], q20[nquantity+1], *qn[3];
    
    r3=0.0;
    /* New vertices s*/
    for (unsigned int i=0; i<dim; i++) {
        x01[i] = 0.5*(x[0][i]+x[1][i]);
        x12[i] = 0.5*(x[1][i]+x[2][i]);
        x20[i] = 0.5*(x[2][i]+x[0][i]);
    }
    /* Quantities */
    if (nquantity) {
        double ll[3];
        for (unsigned int i=0; i<nquantity; i++) { q01[i]=MORPHO_NIL; q12[i]=MORPHO_NIL; q20[i]=MORPHO_NIL; }
        ll[0]=0.5; ll[1]=0.5; ll[2]=0.0;
        integrate_interpolatequantitiestri(dim, ll, nquantity, quantity, q01);
        ll[0]=0.0; ll[1]=0.5; ll[2]=0.5;
        integrate_interpolatequantitiestri(dim, ll, nquantity, quantity, q12);
        ll[0]=0.5; ll[1]=0.0; ll[2]=0.5;
        integrate_interpolatequantitiestri(dim, ll, nquantity, quantity, q20);
    }
    
    xn[0]=x[0]; xn[1]=x01; xn[2]=x20;
    if (nquantity) { qn[0] = quantity[0]; qn[1] = q01; qn[2] = q20; }
    if (!integrate_areaint(function, dim, xn, nquantity, qn, q, ref, recursiondepth+1, gest, &sub)) goto integrate_areaint_cleanup;
    r3+=sub;
    
    xn[0]=x01; xn[1]=x[1]; xn[2]=x12;
    if (nquantity) { qn[0] = q01; qn[1] = quantity[1]; qn[2] = q12; }
    if (!integrate_areaint(function, dim, xn, nquantity, qn, q, ref, recursiondepth+1, gest, &sub)) goto integrate_areaint_cleanup;
    r3+=sub;
    
    xn[0]=x20; xn[1]=x12; xn[2]=x[2];
    if (nquantity) { qn[0] = q20; qn[1] = q12; qn[2] = quantity[2]; }
    if (!integrate_areaint(function, dim, xn, nquantity, qn, q, ref, recursiondepth+1, gest, &sub)) goto integrate_areaint_cleanup;
    r3+=sub;
    
    xn[0]=x01; xn[1]=x12; xn[2]=x20;
    if (nquantity) { qn[0] = q01; qn[1] = q12; qn[2] = q20; }
    if (!integrate_areaint(function, dim, xn, nquantity, qn, q, ref, recursiondepth+1, gest, &sub)) goto integrate_areaint_cleanup;
    r3+=sub;
    
    *out=0.25*r3;
    success=true;
    
integrate_areaint_cleanup:
    /* Free interpolated quantities */
    for (int j=0; j<3; j++) for (unsigned int i=0; i<nquantity; i++) {
        if (MORPHO_ISOBJECT(qn[j][i])) object_free(MORPHO_GETOBJECT(qn[j][i]));
    }
    
    return success;
}

/* **********************************************************************
 * Volume integrals
 * ********************************************************************** */

// Nodes and weights from Journal of Computational and Applied Mathematics, 236, 17, 4348-4364 (2012)

/*
static double v1[] = {
    0.2500000000000000,    0.2500000000000000,    0.2500000000000000,    0.2500000000000000,    1.0000000000000000
};

static unsigned int nv1 = 1;

static double v2[] = {
    0.5854101966249680,    0.1381966011250110,    0.1381966011250110,    0.1381966011250110,    0.2500000000000000,
    0.1381966011250110,    0.5854101966249680,    0.1381966011250110,    0.1381966011250110,    0.2500000000000000,
    0.1381966011250110,    0.1381966011250110,    0.5854101966249680,    0.1381966011250110,    0.2500000000000000,
    0.1381966011250110,    0.1381966011250110,    0.1381966011250110,    0.5854101966249680,    0.2500000000000000
};

static unsigned int nv2 = 4;

static double v3[] = {
    0.7784952948213300,    0.0738349017262234,    0.0738349017262234,    0.0738349017262234,    0.0476331348432089,
    0.0738349017262234,    0.7784952948213300,    0.0738349017262234,    0.0738349017262234,    0.0476331348432089,
    0.0738349017262234,    0.0738349017262234,    0.7784952948213300,    0.0738349017262234,    0.0476331348432089,
    0.0738349017262234,    0.0738349017262234,    0.0738349017262234,    0.7784952948213300,    0.0476331348432089,
    0.4062443438840510,    0.4062443438840510,    0.0937556561159491,    0.0937556561159491,    0.1349112434378610,
    0.4062443438840510,    0.0937556561159491,    0.4062443438840510,    0.0937556561159491,    0.1349112434378610,
    0.4062443438840510,    0.0937556561159491,    0.0937556561159491,    0.4062443438840510,    0.1349112434378610,
    0.0937556561159491,    0.4062443438840510,    0.4062443438840510,    0.0937556561159491,    0.1349112434378610,
    0.0937556561159491,    0.4062443438840510,    0.0937556561159491,    0.4062443438840510,    0.1349112434378610,
    0.0937556561159491,    0.0937556561159491,    0.4062443438840510,    0.4062443438840510,    0.1349112434378610
};

static unsigned int nv3 = 10;

static double v4[] = {
     0.9029422158182680,    0.0323525947272439,    0.0323525947272439,    0.0323525947272439,    0.0070670747944695,
     0.0323525947272439,    0.9029422158182680,    0.0323525947272439,    0.0323525947272439,    0.0070670747944695,
     0.0323525947272439,    0.0323525947272439,    0.9029422158182680,    0.0323525947272439,    0.0070670747944695,
     0.0323525947272439,    0.0323525947272439,    0.0323525947272439,    0.9029422158182680,    0.0070670747944695,
     0.2626825838877790,    0.6165965330619370,    0.0603604415251421,    0.0603604415251421,    0.0469986689718877,
     0.6165965330619370,    0.2626825838877790,    0.0603604415251421,    0.0603604415251421,    0.0469986689718877,
     0.2626825838877790,    0.0603604415251421,    0.6165965330619370,    0.0603604415251421,    0.0469986689718877,
     0.6165965330619370,    0.0603604415251421,    0.2626825838877790,    0.0603604415251421,    0.0469986689718877,
     0.2626825838877790,    0.0603604415251421,    0.0603604415251421,    0.6165965330619370,    0.0469986689718877,
     0.6165965330619370,    0.0603604415251421,    0.0603604415251421,    0.2626825838877790,    0.0469986689718877,
     0.0603604415251421,    0.2626825838877790,    0.6165965330619370,    0.0603604415251421,    0.0469986689718877,
     0.0603604415251421,    0.6165965330619370,    0.2626825838877790,    0.0603604415251421,    0.0469986689718877,
     0.0603604415251421,    0.2626825838877790,    0.0603604415251421,    0.6165965330619370,    0.0469986689718877,
     0.0603604415251421,    0.6165965330619370,    0.0603604415251421,    0.2626825838877790,    0.0469986689718877,
     0.0603604415251421,    0.0603604415251421,    0.2626825838877790,    0.6165965330619370,    0.0469986689718877,
     0.0603604415251421,    0.0603604415251421,    0.6165965330619370,    0.2626825838877790,    0.0469986689718877,
     0.3097693042728620,    0.3097693042728620,    0.3097693042728620,    0.0706920871814129,    0.1019369182898680,
     0.3097693042728620,    0.3097693042728620,    0.0706920871814129,    0.3097693042728620,    0.1019369182898680,
     0.3097693042728620,    0.0706920871814129,    0.3097693042728620,    0.3097693042728620,    0.1019369182898680,
     0.0706920871814129,    0.3097693042728620,    0.3097693042728620,    0.3097693042728620,    0.1019369182898680
};

static unsigned int nv4 = 20;
*/
 
static double v5[] = {
    0.9197896733368800,    0.0267367755543735,    0.0267367755543735,    0.0267367755543735,    0.0021900463965388,
    0.0267367755543735,    0.9197896733368800,    0.0267367755543735,    0.0267367755543735,    0.0021900463965388,
    0.0267367755543735,    0.0267367755543735,    0.9197896733368800,    0.0267367755543735,    0.0021900463965388,
    0.0267367755543735,    0.0267367755543735,    0.0267367755543735,    0.9197896733368800,    0.0021900463965388,
    0.1740356302468940,    0.7477598884818090,    0.0391022406356488,    0.0391022406356488,    0.0143395670177665,
    0.7477598884818090,    0.1740356302468940,    0.0391022406356488,    0.0391022406356488,    0.0143395670177665,
    0.1740356302468940,    0.0391022406356488,    0.7477598884818090,    0.0391022406356488,    0.0143395670177665,
    0.7477598884818090,    0.0391022406356488,    0.1740356302468940,    0.0391022406356488,    0.0143395670177665,
    0.1740356302468940,    0.0391022406356488,    0.0391022406356488,    0.7477598884818090,    0.0143395670177665,
    0.7477598884818090,    0.0391022406356488,    0.0391022406356488,    0.1740356302468940,    0.0143395670177665,
    0.0391022406356488,    0.1740356302468940,    0.7477598884818090,    0.0391022406356488,    0.0143395670177665,
    0.0391022406356488,    0.7477598884818090,    0.1740356302468940,    0.0391022406356488,    0.0143395670177665,
    0.0391022406356488,    0.1740356302468940,    0.0391022406356488,    0.7477598884818090,    0.0143395670177665,
    0.0391022406356488,    0.7477598884818090,    0.0391022406356488,    0.1740356302468940,    0.0143395670177665,
    0.0391022406356488,    0.0391022406356488,    0.1740356302468940,    0.7477598884818090,    0.0143395670177665,
    0.0391022406356488,    0.0391022406356488,    0.7477598884818090,    0.1740356302468940,    0.0143395670177665,
    0.4547545999844830,    0.4547545999844830,    0.0452454000155172,    0.0452454000155172,    0.0250305395686746,
    0.4547545999844830,    0.0452454000155172,    0.4547545999844830,    0.0452454000155172,    0.0250305395686746,
    0.4547545999844830,    0.0452454000155172,    0.0452454000155172,    0.4547545999844830,    0.0250305395686746,
    0.0452454000155172,    0.4547545999844830,    0.4547545999844830,    0.0452454000155172,    0.0250305395686746,
    0.0452454000155172,    0.4547545999844830,    0.0452454000155172,    0.4547545999844830,    0.0250305395686746,
    0.0452454000155172,    0.0452454000155172,    0.4547545999844830,    0.4547545999844830,    0.0250305395686746,
    0.5031186450145980,    0.2232010379623150,    0.2232010379623150,    0.0504792790607720,    0.0479839333057554,
    0.2232010379623150,    0.5031186450145980,    0.2232010379623150,    0.0504792790607720,    0.0479839333057554,
    0.2232010379623150,    0.2232010379623150,    0.5031186450145980,    0.0504792790607720,    0.0479839333057554,
    0.5031186450145980,    0.2232010379623150,    0.0504792790607720,    0.2232010379623150,    0.0479839333057554,
    0.2232010379623150,    0.5031186450145980,    0.0504792790607720,    0.2232010379623150,    0.0479839333057554,
    0.2232010379623150,    0.2232010379623150,    0.0504792790607720,    0.5031186450145980,    0.0479839333057554,
    0.5031186450145980,    0.0504792790607720,    0.2232010379623150,    0.2232010379623150,    0.0479839333057554,
    0.2232010379623150,    0.0504792790607720,    0.5031186450145980,    0.2232010379623150,    0.0479839333057554,
    0.2232010379623150,    0.0504792790607720,    0.2232010379623150,    0.5031186450145980,    0.0479839333057554,
    0.0504792790607720,    0.5031186450145980,    0.2232010379623150,    0.2232010379623150,    0.0479839333057554,
    0.0504792790607720,    0.2232010379623150,    0.5031186450145980,    0.2232010379623150,    0.0479839333057554,
    0.0504792790607720,    0.2232010379623150,    0.2232010379623150,    0.5031186450145980,    0.0479839333057554,
    0.2500000000000000,    0.2500000000000000,    0.2500000000000000,    0.2500000000000000,    0.0931745731195340
};

static unsigned int nv5 = 35;

static double v6[] = {
    0.9551438045408220,    0.0149520651530592,    0.0149520651530592,    0.0149520651530592,    0.0010373112336140,
    0.0149520651530592,    0.9551438045408220,    0.0149520651530592,    0.0149520651530592,    0.0010373112336140,
    0.0149520651530592,    0.0149520651530592,    0.9551438045408220,    0.0149520651530592,    0.0010373112336140,
    0.0149520651530592,    0.0149520651530592,    0.0149520651530592,    0.9551438045408220,    0.0010373112336140,
    0.7799760084415400,    0.1518319491659370,    0.0340960211962615,    0.0340960211962615,    0.0096016645399480,
    0.1518319491659370,    0.7799760084415400,    0.0340960211962615,    0.0340960211962615,    0.0096016645399480,
    0.7799760084415400,    0.0340960211962615,    0.1518319491659370,    0.0340960211962615,    0.0096016645399480,
    0.1518319491659370,    0.0340960211962615,    0.7799760084415400,    0.0340960211962615,    0.0096016645399480,
    0.7799760084415400,    0.0340960211962615,    0.0340960211962615,    0.1518319491659370,    0.0096016645399480,
    0.1518319491659370,    0.0340960211962615,    0.0340960211962615,    0.7799760084415400,    0.0096016645399480,
    0.0340960211962615,    0.7799760084415400,    0.1518319491659370,    0.0340960211962615,    0.0096016645399480,
    0.0340960211962615,    0.1518319491659370,    0.7799760084415400,    0.0340960211962615,    0.0096016645399480,
    0.0340960211962615,    0.7799760084415400,    0.0340960211962615,    0.1518319491659370,    0.0096016645399480,
    0.0340960211962615,    0.1518319491659370,    0.0340960211962615,    0.7799760084415400,    0.0096016645399480,
    0.0340960211962615,    0.0340960211962615,    0.7799760084415400,    0.1518319491659370,    0.0096016645399480,
    0.0340960211962615,    0.0340960211962615,    0.1518319491659370,    0.7799760084415400,    0.0096016645399480,
    0.3549340560639790,    0.5526556431060170,    0.0462051504150017,    0.0462051504150017,    0.0164493976798232,
    0.5526556431060170,    0.3549340560639790,    0.0462051504150017,    0.0462051504150017,    0.0164493976798232,
    0.3549340560639790,    0.0462051504150017,    0.5526556431060170,    0.0462051504150017,    0.0164493976798232,
    0.5526556431060170,    0.0462051504150017,    0.3549340560639790,    0.0462051504150017,    0.0164493976798232,
    0.3549340560639790,    0.0462051504150017,    0.0462051504150017,    0.5526556431060170,    0.0164493976798232,
    0.5526556431060170,    0.0462051504150017,    0.0462051504150017,    0.3549340560639790,    0.0164493976798232,
    0.0462051504150017,    0.3549340560639790,    0.5526556431060170,    0.0462051504150017,    0.0164493976798232,
    0.0462051504150017,    0.5526556431060170,    0.3549340560639790,    0.0462051504150017,    0.0164493976798232,
    0.0462051504150017,    0.3549340560639790,    0.0462051504150017,    0.5526556431060170,    0.0164493976798232,
    0.0462051504150017,    0.5526556431060170,    0.0462051504150017,    0.3549340560639790,    0.0164493976798232,
    0.0462051504150017,    0.0462051504150017,    0.3549340560639790,    0.5526556431060170,    0.0164493976798232,
    0.0462051504150017,    0.0462051504150017,    0.5526556431060170,    0.3549340560639790,    0.0164493976798232,
    0.5381043228880020,    0.2281904610687610,    0.2281904610687610,    0.0055147549744775,    0.0153747766513310,
    0.2281904610687610,    0.5381043228880020,    0.2281904610687610,    0.0055147549744775,    0.0153747766513310,
    0.2281904610687610,    0.2281904610687610,    0.5381043228880020,    0.0055147549744775,    0.0153747766513310,
    0.5381043228880020,    0.2281904610687610,    0.0055147549744775,    0.2281904610687610,    0.0153747766513310,
    0.2281904610687610,    0.5381043228880020,    0.0055147549744775,    0.2281904610687610,    0.0153747766513310,
    0.2281904610687610,    0.2281904610687610,    0.0055147549744775,    0.5381043228880020,    0.0153747766513310,
    0.5381043228880020,    0.0055147549744775,    0.2281904610687610,    0.2281904610687610,    0.0153747766513310,
    0.2281904610687610,    0.0055147549744775,    0.5381043228880020,    0.2281904610687610,    0.0153747766513310,
    0.2281904610687610,    0.0055147549744775,    0.2281904610687610,    0.5381043228880020,    0.0153747766513310,
    0.0055147549744775,    0.5381043228880020,    0.2281904610687610,    0.2281904610687610,    0.0153747766513310,
    0.0055147549744775,    0.2281904610687610,    0.5381043228880020,    0.2281904610687610,    0.0153747766513310,
    0.0055147549744775,    0.2281904610687610,    0.2281904610687610,    0.5381043228880020,    0.0153747766513310,
    0.1961837595745600,    0.3523052600879940,    0.3523052600879940,    0.0992057202494530,    0.0293520118375230,
    0.3523052600879940,    0.1961837595745600,    0.3523052600879940,    0.0992057202494530,    0.0293520118375230,
    0.3523052600879940,    0.3523052600879940,    0.1961837595745600,    0.0992057202494530,    0.0293520118375230,
    0.1961837595745600,    0.3523052600879940,    0.0992057202494530,    0.3523052600879940,    0.0293520118375230,
    0.3523052600879940,    0.1961837595745600,    0.0992057202494530,    0.3523052600879940,    0.0293520118375230,
    0.3523052600879940,    0.3523052600879940,    0.0992057202494530,    0.1961837595745600,    0.0293520118375230,
    0.1961837595745600,    0.0992057202494530,    0.3523052600879940,    0.3523052600879940,    0.0293520118375230,
    0.3523052600879940,    0.0992057202494530,    0.1961837595745600,    0.3523052600879940,    0.0293520118375230,
    0.3523052600879940,    0.0992057202494530,    0.3523052600879940,    0.1961837595745600,    0.0293520118375230,
    0.0992057202494530,    0.1961837595745600,    0.3523052600879940,    0.3523052600879940,    0.0293520118375230,
    0.0992057202494530,    0.3523052600879940,    0.1961837595745600,    0.3523052600879940,    0.0293520118375230,
    0.0992057202494530,    0.3523052600879940,    0.3523052600879940,    0.1961837595745600,    0.0293520118375230,
    0.5965649956210170,    0.1344783347929940,    0.1344783347929940,    0.1344783347929940,    0.0366291366405108,
    0.1344783347929940,    0.5965649956210170,    0.1344783347929940,    0.1344783347929940,    0.0366291366405108,
    0.1344783347929940,    0.1344783347929940,    0.5965649956210170,    0.1344783347929940,    0.0366291366405108,
    0.1344783347929940,    0.1344783347929940,    0.1344783347929940,    0.5965649956210170,    0.0366291366405108
};

static unsigned int nv6 = 56;

/* Linearly interpolate the position depending on the tetrahedron */
void integrate_interpolatepositionvol(unsigned int dim, double *x[4], double *lambda, double *xout) {
    for (unsigned int j=0; j<dim; j++) {
        xout[j]=0;
        for (unsigned int k=0; k<4; k++) xout[j]+=lambda[k]*x[k][j];
    }
}

/* Interpolate any quantities. */
void integrate_interpolatequantitiesvol(unsigned int dim, double *lambda, unsigned int nquantity, value *quantity[3], value *qout) {
    for (unsigned int i=0; i<nquantity; i++) {
        if (MORPHO_ISFLOAT(quantity[0][i])) {
            double val = lambda[0]*MORPHO_GETFLOATVALUE(quantity[0][i])+
                         lambda[1]*MORPHO_GETFLOATVALUE(quantity[1][i])+
                         lambda[2]*MORPHO_GETFLOATVALUE(quantity[2][i])+
                         lambda[3]*MORPHO_GETFLOATVALUE(quantity[3][i]);
            qout[i]=MORPHO_FLOAT(val);
        } else if (MORPHO_ISMATRIX(quantity[0][i]) && MORPHO_ISMATRIX(quantity[1][i]) && MORPHO_ISMATRIX(quantity[2][i]) && MORPHO_ISMATRIX(quantity[3][i])) {
            objectmatrix *m0=MORPHO_GETMATRIX(quantity[0][i]),
                         *m1=MORPHO_GETMATRIX(quantity[1][i]),
                         *m2=MORPHO_GETMATRIX(quantity[2][i]),
                         *m3=MORPHO_GETMATRIX(quantity[3][i]),
                         *out=(MORPHO_ISMATRIX(qout[i]) ? MORPHO_GETMATRIX(qout[i]): NULL);
            
            if (!out) {
                out = object_clonematrix(m0);
                qout[i]=MORPHO_OBJECT(out);
            }
            
            for (unsigned int i=0; i<m0->ncols*m0->nrows; i++) {
                out->elements[i] = lambda[0]*m0->elements[i]+lambda[1]*m1->elements[i]+lambda[2]*m2->elements[i]+lambda[3]*m3->elements[i];
            }
        }
    }
}

int nf = 0;

/** Integrate over an volume element given a specified integration rule
 * @param[in] function     - function to integrate
 * @param[in] nsamples     - number of sampling pts
 * @param[in] integrationrule - integration rule data
 * @param[in] dim                - Dimension of the vertices
 * @param[in] x                     - vertices of the line x[0] = {x,y,z} etc.
 * @param[in] nquantity   - number of quantities per vertex
 * @param[in] quantity     - List of quantities for each vertex.
 * @param[in] ref                 - a pointer to any data required by the function
 * @param[out] out               - estimate of the integral
 * @returns True on success */
bool integrate_integratevol(integrandfunction *function, unsigned int nsamples, double *integrationrule, unsigned int dim, double *x[4], unsigned int nquantity, value *quantity[3], value *q, void *ref, double *out) {
    double xx[dim];
    double r[nsamples], rout=0;
    double fout = 0;
    
    for (unsigned int i=0; i<nsamples; i++) {
        double *lambda=integrationrule+5*i;
        double w = integrationrule[5*i+4];
        
        integrate_interpolatepositionvol(dim, x, lambda, xx);
        if (nquantity) integrate_interpolatequantitiesvol(dim, lambda, nquantity, quantity, q);
        nf++;
        if ((*function) (dim, lambda, xx, nquantity, q, ref, &fout)) {
            r[i] = fout;
            rout+=w*r[i];
        } else{
            return false;
        }
        
    }
    
    *out = rout;
    return true;
}

/* Subdivision */
static unsigned int vsub[] =  { 1, 4, 7, 8,
                                0, 4, 7, 9,
                                0, 4, 8, 9,
                                4, 7, 8, 9,
                                0, 5, 7, 9,
                                0, 6, 8, 9,
                                2, 5, 7, 9,
                                3, 6, 8, 9 };

static unsigned int nvsub = 8;

/** Integrate over an volume element
 * @param[in] function     - function to integrate
 * @param[in] dim                - Dimension of the vertices
 * @param[in] x                     - vertices of the line x[0] = {x,y,z} etc.
 * @param[in] nquantity   - number of quantities per vertex
 * @param[in] quantity     - List of quantities for each vertex.
 * @param[in] ref                 - a pointer to any data required by the function
 * @param[in] ge                   - Global estimate of the integral (used for recursion).
 * @param[out] out               - estimate of the integral
 * @returns True on success */
bool integrate_volint(integrandfunction *function, unsigned int dim, double *x[4], unsigned int nquantity, value *quantity[4], value *q, void *ref, unsigned int recursiondepth, double ge, double *out) {
    double r1, r2, r3;
    double gest=ge;
    double af=pow(1.0/nvsub, (double) recursiondepth); // Volume of total tetrahedron calculated from recursion depth
    
    if (!integrate_integratevol(function, nv5, v5, dim, x, nquantity, quantity, q, ref, &r1)) return false;
    if (!integrate_integratevol(function, nv6, v6, dim, x, nquantity, quantity, q, ref, &r2)) return false;

    if (recursiondepth==0) gest=fabs(r2); // If at top level construct a global estimate of the integral

    double eps=r2-r1;
    eps*=af;
    if (gest>MORPHO_EPS) eps/=gest; // Globally relative estimate using volume factor
    
    if (fabs(eps)<INTEGRATE_ACCURACYGOAL)  { // We converged
        *out=r2;
        return true;
    }
    
    // Subdivision strategy
    double *xn[4]; /* Will hold the vertices. */
    double x01[dim], x02[dim], x03[dim], x12[dim], x13[dim], x23[dim]; /* New ertices from midpoints */
    double *xx[] = { x[0], x[1], x[2], x[3], x01, x02, x03, x12, x13, x23 }; // All vertices
    value q01[nquantity+1], q02[nquantity+1], q03[nquantity+1], q12[nquantity+1], q13[nquantity+1], q23[nquantity+1];
    value *qq[] = { quantity[0], quantity[1], quantity[2], quantity[3], q01, q02, q03, q12, q13, q23 }; // All vertices
    value *qn[4];
    
    r3=0.0;
    /* New vertices s*/
    for (unsigned int i=0; i<dim; i++) {
        x01[i] = 0.5*(x[0][i]+x[1][i]);
        x02[i] = 0.5*(x[0][i]+x[2][i]);
        x03[i] = 0.5*(x[0][i]+x[3][i]);
        x12[i] = 0.5*(x[1][i]+x[2][i]);
        x13[i] = 0.5*(x[1][i]+x[3][i]);
        x23[i] = 0.5*(x[2][i]+x[3][i]);
    }
    
    /* Quantities */
    if (nquantity) {
        double ll[4];
        for (unsigned int i=0; i<nquantity; i++) { q01[i]=MORPHO_NIL; q02[i]=MORPHO_NIL; q03[i]=MORPHO_NIL; q12[i]=MORPHO_NIL; q13[i]=MORPHO_NIL; q23[i]=MORPHO_NIL; }
        
        ll[0]=0.5; ll[1]=0.5; ll[2]=0.0; ll[3]=0.0;
        integrate_interpolatequantitiesvol(dim, ll, nquantity, quantity, q01);
        ll[0]=0.5; ll[1]=0.0; ll[2]=0.5; ll[3]=0.0;
        integrate_interpolatequantitiesvol(dim, ll, nquantity, quantity, q02);
        ll[0]=0.5; ll[1]=0.0; ll[2]=0.0; ll[3]=0.5;
        integrate_interpolatequantitiesvol(dim, ll, nquantity, quantity, q03);
        ll[0]=0.0; ll[1]=0.5; ll[2]=0.5; ll[3]=0.0;
        integrate_interpolatequantitiesvol(dim, ll, nquantity, quantity, q12);
        ll[0]=0.0; ll[1]=0.5; ll[2]=0.0; ll[3]=0.5;
        integrate_interpolatequantitiesvol(dim, ll, nquantity, quantity, q13);
        ll[0]=0.0; ll[1]=0.0; ll[2]=0.5; ll[3]=0.5;
        integrate_interpolatequantitiesvol(dim, ll, nquantity, quantity, q23);
    }
    
    double rr = 0.0;
    
    for (unsigned int i=0; i<nvsub; i++) {
        double sub;
        for (unsigned int j=0; j<4; j++) xn[j]=xx[vsub[4*i+j]];
        if (nquantity) for (unsigned int j=0; j<4; j++) qn[j]=qq[vsub[4*i+j]];
        
        if (!integrate_volint(function, dim, xn, nquantity, qn, q, ref, recursiondepth+1, gest, &sub)) goto integrate_volint_cleanup;
        
        rr+=sub;
    }
    
    *out=rr/nvsub;
    
integrate_volint_cleanup:
    
    return true;
    
}

/* **********************************************************************
 * Public interface
 * ********************************************************************** */

/** Integrate over an element - public interface.
 * @param[in] integrand   - integrand
 * @param[in] dim                - Dimension of the vertices
 * @param[in] grade            - Grade to integrate over
 * @param[in] x                     - vertices of the triangle x[0] = {x,y,z} etc.
 * @param[in] nquantity   - number of quantities per vertex
 * @param[in] quantity     - List of quantities for each endpoint.
 * @param[in] ref                - a pointer to any data required by the function
 * @param[out] out              - value of the integral
 * @returns true on success.
 */
bool integrate_integrate(integrandfunction *integrand, unsigned int dim, unsigned int grade, double **x, unsigned int nquantity, value **quantity, void *ref, double *out) {
    double result=0.0;
    value q[nquantity+1];
    bool success=false;
    
    for (unsigned int i=0; i<nquantity; i++) q[i]=MORPHO_NIL;
    if (quantity) integrate_recognizequantities(nquantity, quantity[0], q);
    
    /* Do the integration */
    switch (grade) {
        case 1:
            success=integrate_lineint(integrand, dim, x, nquantity, quantity, q, ref, 0, 0.0, &result);
            break;
        case 2:
            success=integrate_areaint(integrand, dim, x, nquantity, quantity, q, ref, 0, 0.0, &result);
            break;
        case 3:
            success=integrate_volint(integrand, dim, x, nquantity, quantity, q, ref, 0, 0.0, &result);
            break;
    }
    
    /* Free any quantities allocated */
    for (unsigned int i=0; i<nquantity; i++) {
        if (MORPHO_ISOBJECT(q[i])) object_free(MORPHO_GETOBJECT(q[i]));
    }
    
    *out = result;
    
    return success;
}

/* **********************************************************************
 * Testing code
 * ********************************************************************** */

double testintegrand(unsigned int dim, double *t, double *x, unsigned int nquantity, value *quantity, void *data) {
    //return pow(x[0]*(1.0-x[0]), 20.0);
    objectmatrix *m = MORPHO_GETMATRIX(quantity[0]);
    double tr=0;
    matrix_trace(m, &tr);
    return pow(tr,50);//pow(MORPHO_GETFLOATVALUE(quantity[0]),50);
}

/*void integrate_test(void) {
    double x0[3] = { 0,0,0 };
    double x1[3] = { 1,0,0 };
    //double *xx[2] = { x0, x1 };
    double m0s[] = {0, 0, 0, 0};
    double m1s[] = {0.5, 0, 0, 0.5};
    objectmatrix m0 = MORPHO_STATICMATRIX(m0s, 2, 2);
    objectmatrix m1 = MORPHO_STATICMATRIX(m1s, 2, 2);
    value v0[1] = { MORPHO_OBJECT(&m0) };
    value v1[1] = { MORPHO_OBJECT(&m1) };
    value *v[2] = { v0, v1 };
    double out;
    //integrate_integrate(testintegrand, 3, 1, xx, 1, v, NULL, &out);
    //printf("integral value: %g\n", out);
}*/


/* **********************************************************************
 * New integrator
 * ********************************************************************** */

/* **********************************************
 * Quadrature rules
 * ********************************************** */

/* --------------------------------
 * Simple midpoint-simpson rule
 * -------------------------------- */

double midpointnodes[] = {
    0.5, 0.5, // Midpoint
    
    0.0, 1.0, // } Simpsons extension
    1.0, 0.0, // }
};

double midpointweights[] = {
    1.0
};

double simpsonweights[] = {
    0.66666666666666667, 0.16666666666666667, 0.16666666666666667
};

quadraturerule simpson = {
    .name = "simpson",
    .grade = 1,
    .order = 3,
    .nnodes = 1,
    .nodes = midpointnodes,
    .weights = simpsonweights,
    .ext = NULL
};

quadraturerule midpoint = {
    .name = "midpoint",
    .grade = 1,
    .order = 1,
    .nnodes = 1,
    .nodes = midpointnodes,
    .weights = midpointweights,
    .ext = &simpson
};

/* --------------------------------
 * Gauss-Kronrod 1-3 rule
 * -------------------------------- */

double gk13nds[] = {
    0.50000000000000000000, 0.50000000000000000000,
    0.11270166537925831148, 0.88729833462074168852,
    0.88729833462074168852, 0.11270166537925831148
};

double g1wts[] = {
    1.0,
};

double k3wts[] = {
    0.4444444444444444444445, 0.2777777777777777777778,
    0.277777777777777777778
};

quadraturerule kronrod3 = {
    .name = "kronrod3",
    .grade = 1,
    .order = 3,
    .nnodes = 3,
    .nodes = gk13nds,
    .weights = k3wts,
    .ext = NULL
};

quadraturerule gauss1 = {
    .name = "gauss1",
    .grade = 1,
    .order = 1,
    .nnodes = 1,
    .nodes = gk13nds,
    .weights = g1wts,
    .ext = &kronrod3
};

/* --------------------------------
 * Gauss-Kronrod 2-5 rule
 * -------------------------------- */

double gk25nds[] = {
    0.21132486540518711775, 0.78867513459481288225,
    0.78867513459481288225, 0.21132486540518711775,
    
    0.037089950113724269217, 0.96291004988627573078,
    0.50000000000000000000, 0.50000000000000000000,
    0.96291004988627573078, 0.037089950113724269217
};

double gauss2wts[] = {
    0.5, 0.5, // Gauss weights
};

double kronrod5wts[] = {
    0.2454545454545454545455, // Kronrod extension
    0.245454545454545454546,
    0.098989898989898989899,
    0.3111111111111111111111,
    0.098989898989898989899
};

quadraturerule kronrod5 = {
    .name = "kronrod5",
    .grade = 1,
    .order = 7,
    .nnodes = 5,
    .nodes = gk25nds,
    .weights = kronrod5wts,
    .ext = NULL
};

quadraturerule gauss2 = {
    .name = "gauss2",
    .grade = 1,
    .order = 3,
    .nnodes = 2,
    .nodes = gk25nds,
    .weights = gauss2wts,
    .ext = &kronrod5
};

/* --------------------------------
 * Gauss-Kronrod 5-11 rule
 * -------------------------------- */

// Appears to be Mathematica's default integrator!

double gk511nds[] = {
    0.046910077030668003601,  0.9530899229693319964,
    0.23076534494715845448,   0.76923465505284154552,
    0.5,0.5,
    0.76923465505284154552,   0.23076534494715845448,
    0.9530899229693319964,    0.046910077030668003601,
    
    0.0079573199525787677519, 0.99204268004742123225,
    0.12291663671457538978,   0.87708336328542461022,
    0.36018479341910840329,   0.63981520658089159671,
    0.63981520658089159671,   0.36018479341910840329,
    0.87708336328542461022,   0.12291663671457538978,
    0.99204268004742123225,   0.0079573199525787677519
};

double gauss5wts[] = {
    0.118463442528094543757, 0.2393143352496832340206, 0.2844444444444444444444,
    0.2393143352496832340206, 0.118463442528094543757
};

double kronrod11wts[] = {
    0.0576166583112366970123, // Kronrod
    0.12052016961432379335,
    0.1414937089287456066021,
    0.12052016961432379335,
    0.0576166583112366970123,
    0.02129101837554091643225,
    0.093400398278246328734,
    0.136424900956279461171,
    0.136424900956279461171,
    0.0934003982782463287339,
    0.0212910183755409164322
};

quadraturerule kronrod11 = {
    .name = "kronrod11",
    .grade = 1,
    .order = 16,
    .nnodes = 11,
    .nodes = gk511nds,
    .weights = kronrod11wts,
    .ext = NULL
};

quadraturerule gauss5 = {
    .name = "gauss5",
    .grade = 1,
    .order = 9,
    .nnodes = 5,
    .nodes = gk511nds,
    .weights = gauss5wts,
    .ext = &kronrod11
};

/* --------------------------------
 * Gauss-Kronrod 7-15 rule
 * -------------------------------- */

double gk715nds[] = {
    0.0254460438286207377369, 0.9745539561713792622631, // Gauss nodes
    0.1292344072003027800681, 0.8707655927996972199320,
    0.2970774243113014165467, 0.7029225756886985834533,
    0.5, 0.5,
    0.7029225756886985834533, 0.2970774243113014165467,
    0.8707655927996972199320, 0.1292344072003027800681,
    0.9745539561713792622631, 0.0254460438286207377369,
    
    0.0042723144395936803966, 0.9957276855604063196035, // Kronrod extension
    0.0675677883201154636052, 0.9324322116798845363949,
    0.2069563822661544348530, 0.7930436177338455651471,
    0.3961075224960507661997, 0.6038924775039492338004,
    0.6038924775039492338004, 0.3961075224960507661997,
    0.7930436177338455651471, 0.2069563822661544348530,
    0.9324322116798845363949, 0.0675677883201154636052,
    0.9957276855604063196035, 0.0042723144395936803966
};

double gauss7wts[] = {
    0.0647424830844348466355, // Gauss weights
    0.1398526957446383339505,
    0.1909150252525594724752,
    0.20897959183673469387755,
    0.1909150252525594724752,
    0.13985269574463833395075,
    0.0647424830844348466353
};
    
double kronrod15wts[] = {
    0.0315460463149892766454,
    0.070326629857762959373,
    0.0951752890323927049567,
    0.104741070542363914007,
    0.095175289032392704957,
    0.0703266298577629593726,
    0.0315460463149892766454,
    
    0.0114676610052646124819,
    0.0523950051611250919200,
    0.0845023633196339514133,
    0.1022164700376494462071,
    0.1022164700376494462071,
    0.0845023633196339514133,
    0.05239500516112509192,
    0.01146766100526461248187
};

quadraturerule kronrod15 = {
    .name = "kronrod15",
    .grade = 1,
    .order = 22,
    .nnodes = 15,
    .nodes = gk715nds,
    .weights = kronrod15wts,
    .ext = NULL
};

quadraturerule gauss7 = {
    .name = "gauss7",
    .grade = 1,
    .order = 13,
    .nnodes = 7,
    .nodes = gk715nds,
    .weights = gauss7wts,
    .ext = &kronrod15
};

/* --------------------------------
 * Triangle
 * -------------------------------- */

/* Quadrature rules based on Walkington, "Quadrature on Simplices of arbitrary dimension" */

double tripts[] = {
    0.3333333333333333, 0.3333333333333333, 0.3333333333333333,
    0.6000000000000000, 0.2000000000000000, 0.2000000000000000,
    0.2000000000000000, 0.6000000000000000, 0.2000000000000000,
    0.2000000000000000, 0.2000000000000000, 0.6000000000000000,
    
    0.7142857142857143, 0.1428571428571429, 0.1428571428571429,
    0.1428571428571429, 0.7142857142857143, 0.1428571428571429,
    0.1428571428571429, 0.1428571428571429, 0.7142857142857143,
    0.4285714285714286, 0.4285714285714286, 0.1428571428571429,
    0.4285714285714286, 0.1428571428571429, 0.4285714285714286,
    0.1428571428571429, 0.4285714285714286, 0.4285714285714286,
    
    0.7777777777777778, 0.1111111111111111, 0.1111111111111111,
    0.1111111111111111, 0.7777777777777778, 0.1111111111111111,
    0.1111111111111111, 0.1111111111111111, 0.7777777777777778,
    0.3333333333333333, 0.5555555555555556, 0.1111111111111111,
    0.3333333333333333, 0.1111111111111111, 0.5555555555555556,
    0.5555555555555556, 0.3333333333333333, 0.1111111111111111,
    0.5555555555555556, 0.1111111111111111, 0.3333333333333333,
    0.1111111111111111, 0.3333333333333333, 0.5555555555555556,
    0.1111111111111111, 0.5555555555555556, 0.3333333333333333,
    0.3333333333333333, 0.3333333333333333, 0.3333333333333333
};

double tri4wts[] = {
    -0.5625, 0.5208333333333332, 0.5208333333333332, 0.5208333333333332
};
    
double tri10wts[] = {
    0.1265625, -0.5425347222222222, -0.5425347222222222, -0.5425347222222222,
    0.4168402777777778, 0.4168402777777778, 0.4168402777777778, 0.4168402777777778,
    0.4168402777777778, 0.4168402777777778
};

double tri20wts[] = {
    -0.0158203125, 0.2422030009920634, 0.2422030009920634, 0.2422030009920634,
    -0.6382866753472222, -0.6382866753472222, -0.6382866753472222, -0.6382866753472222,
    -0.6382866753472222, -0.6382866753472222,
    
    0.4118931361607142, 0.4118931361607142, 0.4118931361607142, 0.4118931361607142,
    0.4118931361607142, 0.4118931361607142, 0.4118931361607142, 0.4118931361607142,
    0.4118931361607142, 0.4118931361607142
};

quadraturerule tri20 = {
    .name = "tri20",
    .grade = 2,
    .order = 8,
    .nnodes = 20,
    .nodes = tripts,
    .weights = tri20wts,
    .ext = NULL
};

quadraturerule tri10 = {
    .name = "tri10",
    .grade = 2,
    .order = 5,
    .nnodes = 10,
    .nodes = tripts,
    .weights = tri10wts,
    .ext = &tri20
};

quadraturerule tri4 = {
    .name = "tri4",
    .grade = 2,
    .order = 3, // 4pt rule is order 3,
    .nnodes = 4,
    .nodes = tripts,
    .weights = tri4wts,
    .ext = &tri10
};

// CUBTRI rule from D. P. Laurie, ACM Transactions on Mathematical Software, Vol 8, No. 2, June 1982,Pages 210-218

double cubtripts[] = {
    0.333333333333333333,0.333333333333333333,0.333333333333333333,
    0.797426985353087322,0.101286507323456339,0.101286507323456339,
    0.101286507323456339,0.101286507323456339,0.797426985353087322,
    0.101286507323456339,0.797426985353087322,0.101286507323456339,
    0.0597158717897698205,0.47014206410511509,0.47014206410511509,
    0.47014206410511509,0.47014206410511509,0.0597158717897698205,
    0.47014206410511509,0.0597158717897698205,0.47014206410511509,
    
    0.941038278231120867,0.0294808608844395667,0.0294808608844395667,
    0.0294808608844395667,0.0294808608844395667,0.941038278231120867,
    0.0294808608844395667,0.941038278231120867,0.0294808608844395667,
    0.535795346449899265,0.232102326775050368,0.232102326775050368,
    0.232102326775050368,0.232102326775050368,0.535795346449899265,
    0.232102326775050368,0.535795346449899265,0.232102326775050368,
    0.0294808608844395667,0.232102326775050368,0.738416812340510066,
    0.232102326775050368,0.0294808608844395667,0.738416812340510066,
    0.738416812340510066,0.0294808608844395667,0.232102326775050368,
    0.738416812340510066,0.232102326775050368,0.0294808608844395667,
    0.0294808608844395667,0.738416812340510066,0.232102326775050368,
    0.232102326775050368,0.738416812340510066,0.0294808608844395667
};

double cubtri7wts[] = {
    0.225000000000000000, 0.125939180544827153, 0.125939180544827153,
    0.125939180544827153, 0.132394152788506181, 0.132394152788506181,
    0.132394152788506181
};

double cubtri19wts[] = {
    0.0378610912003146833, 0.0376204254131829721, 0.0376204254131829721,
    0.0376204254131829721, 0.0783573522441173376, 0.0783573522441173376,
    0.0783573522441173376, 0.0134442673751654019, 0.0134442673751654019,
    0.0134442673751654019, 0.116271479656965896, 0.116271479656965896,
    0.116271479656965896, 0.0375097224552317488, 0.0375097224552317488,
    0.0375097224552317488, 0.0375097224552317488, 0.0375097224552317488,
    0.0375097224552317488
};

quadraturerule cubtri19 = {
    .name = "cubtri19",
    .grade = 2,
    .order = 8,
    .nnodes = 19,
    .nodes = cubtripts,
    .weights = cubtri19wts,
};

quadraturerule cubtri7 = {
    .name = "cubtri7",
    .grade = 2,
    .order = 5,
    .nnodes = 7,
    .nodes = cubtripts,
    .weights = cubtri7wts,
};

/* --------------------------------
 * Tetrahedron
 * -------------------------------- */

// Nodes and weights from Keast, Computer Methods in Applied Mechanics and Engineering,
//    Volume 55, Number 3, May 1986, pages 339-348.

double keast4pts[] = {
    0.25,0.25,0.25,0.25,
    0.78571428571428571,  0.071428571428571428, 0.071428571428571428, 0.071428571428571428,
    0.071428571428571428, 0.78571428571428571,  0.071428571428571428, 0.071428571428571428,
    0.071428571428571428, 0.071428571428571428, 0.78571428571428571,  0.071428571428571428,
    0.071428571428571428, 0.071428571428571428, 0.071428571428571428, 0.78571428571428571,
    0.39940357616679922,  0.39940357616679922,  0.10059642383320078,  0.10059642383320078,
    0.39940357616679922,  0.10059642383320078,  0.39940357616679922,  0.10059642383320078,
    0.39940357616679922,  0.10059642383320078,  0.10059642383320078,  0.39940357616679922,
    0.10059642383320078,  0.39940357616679922,  0.39940357616679922,  0.10059642383320078,
    0.10059642383320078,  0.39940357616679922,  0.10059642383320078,  0.39940357616679922,
    0.10059642383320078,  0.10059642383320078,  0.39940357616679922,  0.39940357616679922
};

double keast4wts[] = {
    -0.07893333333333333,
    0.04573333333333333333,0.04573333333333333333,
    0.04573333333333333333,0.04573333333333333333,
    0.149333333333333328,0.149333333333333328,0.149333333333333328,0.149333333333333328,0.149333333333333328,0.149333333333333328
};

quadraturerule keast4 = {
    .name = "keast4",
    .grade = 3,
    .order = 4,
    .nnodes = 11,
    .nodes = keast4pts,
    .weights = keast4wts,
    .ext = NULL
};

double keast5pts[] = {
    0.25,0.25,0.25,0.25,
    0,0.3333333333333333,0.3333333333333333,0.3333333333333333,
    0.3333333333333333,0,0.3333333333333333,0.3333333333333333,
    0.3333333333333333,0.3333333333333333,0,0.3333333333333333,
    0.3333333333333333,0.3333333333333333,0.3333333333333333,0,
    0.72727272727272727,0.090909090909090909,0.090909090909090909,0.090909090909090909,
    0.090909090909090909,0.72727272727272727,0.090909090909090909,0.090909090909090909,
    0.090909090909090909,0.090909090909090909,0.72727272727272727,0.090909090909090909,
    0.090909090909090909,0.090909090909090909,0.090909090909090909,0.72727272727272727,
    0.066550153573664281,0.066550153573664281,0.43344984642633573,0.43344984642633573,
    0.066550153573664281,0.43344984642633573,0.066550153573664281,0.43344984642633573,
    0.066550153573664281,0.43344984642633573,0.43344984642633573,0.066550153573664281,
    0.43344984642633573,0.066550153573664281,0.066550153573664281,0.43344984642633573,
    0.43344984642633573,0.066550153573664281,0.43344984642633573,0.066550153573664281,
    0.43344984642633573,0.43344984642633573,0.066550153573664281,0.066550153573664281
};

double keast5wts[] = {
    0.181702068582535114,
    0.0361607142857142958, 0.0361607142857142958, 0.0361607142857142958,
    0.0361607142857142958, 0.069871494516173845,
    
    0.069871494516173845,0.069871494516173845,0.069871494516173845,0.06569484936831872,
    0.06569484936831872,0.06569484936831872,0.06569484936831872,0.06569484936831872,
    0.06569484936831872
};

quadraturerule keast5 = {
    .name = "keast5",
    .grade = 3,
    .order = 5,
    .nnodes = 15,
    .nodes = keast5pts,
    .weights = keast5wts,
    .ext = NULL
};

// Nodes and weights from Journal of Computational and Applied Mathematics, 236, 17, 4348-4364 (2012)
double tet5pts[] = {
    0.91978967333688,0.0267367755543735,0.0267367755543735,0.0267367755543735,
    0.0267367755543735,0.91978967333688,0.0267367755543735,0.0267367755543735,
    0.0267367755543735,0.0267367755543735,0.91978967333688,0.0267367755543735,
    0.0267367755543735,0.0267367755543735,0.0267367755543735,0.91978967333688,
    0.174035630246894,0.747759888481809,0.0391022406356488,0.0391022406356488,
    0.747759888481809,0.174035630246894,0.0391022406356488,0.0391022406356488,
    0.174035630246894,0.0391022406356488,0.747759888481809,0.0391022406356488,
    0.747759888481809,0.0391022406356488,0.174035630246894,0.0391022406356488,
    0.174035630246894,0.0391022406356488,0.0391022406356488,0.747759888481809,
    0.747759888481809,0.0391022406356488,0.0391022406356488,0.174035630246894,
    0.0391022406356488,0.174035630246894,0.747759888481809,0.0391022406356488,
    0.0391022406356488,0.747759888481809,0.174035630246894,0.0391022406356488,
    0.0391022406356488,0.174035630246894,0.0391022406356488,0.747759888481809,
    0.0391022406356488,0.747759888481809,0.0391022406356488,0.174035630246894,
    0.0391022406356488,0.0391022406356488,0.174035630246894,0.747759888481809,
    0.0391022406356488,0.0391022406356488,0.747759888481809,0.174035630246894,
    0.454754599984483,0.454754599984483,0.0452454000155172,0.0452454000155172,
    0.454754599984483,0.0452454000155172,0.454754599984483,0.0452454000155172,
    0.454754599984483,0.0452454000155172,0.0452454000155172,0.454754599984483,
    0.0452454000155172,0.454754599984483,0.454754599984483,0.0452454000155172,
    0.0452454000155172,0.454754599984483,0.0452454000155172,0.454754599984483,
    0.0452454000155172,0.0452454000155172,0.454754599984483,0.454754599984483,
    0.503118645014598,0.223201037962315,0.223201037962315,0.050479279060772,
    0.223201037962315,0.503118645014598,0.223201037962315,0.050479279060772,
    0.223201037962315,0.223201037962315,0.503118645014598,0.050479279060772,
    0.503118645014598,0.223201037962315,0.050479279060772,0.223201037962315,
    0.223201037962315,0.503118645014598,0.050479279060772,0.223201037962315,
    0.223201037962315,0.223201037962315,0.050479279060772,0.503118645014598,
    0.503118645014598,0.050479279060772,0.223201037962315,0.223201037962315,
    0.223201037962315,0.050479279060772,0.503118645014598,0.223201037962315,
    0.223201037962315,0.050479279060772,0.223201037962315,0.503118645014598,
    0.050479279060772,0.503118645014598,0.223201037962315,0.223201037962315,
    0.050479279060772,0.223201037962315,0.503118645014598,0.223201037962315,
    0.050479279060772,0.223201037962315,0.223201037962315,0.503118645014598,
    0.25,0.25,0.25,0.25
};

double tet5wts[] = {
    0.0021900463965388,0.0021900463965388,0.0021900463965388,0.0021900463965388,
    0.0143395670177665,0.0143395670177665,0.0143395670177665,0.0143395670177665,
    0.0143395670177665,0.0143395670177665,0.0143395670177665,0.0143395670177665,
    0.0143395670177665,0.0143395670177665,0.0143395670177665,0.0143395670177665,
    0.0250305395686746,0.0250305395686746,0.0250305395686746,0.0250305395686746,
    0.0250305395686746,0.0250305395686746,0.0479839333057554,0.0479839333057554,
    0.0479839333057554,0.0479839333057554,0.0479839333057554,0.0479839333057554,
    0.0479839333057554,0.0479839333057554,0.0479839333057554,0.0479839333057554,
    0.0479839333057554,0.0479839333057554,0.093174573119534 };

quadraturerule tet5 = {
    .name = "tet5",
    .grade = 3,
    .order = 7,
    .nnodes = 35,
    .nodes = tet5pts,
    .weights = tet5wts,
    .ext = NULL
};

double tet6pts[] = {
    0.955143804540822,0.0149520651530592,0.0149520651530592,0.0149520651530592,
    0.0149520651530592,0.955143804540822,0.0149520651530592,0.0149520651530592,
    0.0149520651530592,0.0149520651530592,0.955143804540822,0.0149520651530592,
    0.0149520651530592,0.0149520651530592,0.0149520651530592,0.955143804540822,
    0.77997600844154,0.151831949165937,0.0340960211962615,0.0340960211962615,
    0.151831949165937,0.77997600844154,0.0340960211962615,0.0340960211962615,
    0.77997600844154,0.0340960211962615,0.151831949165937,0.0340960211962615,
    0.151831949165937,0.0340960211962615,0.77997600844154,0.0340960211962615,
    0.77997600844154,0.0340960211962615,0.0340960211962615,0.151831949165937,
    0.151831949165937,0.0340960211962615,0.0340960211962615,0.77997600844154,
    0.0340960211962615,0.77997600844154,0.151831949165937,0.0340960211962615,
    0.0340960211962615,0.151831949165937,0.77997600844154,0.0340960211962615,
    0.0340960211962615,0.77997600844154,0.0340960211962615,0.151831949165937,
    0.0340960211962615,0.151831949165937,0.0340960211962615,0.77997600844154,
    0.0340960211962615,0.0340960211962615,0.77997600844154,0.151831949165937,
    0.0340960211962615,0.0340960211962615,0.151831949165937,0.77997600844154,
    0.354934056063979,0.552655643106017,0.0462051504150017,0.0462051504150017,
    0.552655643106017,0.354934056063979,0.0462051504150017,0.0462051504150017,
    0.354934056063979,0.0462051504150017,0.552655643106017,0.0462051504150017,
    0.552655643106017,0.0462051504150017,0.354934056063979,0.0462051504150017,
    0.354934056063979,0.0462051504150017,0.0462051504150017,0.552655643106017,
    0.552655643106017,0.0462051504150017,0.0462051504150017,0.354934056063979,
    0.0462051504150017,0.354934056063979,0.552655643106017,0.0462051504150017,
    0.0462051504150017,0.552655643106017,0.354934056063979,0.0462051504150017,
    0.0462051504150017,0.354934056063979,0.0462051504150017,0.552655643106017,
    0.0462051504150017,0.552655643106017,0.0462051504150017,0.354934056063979,
    0.0462051504150017,0.0462051504150017,0.354934056063979,0.552655643106017,
    0.0462051504150017,0.0462051504150017,0.552655643106017,0.354934056063979,
    0.538104322888002,0.228190461068761,0.228190461068761,0.0055147549744775,
    0.228190461068761,0.538104322888002,0.228190461068761,0.0055147549744775,
    0.228190461068761,0.228190461068761,0.538104322888002,0.0055147549744775,
    0.538104322888002,0.228190461068761,0.0055147549744775,0.228190461068761,
    0.228190461068761,0.538104322888002,0.0055147549744775,0.228190461068761,
    0.228190461068761,0.228190461068761,0.0055147549744775,0.538104322888002,
    0.538104322888002,0.0055147549744775,0.228190461068761,0.228190461068761,
    0.228190461068761,0.0055147549744775,0.538104322888002,0.228190461068761,
    0.228190461068761,0.0055147549744775,0.228190461068761,0.538104322888002,
    0.0055147549744775,0.538104322888002,0.228190461068761,0.228190461068761,
    0.0055147549744775,0.228190461068761,0.538104322888002,0.228190461068761,
    0.0055147549744775,0.228190461068761,0.228190461068761,0.538104322888002,
    0.19618375957456,0.352305260087994,0.352305260087994,0.099205720249453,
    0.352305260087994,0.19618375957456,0.352305260087994,0.099205720249453,
    0.352305260087994,0.352305260087994,0.19618375957456,0.099205720249453,
    0.19618375957456,0.352305260087994,0.099205720249453,0.352305260087994,
    0.352305260087994,0.19618375957456,0.099205720249453,0.352305260087994,
    0.352305260087994,0.352305260087994,0.099205720249453,0.19618375957456,
    0.19618375957456,0.099205720249453,0.352305260087994,0.352305260087994,
    0.352305260087994,0.099205720249453,0.19618375957456,0.352305260087994,
    0.352305260087994,0.099205720249453,0.352305260087994,0.19618375957456,
    0.099205720249453,0.19618375957456,0.352305260087994,0.352305260087994,
    0.099205720249453,0.352305260087994,0.19618375957456,0.352305260087994,
    0.099205720249453,0.352305260087994,0.352305260087994,0.19618375957456,
    0.596564995621017,0.134478334792994,0.134478334792994,0.134478334792994,
    0.134478334792994,0.596564995621017,0.134478334792994,0.134478334792994,
    0.134478334792994,0.134478334792994,0.596564995621017,0.134478334792994,
    0.134478334792994,0.134478334792994,0.134478334792994,0.596564995621017
};

double tet6wts[] = {
    0.001037311233614,0.001037311233614,0.001037311233614,0.001037311233614,
    0.009601664539948,0.009601664539948,0.009601664539948,0.009601664539948,
    0.009601664539948,0.009601664539948,0.009601664539948,0.009601664539948,
    0.009601664539948,0.009601664539948,0.009601664539948,0.009601664539948,
    0.0164493976798232,0.0164493976798232,0.0164493976798232,0.0164493976798232,
    0.0164493976798232,0.0164493976798232,0.0164493976798232,0.0164493976798232,
    0.0164493976798232,0.0164493976798232,0.0164493976798232,0.0164493976798232,
    0.015374776651331,0.015374776651331,0.015374776651331,0.015374776651331,
    0.015374776651331,0.015374776651331,0.015374776651331,0.015374776651331,
    0.015374776651331,0.015374776651331,0.015374776651331,0.015374776651331,
    0.029352011837523,0.029352011837523,0.029352011837523,0.029352011837523,
    0.029352011837523,0.029352011837523,0.029352011837523,0.029352011837523,
    0.029352011837523,0.029352011837523,0.029352011837523,0.029352011837523,
    0.0366291366405108,0.0366291366405108,0.0366291366405108,0.0366291366405108
};

quadraturerule tet6 = {
    .name = "tet6",
    .grade = 3,
    .order = 9,
    .nnodes = 56,
    .nodes = tet6pts,
    .weights = tet6wts,
    .ext = NULL
};

// Grundmann-Möller embedded rules:
//   SIAM Journal on Numerical Analysis , Apr., 1978, Vol. 15, No. 2 (Apr., 1978), pp. 282-290
// See also a very clear example presented in
//   ACM Transactions on Mathematical Software, Volume 29, Issue 3, pp 297–308 (2003) */

double grundmannpts[] = {
    // Rule 1, order 3
    0.25,0.25,0.25,0.25,
    0.16666666666666666667,0.16666666666666666667,0.16666666666666666667,0.5,
    0.16666666666666666667,0.16666666666666666667,0.5,0.16666666666666666667,
    0.16666666666666666667,0.5,0.16666666666666666667,0.16666666666666666667,
    0.5,0.16666666666666666667,0.16666666666666666667,0.16666666666666666667,
    
    // Additional points for rule 2, order 5
    0.125,0.125,0.375,0.375,
    0.125,0.375,0.125,0.375,
    0.125,0.375,0.375,0.125,
    0.375,0.125,0.125,0.375,
    0.375,0.125,0.375,0.125,
    0.375,0.375,0.125,0.125,
    0.125,0.125,0.125,0.625,
    0.125,0.125,0.625,0.125,
    0.125,0.625,0.125,0.125,
    0.625,0.125,0.125,0.125,
    
    // Additional points for rule 3, order 7
    0.1,0.3,0.3,0.3,
    0.3,0.1,0.3,0.3,
    0.3,0.3,0.1,0.3,
    0.3,0.3,0.3,0.1,
    0.1,0.1,0.3,0.5,
    0.1,0.1,0.5,0.3,
    0.1,0.3,0.1,0.5,
    0.1,0.3,0.5,0.1,
    0.1,0.5,0.1,0.3,
    0.1,0.5,0.3,0.1,
    0.3,0.1,0.1,0.5,
    0.3,0.1,0.5,0.1,
    0.3,0.5,0.1,0.1,
    0.5,0.1,0.1,0.3,
    0.5,0.1,0.3,0.1,
    0.5,0.3,0.1,0.1,
    0.1,0.1,0.1,0.7,
    0.1,0.1,0.7,0.1,
    0.1,0.7,0.1,0.1,
    0.7,0.1,0.1,0.1,
    
    // Additional points for rule 4, order 9
    0.25,0.25,0.25,0.25,0.083333333333333333333,0.25,0.25,
       0.41666666666666666667,0.083333333333333333333,0.25,0.41666666666666666667,0.25,
       0.083333333333333333333,0.41666666666666666667,0.25,0.25,0.25,
       0.083333333333333333333,0.25,0.41666666666666666667,0.25,0.083333333333333333333,
       0.41666666666666666667,0.25,0.25,0.25,0.083333333333333333333,
       0.41666666666666666667,0.25,0.25,0.41666666666666666667,0.083333333333333333333,
       0.25,0.41666666666666666667,0.083333333333333333333,0.25,0.25,
       0.41666666666666666667,0.25,0.083333333333333333333,0.41666666666666666667,
       0.083333333333333333333,0.25,0.25,0.41666666666666666667,0.25,
       0.083333333333333333333,0.25,0.41666666666666666667,0.25,0.25,
       0.083333333333333333333,0.083333333333333333333,0.083333333333333333333,
       0.41666666666666666667,0.41666666666666666667,0.083333333333333333333,
       0.41666666666666666667,0.083333333333333333333,0.41666666666666666667,
       0.083333333333333333333,0.41666666666666666667,0.41666666666666666667,
       0.083333333333333333333,0.41666666666666666667,0.083333333333333333333,
       0.083333333333333333333,0.41666666666666666667,0.41666666666666666667,
       0.083333333333333333333,0.41666666666666666667,0.083333333333333333333,
       0.41666666666666666667,0.41666666666666666667,0.083333333333333333333,
       0.083333333333333333333,0.083333333333333333333,0.083333333333333333333,0.25,
       0.58333333333333333333,0.083333333333333333333,0.083333333333333333333,
       0.58333333333333333333,0.25,0.083333333333333333333,0.25,0.083333333333333333333,
       0.58333333333333333333,0.083333333333333333333,0.25,0.58333333333333333333,
       0.083333333333333333333,0.083333333333333333333,0.58333333333333333333,
       0.083333333333333333333,0.25,0.083333333333333333333,0.58333333333333333333,0.25,
       0.083333333333333333333,0.25,0.083333333333333333333,0.083333333333333333333,
       0.58333333333333333333,0.25,0.083333333333333333333,0.58333333333333333333,
       0.083333333333333333333,0.25,0.58333333333333333333,0.083333333333333333333,
       0.083333333333333333333,0.58333333333333333333,0.083333333333333333333,
       0.083333333333333333333,0.25,0.58333333333333333333,0.083333333333333333333,0.25,
       0.083333333333333333333,0.58333333333333333333,0.25,0.083333333333333333333,
       0.083333333333333333333,0.083333333333333333333,0.083333333333333333333,
       0.083333333333333333333,0.75,0.083333333333333333333,0.083333333333333333333,0.75,
       0.083333333333333333333,0.083333333333333333333,0.75,0.083333333333333333333,
       0.083333333333333333333,0.75,0.083333333333333333333,0.083333333333333333333,
       0.083333333333333333333,
    
    // Additional points for rule 5, order 11
       0.21428571428571428571,0.21428571428571428571,
       0.21428571428571428571,0.35714285714285714286,0.21428571428571428571,
       0.21428571428571428571,0.35714285714285714286,0.21428571428571428571,
       0.21428571428571428571,0.35714285714285714286,0.21428571428571428571,
       0.21428571428571428571,0.35714285714285714286,0.21428571428571428571,
       0.21428571428571428571,0.21428571428571428571,0.071428571428571428571,
       0.21428571428571428571,0.35714285714285714286,0.35714285714285714286,
       0.071428571428571428571,0.35714285714285714286,0.21428571428571428571,
       0.35714285714285714286,0.071428571428571428571,0.35714285714285714286,
       0.35714285714285714286,0.21428571428571428571,0.21428571428571428571,
       0.071428571428571428571,0.35714285714285714286,0.35714285714285714286,
       0.21428571428571428571,0.35714285714285714286,0.071428571428571428571,
       0.35714285714285714286,0.21428571428571428571,0.35714285714285714286,
       0.35714285714285714286,0.071428571428571428571,0.35714285714285714286,
       0.071428571428571428571,0.21428571428571428571,0.35714285714285714286,
       0.35714285714285714286,0.071428571428571428571,0.35714285714285714286,
       0.21428571428571428571,0.35714285714285714286,0.21428571428571428571,
       0.071428571428571428571,0.35714285714285714286,0.35714285714285714286,
       0.21428571428571428571,0.35714285714285714286,0.071428571428571428571,
       0.35714285714285714286,0.35714285714285714286,0.071428571428571428571,
       0.21428571428571428571,0.35714285714285714286,0.35714285714285714286,
       0.21428571428571428571,0.071428571428571428571,0.071428571428571428571,
       0.21428571428571428571,0.21428571428571428571,0.5,0.071428571428571428571,
       0.21428571428571428571,0.5,0.21428571428571428571,0.071428571428571428571,0.5,
       0.21428571428571428571,0.21428571428571428571,0.21428571428571428571,
       0.071428571428571428571,0.21428571428571428571,0.5,0.21428571428571428571,
       0.071428571428571428571,0.5,0.21428571428571428571,0.21428571428571428571,
       0.21428571428571428571,0.071428571428571428571,0.5,0.21428571428571428571,
       0.21428571428571428571,0.5,0.071428571428571428571,0.21428571428571428571,0.5,
       0.071428571428571428571,0.21428571428571428571,0.21428571428571428571,0.5,
       0.21428571428571428571,0.071428571428571428571,0.5,0.071428571428571428571,
       0.21428571428571428571,0.21428571428571428571,0.5,0.21428571428571428571,
       0.071428571428571428571,0.21428571428571428571,0.5,0.21428571428571428571,
       0.21428571428571428571,0.071428571428571428571,0.071428571428571428571,
       0.071428571428571428571,0.35714285714285714286,0.5,0.071428571428571428571,
       0.071428571428571428571,0.5,0.35714285714285714286,0.071428571428571428571,
       0.35714285714285714286,0.071428571428571428571,0.5,0.071428571428571428571,
       0.35714285714285714286,0.5,0.071428571428571428571,0.071428571428571428571,0.5,
       0.071428571428571428571,0.35714285714285714286,0.071428571428571428571,0.5,
       0.35714285714285714286,0.071428571428571428571,0.35714285714285714286,
       0.071428571428571428571,0.071428571428571428571,0.5,0.35714285714285714286,
       0.071428571428571428571,0.5,0.071428571428571428571,0.35714285714285714286,0.5,
       0.071428571428571428571,0.071428571428571428571,0.5,0.071428571428571428571,
       0.071428571428571428571,0.35714285714285714286,0.5,0.071428571428571428571,
       0.35714285714285714286,0.071428571428571428571,0.5,0.35714285714285714286,
       0.071428571428571428571,0.071428571428571428571,0.071428571428571428571,
       0.071428571428571428571,0.21428571428571428571,0.64285714285714285714,
       0.071428571428571428571,0.071428571428571428571,0.64285714285714285714,
       0.21428571428571428571,0.071428571428571428571,0.21428571428571428571,
       0.071428571428571428571,0.64285714285714285714,0.071428571428571428571,
       0.21428571428571428571,0.64285714285714285714,0.071428571428571428571,
       0.071428571428571428571,0.64285714285714285714,0.071428571428571428571,
       0.21428571428571428571,0.071428571428571428571,0.64285714285714285714,
       0.21428571428571428571,0.071428571428571428571,0.21428571428571428571,
       0.071428571428571428571,0.071428571428571428571,0.64285714285714285714,
       0.21428571428571428571,0.071428571428571428571,0.64285714285714285714,
       0.071428571428571428571,0.21428571428571428571,0.64285714285714285714,
       0.071428571428571428571,0.071428571428571428571,0.64285714285714285714,
       0.071428571428571428571,0.071428571428571428571,0.21428571428571428571,
       0.64285714285714285714,0.071428571428571428571,0.21428571428571428571,
       0.071428571428571428571,0.64285714285714285714,0.21428571428571428571,
       0.071428571428571428571,0.071428571428571428571,0.071428571428571428571,
       0.071428571428571428571,0.071428571428571428571,0.78571428571428571429,
       0.071428571428571428571,0.071428571428571428571,0.78571428571428571429,
       0.071428571428571428571,0.071428571428571428571,0.78571428571428571429,
       0.071428571428571428571,0.071428571428571428571,0.78571428571428571429,
       0.071428571428571428571,0.071428571428571428571,0.071428571428571428571
};

double grundmann1wts[] = {
    -0.8,0.45,0.45,0.45,0.45
};

double grundmann2wts[] = {
    0.26666666666666666667,-0.57857142857142857143,-0.57857142857142857143,
    -0.57857142857142857143,-0.57857142857142857143,0.3047619047619047619,
    0.3047619047619047619,0.3047619047619047619,0.3047619047619047619,
    0.3047619047619047619,0.3047619047619047619,0.3047619047619047619,
    0.3047619047619047619,0.3047619047619047619,0.3047619047619047619
};

double grundmann3wts[] = {
    -0.050793650793650793651,0.32544642857142857143,0.32544642857142857143,
       0.32544642857142857143,0.32544642857142857143,-0.54179894179894179894,
       -0.54179894179894179894,-0.54179894179894179894,-0.54179894179894179894,
       -0.54179894179894179894,-0.54179894179894179894,-0.54179894179894179894,
       -0.54179894179894179894,-0.54179894179894179894,-0.54179894179894179894,
       0.25834986772486772487,0.25834986772486772487,0.25834986772486772487,
       0.25834986772486772487,0.25834986772486772487,0.25834986772486772487,
       0.25834986772486772487,0.25834986772486772487,0.25834986772486772487,
       0.25834986772486772487,0.25834986772486772487,0.25834986772486772487,
       0.25834986772486772487,0.25834986772486772487,0.25834986772486772487,
       0.25834986772486772487,0.25834986772486772487,0.25834986772486772487,
       0.25834986772486772487,0.25834986772486772487
};

double grundmann4wts[] = {
    0.0063492063492063492063,-0.10848214285714285714,-0.10848214285714285714,
       -0.10848214285714285714,-0.10848214285714285714,0.43343915343915343915,
       0.43343915343915343915,0.43343915343915343915,0.43343915343915343915,
       0.43343915343915343915,0.43343915343915343915,0.43343915343915343915,
       0.43343915343915343915,0.43343915343915343915,0.43343915343915343915,
       -0.58715879028379028379,-0.58715879028379028379,-0.58715879028379028379,
       -0.58715879028379028379,-0.58715879028379028379,-0.58715879028379028379,
       -0.58715879028379028379,-0.58715879028379028379,-0.58715879028379028379,
       -0.58715879028379028379,-0.58715879028379028379,-0.58715879028379028379,
       -0.58715879028379028379,-0.58715879028379028379,-0.58715879028379028379,
       -0.58715879028379028379,-0.58715879028379028379,-0.58715879028379028379,
       -0.58715879028379028379,-0.58715879028379028379,0.25246753246753246753,
       0.25246753246753246753,0.25246753246753246753,0.25246753246753246753,
       0.25246753246753246753,0.25246753246753246753,0.25246753246753246753,
       0.25246753246753246753,0.25246753246753246753,0.25246753246753246753,
       0.25246753246753246753,0.25246753246753246753,0.25246753246753246753,
       0.25246753246753246753,0.25246753246753246753,0.25246753246753246753,
       0.25246753246753246753,0.25246753246753246753,0.25246753246753246753,
       0.25246753246753246753,0.25246753246753246753,0.25246753246753246753,
       0.25246753246753246753,0.25246753246753246753,0.25246753246753246753,
       0.25246753246753246753,0.25246753246753246753,0.25246753246753246753,
       0.25246753246753246753,0.25246753246753246753,0.25246753246753246753,
       0.25246753246753246753,0.25246753246753246753,0.25246753246753246753,
       0.25246753246753246753
};

double grundmann5wts[] = {
    -0.00056437389770723104056,0.024408482142857142857,0.024408482142857142857,
       0.024408482142857142857,0.024408482142857142857,-0.21015231681898348565,
       -0.21015231681898348565,-0.21015231681898348565,-0.21015231681898348565,
       -0.21015231681898348565,-0.21015231681898348565,-0.21015231681898348565,
       -0.21015231681898348565,-0.21015231681898348565,-0.21015231681898348565,
       0.61162373987894821228,0.61162373987894821228,0.61162373987894821228,
       0.61162373987894821228,0.61162373987894821228,0.61162373987894821228,
       0.61162373987894821228,0.61162373987894821228,0.61162373987894821228,
       0.61162373987894821228,0.61162373987894821228,0.61162373987894821228,
       0.61162373987894821228,0.61162373987894821228,0.61162373987894821228,
       0.61162373987894821228,0.61162373987894821228,0.61162373987894821228,
       0.61162373987894821228,0.61162373987894821228,-0.69914085914085914086,
       -0.69914085914085914086,-0.69914085914085914086,-0.69914085914085914086,
       -0.69914085914085914086,-0.69914085914085914086,-0.69914085914085914086,
       -0.69914085914085914086,-0.69914085914085914086,-0.69914085914085914086,
       -0.69914085914085914086,-0.69914085914085914086,-0.69914085914085914086,
       -0.69914085914085914086,-0.69914085914085914086,-0.69914085914085914086,
       -0.69914085914085914086,-0.69914085914085914086,-0.69914085914085914086,
       -0.69914085914085914086,-0.69914085914085914086,-0.69914085914085914086,
       -0.69914085914085914086,-0.69914085914085914086,-0.69914085914085914086,
       -0.69914085914085914086,-0.69914085914085914086,-0.69914085914085914086,
       -0.69914085914085914086,-0.69914085914085914086,-0.69914085914085914086,
       -0.69914085914085914086,-0.69914085914085914086,-0.69914085914085914086,
       -0.69914085914085914086,0.27217694439048605715,0.27217694439048605715,
       0.27217694439048605715,0.27217694439048605715,0.27217694439048605715,
       0.27217694439048605715,0.27217694439048605715,0.27217694439048605715,
       0.27217694439048605715,0.27217694439048605715,0.27217694439048605715,
       0.27217694439048605715,0.27217694439048605715,0.27217694439048605715,
       0.27217694439048605715,0.27217694439048605715,0.27217694439048605715,
       0.27217694439048605715,0.27217694439048605715,0.27217694439048605715,
       0.27217694439048605715,0.27217694439048605715,0.27217694439048605715,
       0.27217694439048605715,0.27217694439048605715,0.27217694439048605715,
       0.27217694439048605715,0.27217694439048605715,0.27217694439048605715,
       0.27217694439048605715,0.27217694439048605715,0.27217694439048605715,
       0.27217694439048605715,0.27217694439048605715,0.27217694439048605715,
       0.27217694439048605715,0.27217694439048605715,0.27217694439048605715,
       0.27217694439048605715,0.27217694439048605715,0.27217694439048605715,
       0.27217694439048605715,0.27217694439048605715,0.27217694439048605715,
       0.27217694439048605715,0.27217694439048605715,0.27217694439048605715,
       0.27217694439048605715,0.27217694439048605715,0.27217694439048605715,
       0.27217694439048605715,0.27217694439048605715,0.27217694439048605715,
       0.27217694439048605715,0.27217694439048605715,0.27217694439048605715
};

quadraturerule grundmann5 = {
    .name = "grundmann5",
    .grade = 3,
    .order = 11,
    .nnodes = 126,
    .nodes = grundmannpts,
    .weights = grundmann5wts,
    .ext = NULL
};

quadraturerule grundmann4 = {
    .name = "grundmann4",
    .grade = 3,
    .order = 9,
    .nnodes = 70,
    .nodes = grundmannpts,
    .weights = grundmann4wts,
    .ext = &grundmann5
};

quadraturerule grundmann3 = {
    .name = "grundmann3",
    .grade = 3,
    .order = 7,
    .nnodes = 35,
    .nodes = grundmannpts,
    .weights = grundmann3wts,
    .ext = &grundmann4
};

quadraturerule grundmann2 = {
    .name = "grundmann2",
    .grade = 3,
    .order = 5,
    .nnodes = 15,
    .nodes = grundmannpts,
    .weights = grundmann2wts,
    .ext = &grundmann3
};

quadraturerule grundmann1 = {
    .name = "grundmann1",
    .grade = 3,
    .order = 3,
    .nnodes = 5,
    .nodes = grundmannpts,
    .weights = grundmann1wts,
    .ext = &grundmann2
};

/* --------------------------------
 * List of quadrature rules
 * -------------------------------- */

quadraturerule *quadrules[] = {
    &midpoint, &simpson,
    &gauss1, &kronrod3,
    &gauss2, &kronrod5,
    &gauss5, &kronrod11,
    &gauss7, &kronrod15,

    &tri4, &tri10, &tri20,
    &cubtri7, &cubtri19,
    
    &keast4, &keast5,
    &tet5, &tet6,

    &grundmann1, &grundmann2, &grundmann3, &grundmann4,
    NULL
};

/* **********************************************
 * Subdivision rules
 * ********************************************** */

/* -------
 *   1D
 * ------- */

/** Bisection */
double bisectionpts[] = {
    0.5, 0.5
};

double bisectionweights[] = {
    0.5, 0.5
};

int bisectionintervals[] = {
    2, 1,
    0, 2
};

subdivisionrule bisection = {
    .grade = 1,
    .npts = 1,
    .pts = bisectionpts,
    .nels = 2,
    .newels = bisectionintervals,
    .weights = bisectionweights,
    .alt = NULL
};

/** Trisection */
double trisectionpts[] = {
    0.666666666666666667, 0.333333333333333333,
    0.333333333333333333, 0.666666666666666667
};

double trisectionweights[] = {
    0.333333333333333333, 0.333333333333333333, 0.333333333333333333
};

int trisectionintervals[] = {
    0, 2,
    3, 1,
    2, 3
};

subdivisionrule trisection = {
    .grade = 1,
    .npts = 2,
    .pts = trisectionpts,
    .nels = 3,
    .newels = trisectionintervals,
    .weights = trisectionweights,
    .alt = NULL
};

/* -------
 *   2D
 * ------- */

/*
 *       2
 *      / \
 *     / | \
 *    /  |  \
 *   0 - 3 - 1
 */

/** Bisection of 2D triangle */
double tribisectionpts[] = {
    0.5, 0.5, 0.0
};

double tribisectionweights[] = {
    0.5, 0.5
};

int tribisectiontris[] = {
    0, 3, 2,
    3, 1, 2
};

subdivisionrule trianglebisection = {
    .grade = 2,
    .npts = 1,
    .pts = tribisectionpts,
    .nels = 2,
    .newels = tribisectiontris,
    .weights = tribisectionweights,
    .alt = NULL
};

/** Quadrasection of 2D triangle */

/*
 *       2
 *      / \
 *     5 - 4
 *    / \ / \
 *   0 - 3 - 1
 */

double triquadrasectionpts[] = {
    0.5, 0.5, 0.0,
    0.0, 0.5, 0.5,
    0.5, 0.0, 0.5
};

double triquadrasectionweights[] = {
    0.25, 0.25, 0.25, 0.25
};

int triquadrasectiontris[] = {
    0, 3, 5,
    3, 1, 4,
    3, 4, 5,
    5, 4, 2
};

subdivisionrule trianglequadrasection = {
    .grade = 2,
    .npts = 3,
    .pts = triquadrasectionpts,
    .nels = 4,
    .newels = triquadrasectiontris,
    .weights = triquadrasectionweights,
    .alt = &trianglebisection
};

/* -------
 *   3D
 * ------- */

/** Splitting of tetrahedra */
double tetsubdivpts[] = {
    0.5, 0.5, 0.0, 0.0,
    0.5, 0.0, 0.5, 0.0,
    0.5, 0.0, 0.0, 0.5,
    0.0, 0.5, 0.5, 0.0,
    0.0, 0.5, 0.0, 0.5,
    0.0, 0.0, 0.5, 0.5
};

double tetsubdivwts[] = {
    0.125, 0.125, 0.125, 0.125, 0.125, 0.125, 0.125, 0.125
};

int tetsubdivtets[] =  {
    1, 4, 7, 8,
    0, 4, 7, 9,
    0, 4, 8, 9,
    4, 7, 8, 9,
    0, 5, 7, 9,
    0, 6, 8, 9,
    2, 5, 7, 9,
    3, 6, 8, 9 };

subdivisionrule tetsection = {
    .grade = 3,
    .npts = 6,
    .pts = tetsubdivpts,
    .nels = 8,
    .newels = tetsubdivtets,
    .weights = tetsubdivwts,
    .alt = NULL
};

subdivisionrule *subdivisionrules[] = {
    &bisection,
    &trianglequadrasection,
    &tetsection,
    NULL
};


/* **********************************************
 * Integrator data structure and operations
 * ********************************************** */

DEFINE_VARRAY(quadratureworkitem, quadratureworkitem)

/** Initialize an integrator structure */
void integrator_init(integrator *integrate) {
    integrate->integrand=NULL;
    
    integrate->dim=0;
    integrate->nbary=0;
    integrate->nquantity=0;
    integrate->nqdof=0;
    integrate->ndof=0;
    
    integrate->adapt=true;
    integrate->rule = NULL;
    integrate->errrule = NULL;
    
    integrate->subdivide = NULL;
    
    integrate->workp = -1;
    integrate->freep = -1;
    varray_quadratureworkiteminit(&integrate->worklist);
    varray_doubleinit(&integrate->vertexstack);
    varray_intinit(&integrate->elementstack);
    varray_valueinit(&integrate->quantitystack);
    
    integrate->ztol = INTEGRATE_ZEROCHECK;
    integrate->tol = INTEGRATE_ACCURACYGOAL;
    integrate->maxiterations = INTEGRATE_MAXITERATIONS;
    
    integrate->niterations = 0;
    integrate->val = 0;
    integrate->err = 0;
    
    error_init(&integrate->emsg);
    
    integrate->ref = NULL;
}

/** Free data associated with an integrator */
void integrator_clear(integrator *integrate) {
    varray_quadratureworkitemclear(&integrate->worklist);
    varray_intclear(&integrate->elementstack);
    varray_doubleclear(&integrate->vertexstack);
    for (unsigned int i=0; i<integrate->quantitystack.count; i++) {
        value v=integrate->quantitystack.data[i];
        if (MORPHO_ISOBJECT(v)) morpho_freeobject(v);
    }
    varray_valueclear(&integrate->quantitystack);
}

/** Adds a vertex to the integrators vertex stack, returning the id */
int integrator_addvertex(integrator *integrate, int ndof, double *v) {
    int vid = integrate->vertexstack.count;
    varray_doubleadd(&integrate->vertexstack, v, ndof);
    return vid;
}

/** Adds an element to the element stack, returning the id. Elements consist of :
    - vertex ids
    - a number of quantity ids. */
int integrator_addelement(integrator *integrate, int *vids, int *qids) {
    int elid=integrate->elementstack.count;
    varray_intadd(&integrate->elementstack, vids, integrate->nbary);
    if (integrate->nquantity && qids) varray_intadd(&integrate->elementstack, qids, integrate->nbary);
    return elid;
}

/**
 Quantities are stored as needed on the quantity stack. The first n values are used
 to store interpolated values. As new vertices are added, n entries are added to the quantity stack

 | base:          | q list 0:      | q list 1:   |
 | q0, q1, ... qn | q0, q1, ... qn | q0, q1, ... |

 As elements are added, they include both vertex ids and references to entries on the quantity stack. Each element is 2*nbary entries long:

 nbary               nbary
 | vid0, vid1, ... : qid0, qid1, ... |

 For each element, we build an interpolation matrix,

 [ x0 y0 q0,0 q1,0 ... qn,0 ]
 [ x1 y1 q0,1 q1,1 ... qn,1 ]
 [ x2 y1 q0,2 q1,2 ... qn,2 ]

 which when multiplied by the barycentric coordinates yields the interpolated quantite

 [l0, l1, l2] . Interp -> [ x0, y0, q0, q1, ... qn ] */

/** Adds nq quantities to the quantity stack, returning the id of the first element */
int integrator_addquantity(integrator *integrate, int nq, value *quantity) {
    int qid=integrate->quantitystack.count;
    for (int i=0; i<nq; i++) {
        if (MORPHO_ISFLOAT(quantity[i])) {
            varray_valuewrite(&integrate->quantitystack, quantity[i]);
        } else if (MORPHO_ISMATRIX(quantity[i])) {
            objectmatrix *new = object_clonematrix(MORPHO_GETMATRIX(quantity[i]));
            // TODO: Raise error on fail
            varray_valuewrite(&integrate->quantitystack, MORPHO_OBJECT(new));
        } else return false;
    }
    return qid;
}

/** Count degrees of freedom */
void integrator_countquantitydof(integrator *integrate, int nq, value *quantity) {
    int ndof=0;
    for (int i=0; i<nq; i++) {
        if (MORPHO_ISFLOAT(quantity[i])) {
            ndof++;
        } else if (MORPHO_ISMATRIX(quantity[i])) {
            objectmatrix *m = MORPHO_GETMATRIX(quantity[i]);
            ndof+=matrix_countdof(m);
        } else return;
    }
    integrate->nqdof=ndof;
}

/** Retrieves the vertex pointers given an elementid.
 @warning: The pointers returned become invalid after a subsequent call to integrator_addvertex . */
void integrator_getvertices(integrator *integrate, int elementid, double **vert) {
    for (int i=0; i<integrate->nbary; i++) {
        int vid=integrate->elementstack.data[elementid+i];
        vert[i]=&(integrate->vertexstack.data[vid]);
    }
}

/** Retrieves the quantity pointers given an elementid.
 @warning: The pointers returned become invalid after a subsequent call to integrator_addvertex */
void integrator_getquantities(integrator *integrate, int elementid, value **quantities) {
    for (int i=0; i<integrate->nbary; i++) {
        int qid=integrate->elementstack.data[elementid+integrate->nbary+i]; // Note quantities stored after vertices
        quantities[i]=&(integrate->quantitystack.data[qid]);
    }
}

/** Retrieves an element with elementid */
void integrator_getelement(integrator *integrate, int elementid, int *vid, int *qid) {
    for (int i=0; i<integrate->nbary; i++) {
        vid[i]=integrate->elementstack.data[elementid+i];
        if (integrate->nquantity && qid) qid[i]=integrate->elementstack.data[elementid+integrate->nbary+i];
    }
}

/** Adds a work item to the integrator's work list.
    Uses a binary queue data structure to facilitate ln(N) push and pop - https://en.wikipedia.org/wiki/Binary_heap */
bool integrator_pushworkitem(integrator *integrate, quadratureworkitem *work) {
    varray_quadratureworkitemadd(&integrate->worklist, work, 1);
    
    for (int i=integrate->worklist.count-1, p; i>0; i=p) {
        p=floor((i-1)/2); // Parent
        if (integrate->worklist.data[i].err>integrate->worklist.data[p].err) {
            quadratureworkitem swp=integrate->worklist.data[i];
            integrate->worklist.data[i]=integrate->worklist.data[p];
            integrate->worklist.data[p]=swp;
        } else break;
    }
    
    return true;
}

/** Pops the work item with the largest error */
bool integrator_popworkitem(integrator *integrate, quadratureworkitem *work) {
    *work = integrate->worklist.data[0];
    
    // Move the last element into first place and pop
    int n=integrate->worklist.count-1;
    if (n>0) integrate->worklist.data[0]=integrate->worklist.data[n];
    integrate->worklist.count--;
    
    // Go down the heap, ensuring that the heap property is maintained
    for (int i=0, p, q; i<n; i=p) {
        p=2*i + 1; // Left - child nodes
        q=p+1;     // Right
        
        // Check if the right child element has a larger value, if it exists
        if (q<n &&
            integrate->worklist.data[q].err>integrate->worklist.data[p].err) {
            p=q;
        }
        
        // If the child element is larger, swap it up
        if (p<n && integrate->worklist.data[p].err>integrate->worklist.data[i].err) {
            quadratureworkitem swp=integrate->worklist.data[i];
            integrate->worklist.data[i]=integrate->worklist.data[p];
            integrate->worklist.data[p]=swp;
        } else break;
    }
    
    return true;
}

/** Estimate the value and error of the integrand given a worklist */
void integrator_estimate(integrator *integrate) {
    double sumval=0.0, cval=0.0, yval, tval,
           sumerr=0.0, cerr=0.0, yerr, terr;

    // Sum in reverse as smallest entries should be nearer the end
    for (int i=integrate->worklist.count-1; i>=0; i--) {
        yval=integrate->worklist.data[i].val-cval;
        yerr=integrate->worklist.data[i].err-cerr;
        tval=sumval+yval;
        terr=sumerr+yerr;
        cval=(tval-sumval)-yval;
        cerr=(terr-sumerr)-yerr;
        sumval=tval;
        sumerr=terr;
    }
    
    integrate->val = sumval;
    integrate->err = sumerr;
}

/* --------------------------------
 * Linear interpolation
 * -------------------------------- */

/*void xlinearinterpolate(int nbary, double *bary, int nels, double **v, double *x) {
    for (int j=0; j<nels; j++) x[j]=0.0;
    for (int j=0; j<nels; j++) {
        for (int k=0; k<nbary; k++) {
            x[j]+=v[k][j]*bary[k];
        }
    }
}*/

void linearinterpolate(integrator *integrate, double *bary, double *vmat, double *x) {
    // Multiply 1 x nbary (lambda) with nbary x dim (vmat)
    cblas_dgemm(CblasColMajor, CblasNoTrans, CblasNoTrans, 1, integrate->dim+integrate->nqdof, integrate->nbary, 1.0, bary, 1, vmat, integrate->nbary, 0.0, x, 1);
}

/** Also provide a version using BLAS to accelerate multiplication */
void preparevertices(integrator *integrate, double **v, double *vv) {
    int k=0;
    for (int j=0; j<integrate->dim; j++) {
        for (int i=0; i<integrate->nbary; i++) {
            vv[k]=v[i][j];
            k++;
        }
    }
}

/** Prepares quantities for interpolation */
void preparequantities(integrator *integrate, value **quantity, double *qmat) {
    int k=0; // DOF counter
    for (int i=0; i<integrate->nquantity; i++) {
        if (MORPHO_ISFLOAT(quantity[0][i])) {
            for (int j=0; j<integrate->nbary; j++) morpho_valuetofloat(quantity[j][i], &qmat[k*integrate->nbary+j]);
            k++;
        } else if (MORPHO_ISMATRIX(quantity[0][i])) {
            for (int j=0; j<integrate->nbary; j++) {
                objectmatrix *m = MORPHO_GETMATRIX(quantity[j][i]);
                int mdof=m->ncols*m->nrows;
                for (int l=0; l<mdof; l++) qmat[(k+l)*integrate->nbary+j]=m->elements[l];
            }
        } else return;
<<<<<<< HEAD
    }
    return;
=======
    }
}

/** Sets up interpolation matrix */
void prepareinterpolation(integrator *integrate, int elementid, double *vmat) {
    double *vert[integrate->nbary]; // Vertex information
    value *quantity[integrate->nbary]; // Quantities
    
    integrator_getvertices(integrate, elementid, vert);
    preparevertices(integrate, vert, vmat);
    
    if (integrate->nquantity) {
        integrator_getquantities(integrate, elementid, quantity);
        preparequantities(integrate, quantity, vmat+integrate->nbary*integrate->dim);
    }
>>>>>>> 5124f01f
}

/** Processes the results of interpolation */
void postprocessquantities(integrator *integrate, double *qout) {
    int k=0; // DOF counter
    for (int i=0; i<integrate->nquantity; i++) {
        value q = integrate->quantitystack.data[i];
        if (MORPHO_ISFLOAT(q)) {
            integrate->quantitystack.data[i]=MORPHO_FLOAT(qout[k]);
        } else if (MORPHO_ISMATRIX(q)) {
            objectmatrix *m = MORPHO_GETMATRIX(q);
            m->elements=&qout[k];
            k+=m->ncols*m->nrows;
        }
    }
}

/* --------------------------------
 * Function to perform quadrature
 * -------------------------------- */

/** Weighted sum of a list */
double integrate_sumlistweighted(unsigned int nel, double *list, double *wts) {
    return cblas_ddot(nel, list, 1, wts, 1);
}

/** Evaluates the integrand at specified places */
bool integrate_evalfn(integrator *integrate, quadraturerule *rule, int imin, int imax, double *vmat, double *x, double *f) {
    for (int i=imin; i<imax; i++) {
        // Interpolate the point and quantities
        linearinterpolate(integrate, &rule->nodes[integrate->nbary*i], vmat, x);
        if (integrate->nquantity) postprocessquantities(integrate, x+integrate->dim);
        
        // Evaluate function
        if (!(*integrate->integrand) (rule->grade, &rule->nodes[integrate->nbary*i], x, integrate->nquantity, integrate->quantitystack.data, integrate->ref, &f[i])) return false;
    }
    return true;
}

/** Integrates a function over an element specified in work, filling out the integral and error estimate if provided */
bool quadrature(integrator *integrate, quadraturerule *rule, quadratureworkitem *work) {
    int n = rule->nnodes;
    
    int nmax = rule->nnodes;
    int np = 0; // Number of levels of p-refinement
    for (quadraturerule *q = rule->ext; q!=NULL; q=q->ext) {
        nmax = q->nnodes;
        np++;
    }
    
    double vmat[integrate->nbary*integrate->ndof]; // Interpolation matrix
    prepareinterpolation(integrate, work->elementid, vmat);
    
    // Evaluate function at quadrature points
    double x[integrate->ndof],f[nmax];
    if (!integrate_evalfn(integrate, rule, 0, rule->nnodes, vmat, x, f)) return false;
    
    double r[np+1];
    double eps[np+1]; eps[0]=0.0;
    
    // Obtain estimate
    r[0]=integrate_sumlistweighted(rule->nnodes, f, rule->weights);
    work->lval = work->val = work->weight*r[0];
    
    // Estimate error
    if (rule->ext!=NULL) { // Evaluate extension rule
        int nmin = rule->nnodes, ip=0;
        
        // Attempt p-refinement if available
        for (quadraturerule *q=rule->ext; q!=NULL; q=q->ext) {
            ip++;
            if (!integrate_evalfn(integrate, q, nmin, q->nnodes, vmat, x, f)) return false;
            
            r[ip]=integrate_sumlistweighted(q->nnodes, f, q->weights);
            eps[ip]=fabs(r[ip]-r[ip-1]);
            nmin = q->nnodes;
            
            if (fabs(eps[ip]/r[ip])<1e-14) break;
        }
        
        work->lval = work->weight*r[ip-1];
        work->val = work->weight*r[ip]; // Record better estimate
        work->err = work->weight*eps[ip]; // Use the difference as the error estimator
    } else if (integrate->errrule) {  // Otherwise, use the error rule to obtain the estimate
        if (rule==integrate->errrule) return true; // We already are using the error rule
        double temp = work->val; // Retain the lower order estimate
        if (!quadrature(integrate, integrate->errrule, work)) return false;
        work->lval=temp;
        work->err=fabs(work->val-temp); // Estimate error from difference of rules
    } else {
        UNREACHABLE("Integrator definition inconsistent.");
    }
    
    return true;
}

/* --------------------------------
 * Subdivision
 * -------------------------------- */

bool subdivide(integrator *integrate, quadratureworkitem *work, int *nels, quadratureworkitem *newitems) {
    subdivisionrule *rule = integrate->subdivide;
    
    // Fetch the element data
    int npts = integrate->nbary+rule->npts;
    int vid[npts], qid[npts];
    integrator_getelement(integrate, work->elementid, vid, qid);
    
    // Get ready for interpolation
    double vmat[integrate->nbary*integrate->ndof]; // Vertex information
    prepareinterpolation(integrate, work->elementid, vmat);
    
    // Interpolate vertices and quantities, and add these new vertices and quantities
    double x[integrate->ndof];
    for (int j=0; j<rule->npts; j++) {
        linearinterpolate(integrate, &rule->pts[j*integrate->nbary], vmat, x);
        vid[integrate->nbary+j]=integrator_addvertex(integrate, integrate->dim, x);
        
        if (integrate->nquantity) {
            postprocessquantities(integrate, x+integrate->dim);
            qid[integrate->nbary+j]=integrator_addquantity(integrate, integrate->nquantity, integrate->quantitystack.data);
        }
    }
    
    // Create elements
    for (int i=0; i<rule->nels; i++) {
        newitems[i].val=0.0;
        newitems[i].err=0.0;
        newitems[i].weight=work->weight*rule->weights[i];
        
        // Construct new element from the vertex ids and quantity ids
        int vids[integrate->nbary], qids[integrate->nbary];
        for (int k=0; k<integrate->nbary; k++) {
            vids[k]=vid[rule->newels[integrate->nbary*i+k]];
            if (integrate->nquantity) qids[k]=qid[rule->newels[integrate->nbary*i+k]];
        }
        
        // Define the new element
        newitems[i].elementid=integrator_addelement(integrate, vids, qids);
    }
    
    *nels = rule->nels;
    
    return true;
}

/* --------------------------------
 * Laurie's sharper error estimate
 * -------------------------------- */

/** Laurie's sharper error estimator: BIT 23 (1983), 258-261
    The norm of the difference between two rules |A-B| is usually too pessimistic;
    this attempts to extrapolate a sharper estimate if convergence looks good */
void sharpenerrorestimate(integrator *integrate, quadratureworkitem *work, int nels, quadratureworkitem *newitems) {
    double a1=work->val, b1=work->lval, a2=0, b2=0;
    for (int k=0; k<nels; k++) {
        a2+=newitems[k].val;
        b2+=newitems[k].lval;
    }
    
    // Scale errors if conditions are met
    if (fabs(a2-a1)<fabs(b2-b1) && // Laurie's second condition
        fabs(a2-b2)<fabs(a1-b1)) // Weak form of first condition (see Gonnet)
    {
        double sigma=fabs((a2-a1)/(b2-b1-a2+a1));
        for (int k=0; k<nels; k++) newitems[k].err*=sigma;
    }
}

/** Adds newitems to the work list and updates the value and error */
void update(integrator *integrate, quadratureworkitem *work, int nels, quadratureworkitem *newitems) {
    double dval=0, derr=0;
    integrate->val-=work->val;
    integrate->err-=work->err;
    for (int k=0; k<nels; k++) {
        dval+=newitems[k].val;
        derr+=newitems[k].err;
        integrator_pushworkitem(integrate, &newitems[k]);
    }
    integrate->val+=dval;
    integrate->err+=derr;
}

/* --------------------------------
 * Integrator configuration
 * -------------------------------- */

/** Finds a rule by name */
bool integrator_matchrulebyname(int grade, char *name, quadraturerule **out) {
    for (int i=0; quadrules[i]!=NULL; i++) {
        if (quadrules[i]->grade!=grade) continue;
        if (name && quadrules[i]->name &&
            (strcmp(name, quadrules[i]->name)==0)) { // Match a rule by name
            *out = quadrules[i];
            return true;
        }
    }
    return false;
}

/** Attempts to find a quadrature rule that uses rule as an extension. */
bool integrator_matchrulebyextension(quadraturerule *rule, quadraturerule **out) {
    for (int i=0; quadrules[i]!=NULL; i++) {
        if (quadrules[i]->ext==rule) {
            *out = quadrules[i];
            return true;
        }
    }
    return false;
}

/** Finds the [highest/lowest] rule with order such that minorder <= order <= maxorder */
bool integrator_matchrulebyorder(int grade, int minorder, int maxorder, bool highest, quadraturerule **out) {
    int best=-1, bestorder=(highest ? -1 : INT_MAX);
    for (int i=0; quadrules[i]!=NULL; i++) {
        if (quadrules[i]->grade!=grade) continue;
        
        if (quadrules[i]->order>=minorder &&
            quadrules[i]->order<=maxorder &&
            ( (highest && quadrules[i]->order>bestorder) ||
              (!highest && quadrules[i]->order<bestorder) )) {
            best = i;
            bestorder = quadrules[i]->order;
        }
    }
    if (best>=0) *out = quadrules[best];
    return (best>=0);
}

/** Configures an integrator based on the grade to integrate and hints for order and rule type
 * @param[in] integrate     - integrator structure to be configured
 * @param[in] adapt             - enable adaptive refinement
 * @param[in] grade              - Dimension of the vertices
 * @param[in] order              - Requested order of quadrature rule
 * @param[in] name                - Alternatively, supply the name of a known rule
 * @returns true if the configuration was successful */
bool integrator_configure(integrator *integrate, bool adapt, int grade, int order, char *name) {
    integrate->rule=NULL;
    integrate->errrule=NULL;
    integrate->adapt=adapt;
    
    integrate->nbary=grade+1; // Number of barycentric coordinates
    
    if (name) {
        if (!integrator_matchrulebyname(grade, name, &integrate->rule)) return false;
    } else if (order<0) { // If no order requested find the highest order rule available
        if (!integrator_matchrulebyorder(grade, 0, INT_MAX, true, &integrate->rule)) return false;
    } else { // Prefer a rule that integrates at least order, but otherwise find the best
        if (!(integrator_matchrulebyorder(grade, order, INT_MAX, false, &integrate->rule) ||
            integrator_matchrulebyorder(grade, 0, order, true, &integrate->rule))) return false;
    }
    
    // Check we succeeded in finding a rule
    if (!integrate->rule) return false;
    
    // Do we need to find an extension rule?
    if (adapt && integrate->rule->ext==NULL) {
        // Find if the rule obtained is an extension of another rule
        if (integrator_matchrulebyextension(integrate->rule, &integrate->rule)) {
            
        } else if (!integrator_matchrulebyorder(grade, integrate->rule->order+1, INT_MAX, false,  &integrate->errrule)) { // Otherwise attempt to find a rule of higher order
            // but if there wasn't one, find the next lowest one...
            if (!integrator_matchrulebyorder(grade, 0, integrate->rule->order-1, true,  &integrate->errrule)) return false;
        }
        
        // Ensure that the error rule is higher than the integration rule
        if (integrate->errrule && integrate->rule->order>integrate->errrule->order) {
            quadraturerule *swp=integrate->rule;
            integrate->rule=integrate->errrule;
            integrate->errrule=swp;
        }
    }
    
    // Select subdivision rule
    for (int i=0; subdivisionrules[i]!=NULL; i++) {
        if (subdivisionrules[i]->grade==grade) {
            integrate->subdivide = subdivisionrules[i];
            break;
        }
    }
    
    return true;
}

/** Configures the integrator based on the contents of a dictionary */
bool integrator_configurewithdictionary(integrator *integrate, grade g, objectdictionary *dict) {
    char *name=NULL;
    bool adapt=true;
    int order=-1;
    value val;
    
    objectstring rulelabel = MORPHO_STATICSTRING(INTEGRATE_RULELABEL);
    objectstring degreelabel = MORPHO_STATICSTRING(INTEGRATE_DEGREELABEL);
    objectstring adaptlabel = MORPHO_STATICSTRING(INTEGRATE_ADAPTLABEL);
    
    if (dictionary_get(&dict->dict, MORPHO_OBJECT(&rulelabel), &val) &&
        MORPHO_ISSTRING(val)) {
        name = MORPHO_GETCSTRING(val);
    }

    if (dictionary_get(&dict->dict, MORPHO_OBJECT(&degreelabel), &val) &&
        MORPHO_ISINTEGER(val)) {
        order = MORPHO_GETINTEGERVALUE(val);
    }
    
    if (dictionary_get(&dict->dict, MORPHO_OBJECT(&adaptlabel), &val) &&
        MORPHO_ISBOOL(val)) {
        adapt = MORPHO_GETBOOLVALUE(val);
    }
    
    return integrator_configure(integrate, adapt, g, order, name);
}

/* --------------------------------
 * Driver routine
 * -------------------------------- */

/** Integrates over a function
 * @param[in] integrate     - integrator structure, that has been configured with integrator_configure
 * @param[in] integrand     - function to integrate
 * @param[in] dim                  - Dimension of the vertices
 * @param[in] x                       - vertices of the line x[0] = {x,y,z} etc.
 * @param[in] nquantity     - number of quantities per vertex
 * @param[in] quantity       - List of quantities for each vertex.
 * @param[in] ref                  - a pointer to any data required by the function
 * @returns True on success */
bool integrator_integrate(integrator *integrate, integrandfunction *integrand, int dim, double **x, unsigned int nquantity, value **quantity, void *ref) {
    
    integrate->integrand=integrand;
    integrate->ref=ref;
    
    integrate->dim=dim; // Dimensionality of vertices
    integrate->nquantity=nquantity;
    
    integrate->worklist.count=0;    // Reset all these without deallocating
    integrate->vertexstack.count=0;
    integrate->elementstack.count=0;
    integrate->quantitystack.count=0;
    error_clear(&integrate->emsg);
    
    // Quantities used for interpolation live at the start of the quantity stack
    integrator_countquantitydof(integrate, nquantity, quantity[0]);
    integrate->ndof = integrate->dim+integrate->nqdof; // Number of degrees of freedom
    
    integrator_addquantity(integrate, nquantity, quantity[0]);
    
    // Create first element
    int vids[integrate->nbary], qids[integrate->nbary];
    for (int i=0; i<integrate->nbary; i++) {
        vids[i]=integrator_addvertex(integrate, dim, x[i]);
        if (nquantity) qids[i]=integrator_addquantity(integrate, nquantity, quantity[i]);
    }
    int elid = integrator_addelement(integrate, vids, qids);
    
    // Add it to the work list
    quadratureworkitem work;
    work.weight = 1.0;
    work.elementid = elid;
    quadrature(integrate, integrate->rule, &work); // Perform initial quadrature
    
    integrator_pushworkitem(integrate, &work);
    integrator_estimate(integrate); // Initial estimate
    
    if (integrate->adapt) for (integrate->niterations=0; integrate->niterations<=integrate->maxiterations; integrate->niterations++) {
        // Convergence check
        if (fabs(integrate->val)<integrate->ztol || fabs(integrate->err/integrate->val)<integrate->tol) break;
        
        // Get worst interval
        integrator_popworkitem(integrate, &work);
        
        // Subdivide
        int nels; // Number of elements created
        quadratureworkitem newitems[integrate->subdivide->nels];
        
        subdivide(integrate, &work, &nels, newitems);
        for (int k=0; k<nels; k++) quadrature(integrate, integrate->rule, &newitems[k]);
        
        // Error estimate
        sharpenerrorestimate(integrate, &work, nels, newitems);
        
        // Add new items to heap and update error estimates
        update(integrate, &work, nels, newitems);
    }
    
    // Final estimate by Kahan summing heap
    integrator_estimate(integrate);
    
    return true;
}

/* -------------------------------------
 * Public interface matching old version
 * ------------------------------------- */

/** Integrate over an element - public interface for one off integrals.
 * @param[in] integrand   - integrand
 * @param[in] method         - Dictionary with method selection (optional)
 * @param[in] dim                - Dimension of the vertices
 * @param[in] grade            - Grade to integrate over
 * @param[in] x                     - vertices of the triangle x[0] = {x,y,z} etc.
 * @param[in] nquantity   - number of quantities per vertex
 * @param[in] quantity     - List of quantities for each endpoint.
 * @param[in] ref                - a pointer to any data required by the function
 * @param[out] out              - value of the integral
 * @returns true on success. */
bool integrate(integrandfunction *integrand, objectdictionary *method, unsigned int dim, unsigned int grade, double **x, unsigned int nquantity, value **quantity, void *ref, double *out, double *err) {
    bool success=false;
    integrator integrate;
    integrator_init(&integrate);
    
    if (method) {
        if (!integrator_configurewithdictionary(&integrate, grade, method)) return false;
    } else if (!integrator_configure(&integrate, true, grade, -1, NULL)) return false;
    success=integrator_integrate(&integrate, integrand, dim, x, nquantity, quantity, ref);
    
    *out = integrate.val;
    *err = integrate.err;
    
    integrator_clear(&integrate);
    
    return success;
}

/* --------------------------------
 * Testing code
 * -------------------------------- */

int nevals;

bool test_integrand(unsigned int dim, double *t, double *x, unsigned int nquantity, value *quantity, void *data, double *fout) {
    //double val = pow(sin(x[0]+x[1]),-0.5); //x[0]*x[1]*x[2]; // exp(-x[0]*x[0]); //sqrt(x[0]); //exp(-x[0]*x[0]); //*x[1]*x[2];
    //if (x[0]-x[1]<0.5) val=1.0;
    double val = sin(3*x[0]+6*x[1]);
    
    *fout=val; //val*val*val*val;
    nevals++;
    return true;
}

void integrate_test1(double *out, double *err) {
    nevals = 0;

    double x0[3] = { 0, 0, 0 };
    double x1[3] = { 1, 0, 0 };
    double x2[3] = { 0, 1, 0 };
    double x3[3] = { 0, 0, 1 };
    
    double *xx[] = { x0, x1, x2, x3 };
    value *quantities[] = { NULL, NULL, NULL, NULL };
    
    integrate(test_integrand, NULL, 3, 3, xx, 0, quantities, NULL, out, err);
    
    return;
}


void integrate_test2(double *out) {
    nevals = 0;
    
    double x0[3] = { 0, 0, 0 };
    double x1[3] = { 1, 0, 0 };
    double x2[3] = { 0, 1, 0 };
    double x3[3] = { 0, 0, 1 };
    double *xx[] = { x0, x1, x2, x3 };
    value *quantities[] = { NULL, NULL, NULL, NULL };
    integrate_integrate(test_integrand, 3, 3, xx, 0, quantities, NULL, out);
}

void integrate_test(void) {
    double out, out1, err1;
    int evals1;
    
    nevals = 0;
    int Nmax = 1;
    for (int i=0; i<Nmax; i++) {
        evals1 = 0;
        integrate_test1(&out1, &err1);
        evals1 = nevals;
        nevals = 0;
        integrate_test2(&out);
    }
    
    printf("New integrator: %g (%g) with %i function evaluations.\n", out1, err1, evals1);
    printf("Old integrator: %g with %i function evaluations.\n", out, nevals);
    
    double trueval = 0.457142857142857142857142857143; //0.533333333333333333333333333333; //0.250000000000000000000000000000; //2.70562770562770562770562770563e-6;
    
    printf("Difference %g (relative error %g) tol: %g\n", fabs(out-out1), fabs(out-out1)/out1, INTEGRATE_ACCURACYGOAL);
    
    printf("New: %g (relative error %g) tol: %g\n", fabs(trueval-out1), fabs(trueval-out1)/trueval, INTEGRATE_ACCURACYGOAL);
    printf("Old: %g (relative error %g) tol: %g\n", fabs(trueval-out), fabs(trueval-out)/trueval, INTEGRATE_ACCURACYGOAL);
    
    exit(0);
}<|MERGE_RESOLUTION|>--- conflicted
+++ resolved
@@ -2209,10 +2209,6 @@
                 for (int l=0; l<mdof; l++) qmat[(k+l)*integrate->nbary+j]=m->elements[l];
             }
         } else return;
-<<<<<<< HEAD
-    }
-    return;
-=======
     }
 }
 
@@ -2228,7 +2224,6 @@
         integrator_getquantities(integrate, elementid, quantity);
         preparequantities(integrate, quantity, vmat+integrate->nbary*integrate->dim);
     }
->>>>>>> 5124f01f
 }
 
 /** Processes the results of interpolation */
