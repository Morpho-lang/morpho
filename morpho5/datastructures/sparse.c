/** @file sparse.c
 *  @author T J Atherton
 *
 *  @brief Veneer class over the objectsparse type that provides sparse matrices
 */

#include "build.h"
#include "sparse.h"
#include "morpho.h"
#include "dictionary.h"
#include "common.h"
#include "matrix.h"
#include "builtin.h"
#include "veneer.h"

#include <limits.h>
#include <stdlib.h>

/* ***************************************
 * Compatibility with Sparse libraries
 * *************************************** */

/** ---- CSparse --- */
#ifdef MORPHO_LINALG_USE_CSPARSE
#include <cs.h>

/* Convert a CCS structure into a CSPARSE structure */
void sparse_ccstocsparse(sparseccs *s, cs *out) {
    out->nzmax=s->nentries;
    out->m=s->nrows;
    out->n=s->ncols;
    out->p=s->cptr;
    out->i=s->rix;
    out->x=s->values;
    out->nz=-1;
}

/* Convert a CCS structure into a CSPARSE structure */
void sparse_csparsetoccs(cs *in, sparseccs *out) {
    out->nentries=in->nzmax;
    out->nrows=in->m;
    out->ncols=in->n;
    out->cptr=in->p;
    out->rix=in->i;
    out->values=in->x;
}
#endif

/* ***************************************
 * Dictionary of keys format
 * *************************************** */

objecttype objectdokkeytype;

/** DOK key object definitions */
void objectdokkey_printfn(object *obj) {
    printf("<DOK key>");
}

size_t objectdokkey_sizefn(object *obj) {
    return sizeof(objectdokkey);
}

objecttypedefn objectdokkeydefn = {
    .printfn=objectdokkey_printfn,
    .markfn=NULL,
    .freefn=NULL,
    .sizefn=objectdokkey_sizefn
};


DEFINE_VARRAY(dokkey, objectdokkey);

/** Initializes a sparsedok structure */
void sparsedok_init(sparsedok *dok) {
    dok->nrows=0;
    dok->ncols=0;
    dictionary_init(&dok->dict);
    dok->keys=NULL;
}

/** Clears a sparsedok structure */
void sparsedok_clear(sparsedok *dok) {
    objectdokkey *next=NULL;
    for (objectdokkey *key=dok->keys; key!=NULL; key=next) {
        next=(objectdokkey *) key->obj.next;
        MORPHO_FREE(key);
    }
    dictionary_clear(&dok->dict);
    sparsedok_init(dok);
}

/** Create a new key from a pair of indices */
static objectdokkey *sparsedok_newkey(sparsedok *dok, int i, int j) {
    objectdokkey *key = MORPHO_MALLOC(sizeof(objectdokkey));

    if (key) {
        object_init((object *) key, OBJECT_DOKKEY);
        key->row=i;
        key->col=j;
    }
    return key;
}

/** Adds a key to a dok structure.
 * @returns the key added. */
static objectdokkey *sparsedok_addkey(sparsedok *dok, int i, int j) {
    objectdokkey *out=sparsedok_newkey(dok, i, j);

    if (out) {
        out->obj.next=(object *) dok->keys;
        dok->keys=out;
    }

    return out;
}

/** Inserts a matrix element (i,j) -> val into a sparsedok structure
 * @returns true on success. */
bool sparsedok_insert(sparsedok *dok, int i, int j, value val) {
    objectdokkey key=MORPHO_STATICDOKKEY(i, j);
    if (!dictionary_get(&dok->dict, MORPHO_OBJECT(&key), NULL)) {
        objectdokkey *newkey=sparsedok_addkey(dok, i, j);
        if (newkey) {
            if (dok->nrows==0 || i>=dok->nrows) dok->nrows=i+1;
            if (dok->ncols==0 || j>=dok->ncols) dok->ncols=j+1;
            return dictionary_insert(&dok->dict, MORPHO_OBJECT(newkey), val);
        }
    } else {
        return dictionary_insert(&dok->dict, MORPHO_OBJECT(&key), val);
    }

    return false;
}

/** Retrieves a matrix element (i,j) from a sparsedok structure
 * @returns true on success. */
bool sparsedok_get(sparsedok *dok, int i, int j, value *val) {
    objectdokkey key=MORPHO_STATICDOKKEY(i, j);
    return dictionary_get(&dok->dict, MORPHO_OBJECT(&key), val);
}

/** Removes a matrix element (i,j) from a sparsedok
 * @returns true on success.
 * @warning Use sparingly as the deleted key is not recovered. */
bool sparsedok_remove(sparsedok *dok, int i, int j, value *val) {
    objectdokkey key=MORPHO_STATICDOKKEY(i, j);
    return dictionary_remove(&dok->dict, MORPHO_OBJECT(&key));
}

/** Sets the dimensions of the matrix
 * @returns true if successful, or false if the dimensions are incompatible with existing matrix entries
 * @details This function is intended for use in constructing matrix. */
bool sparsedok_setdimensions(sparsedok *dok, int nrows, int ncols) {
    if (nrows<dok->nrows || ncols<dok->ncols) return false;
    dok->nrows=nrows;
    dok->ncols=ncols;
    return true;
}

/** Expands the dimensions of a matrix
 * @returns true if successful, or false if the dimensions are incompatible with existing matrix entries
 * @details This function is intended for use in constructing matrix. */
bool sparsedok_expanddimensions(sparsedok *dok, int nrows, int ncols) {
    if (nrows>dok->nrows) dok->nrows=nrows;
    if (nrows>dok->ncols) dok->ncols=ncols;
    return true;
}

/** Prints a sparsedok matrix */
void sparsedok_print(sparsedok *dok) {
    value out;
    for (int i=0; i<dok->nrows; i++) {
        printf("[ ");
        for (int j=0; j<dok->ncols; j++) {
            if (sparsedok_get(dok, i, j, &out)) {
                morpho_printvalue(out);
                printf(" ");
            } else {
                printf("0 ");
            }
        }
        printf("]%s", (i<dok->nrows-1 ? "\n" : ""));
    }
}

/** Number of entries in a sparsedok */
unsigned int sparsedok_count(sparsedok *dok) {
    return dok->dict.count;
}

/** Loop over dok keys - initializer
 * @param[in] dok - the dictionary of keys to loop over
 * @returns Initial value for the loop counter */
void *sparsedok_loopstart(sparsedok *dok) {
    return dok->keys;
}

/** Loop over dok keys
 * @param[in] dok - the dictionary of keys to loop over
 * @param[in] cntr - Pointer to loop counter of type (void *)
 * @param[out] i - row index.
 * @param[out] j - column index
 * @returns true if i, j contain valid data; cntri is updated */
bool sparsedok_loop(sparsedok *dok, void **cntr, int *i, int *j) {
    objectdokkey *key = *cntr;
    if (key) {
        *i = key->row;
        *j = key->col;
        *cntr=key->obj.next;
    }
    return key;
}

/* ***************
 * Copy operations
 * *************** */

/* Copies a sparsedok object */
bool sparsedok_copy(sparsedok *src, sparsedok *dest) {
    int i, j;
    void *ctr = sparsedok_loopstart(src);
    value entry;

    if (!sparsedok_setdimensions(dest, src->nrows, src->ncols)) return false;

    while (sparsedok_loop(src, &ctr, &i, &j)) {
        if (sparsedok_get(src, i, j, &entry)) {
            if (!sparsedok_insert(dest, i, j, entry)) return false;
        }
    }

    return true;
}

/* Copies a sparsedok object with a particular destination */
bool sparsedok_copyat(sparsedok *src, sparsedok *dest, int row0, int col0) {
    int i, j;
    void *ctr = sparsedok_loopstart(src);
    value entry;

    while (sparsedok_loop(src, &ctr, &i, &j)) {
        if (sparsedok_get(src, i, j, &entry)) {
            if (!sparsedok_insert(dest, i+row0, j+col0, entry)) return false;
        }
    }

    return true;
}

/** Copies a dense matrix to a sparse dok */
bool sparsedok_copymatrixat(objectmatrix *src, sparsedok *dest, int row0, int col0) {
    double val;
    for (int j=0; j<src->ncols; j++) {
        for (int i=0; i<src->nrows; i++) {
            if (!(matrix_getelement(src, i, j, &val) &&
                  sparsedok_insert(dest, i+row0, j+col0, MORPHO_FLOAT(val)))) return false;
        }
    }

    return true;
}

/* Copies a sparsedok object to a dense matrix */
bool sparsedok_copytomatrix(sparsedok *src, objectmatrix *dest, int row0, int col0) {
    int i, j;
    void *ctr = sparsedok_loopstart(src);
    value entry;

    while (sparsedok_loop(src, &ctr, &i, &j)) {
        if (sparsedok_get(src, i, j, &entry)) {
            double val=0.0;
            if (!morpho_valuetofloat(entry, &val)) return false;
            if (!matrix_setelement(dest, i+row0, j+col0, val)) return false;
        }
    }

    return true;
}

/* ***************************************
 * Compressed Column Storage Format
 * *************************************** */

/** Initializes an empty sparseccs */
void sparseccs_init(sparseccs *ccs) {
    ccs->nentries=0;
    ccs->nrows=0;
    ccs->ncols=0;
    ccs->cptr=NULL;
    ccs->rix=NULL;
    ccs->values=NULL;
}

/** Clears all data structures associated with a sparseccs */
void sparseccs_clear(sparseccs *ccs) {
    if (ccs->cptr) MORPHO_FREE(ccs->cptr);
    if (ccs->rix) MORPHO_FREE(ccs->rix);
    if (ccs->values) MORPHO_FREE(ccs->values);
    sparseccs_init(ccs);
}

/** Resizes a sparseccs */
bool sparseccs_resize(sparseccs *ccs, int nrows, int ncols, unsigned int nentries, bool values) {
    if (ncols>ccs->ncols) {
        ccs->cptr=MORPHO_REALLOC(ccs->cptr, sizeof(int)*(ncols+1));
        if (ccs->values || values) {
            ccs->values=MORPHO_REALLOC(ccs->values, sizeof(double)*nentries);
            if (!ccs->values) goto sparseccs_resize_error;
        }
    }
    ccs->rix=MORPHO_REALLOC(ccs->rix, sizeof(int)*nentries);
    if (!(ccs->cptr && ccs->rix)) goto sparseccs_resize_error;

    ccs->ncols=ncols;
    ccs->nrows=nrows;
    ccs->nentries=nentries;
    return true;

sparseccs_resize_error:
    sparseccs_clear(ccs);
    return false;
}

/** Retrieves the row indices given a column
 * @param[in] ccs   the matrix
 * @param[in] col  column index
 * @param[out] nentries  the number of entries
 * @param[out] entries  the entries themselves
 * @param[out] values  (optional) the values */
bool sparseccs_getrowindiceswithvalues(sparseccs *ccs, int col, int *nentries, int **entries, double **values) {
    if (col>=ccs->ncols) return false;
    *nentries=ccs->cptr[col+1]-ccs->cptr[col];
    *entries=ccs->rix+ccs->cptr[col];
    if (values) *values=ccs->values+ccs->cptr[col];
    return true;
}

/** Wrapper to sparseccs_getrowindiceswithvalues */
bool sparseccs_getrowindices(sparseccs *ccs, int col, int *nentries, int **entries) {
    return sparseccs_getrowindiceswithvalues(ccs,col,nentries,entries,NULL);
}

/** Sets the row indices given a column
 * @param[in] ccs   the matrix
 * @param[in] col  column index
 * @param[out] nentries  the number of entries
 * @param[out] entries  the entries themselves
 * @warning Use with caution */
bool sparseccs_setrowindices(sparseccs *ccs, int col, int nentries, int *entries) {
    if (col>=ccs->ncols) return false;
    if (nentries!=ccs->cptr[col+1]-ccs->cptr[col]) return false;
    int *e=ccs->rix+ccs->cptr[col];
    for (unsigned int i=0; i<nentries; i++) e[i]=entries[i];

    return true;
}

/** Retrieves the indices of non-zero columns
 * @param[in] ccs   the matrix
 * @param[in] maxentries maximum number of entries
 * @param[out] nentries  the number of entries
 * @param[out] entries  the entries themselves (call with NULL to get the size of the required array) */
bool sparseccs_getcolindices(sparseccs *ccs, int maxentries, int *nentries, int *entries) {
    int k=0;

    for (int i=0; i<ccs->ncols; i++) {
        if (ccs->cptr[i+1]!=ccs->cptr[i]) {
            if (entries && k<maxentries) entries[k]=i;
            k++;
        }
    }
    *nentries=k;

    return true;
}

/** Retrieves the indices of all columns that contain a nonzero entry on a particular row.
 * @param[in] ccs   the matrix
 * @param[in] row  the row to index
 * @param[in] maxentries maximum number of entries
 * @param[out] nentries  the number of entries
 * @param[out] entries  the entries themselves (call with NULL to get the size of the required array) */
bool sparseccs_getcolindicesforrow(sparseccs *ccs, int row, int maxentries, int *nentries,  int *entries) {
    int col=0, k=0;

    for (unsigned int i=0; i<ccs->nentries; i++) {
        while (ccs->cptr[col+1]<=i) col++;
        if (ccs->rix[i]==row) {
            if (entries && k<maxentries) entries[k]=col;
            k++;
        }
    }

    *nentries=k;
    return true;
}

/** Sets a matrix element (i,j) to be a specified value
 * @returns true if the element exists in the given sparsity structure, false otherwise. */
bool sparseccs_set(sparseccs *ccs, int i, int j, double val) {
    int k;
    for (k=ccs->cptr[j]; k<ccs->cptr[j+1]; k++) {
        if (ccs->rix[k]==i) {
            if (ccs->values) ccs->values[k]=val;
            return true;
        }
    }
    return false;
}

/** Retrieves a matrix element (i,j) from a sparseccs structure
 * @returns true on success. */
bool sparseccs_get(sparseccs *ccs, int i, int j, double *val) {
    int k;
    for (k=ccs->cptr[j]; k<ccs->cptr[j+1]; k++) {
        if (ccs->rix[k]==i) {
            if (val) *val=(ccs->values ? ccs->values[k] : 1.0);
            return true;
        }
    }
    return false;
}

/** Helper function to compare unsigned integers */
static int sparseccs_compareuint(const void * a, const void * b) {
    long int i=*(int*)a, j=*(int*)b;
    return (int) (i-j);
}

/** Converts a DOK matrix to a CCS matrix */
bool sparseccs_doktoccs(sparsedok *in, sparseccs *out, bool copyvals) {
    int nentries=in->dict.count;

    sparseccs_init(out);
    if (!sparseccs_resize(out, in->nrows, in->ncols, nentries, copyvals)) return false;

    /* Clear the column pointer array */
    for (int i=0; i<in->ncols+1; i++) out->cptr[i]=0;

    /* Count number of entries per column */
    for (unsigned int i=0; i<in->dict.capacity; i++) {
        value key=in->dict.contents[i].key;
        if (MORPHO_ISDOKKEY(key)) out->cptr[MORPHO_GETDOKCOLWVAL(key)]++;
    }

    /* Construct the column pointer array */
    unsigned int ptr=0;
    for (int i=0; i<in->ncols+1; i++) {
        int p=ptr;
        ptr+=out->cptr[i];
        out->cptr[i]=p;
    }

    /* Clear the row index array */
    for (int i=0; i<nentries; i++) out->rix[i]=-1;

    /* Copy entries into appropriate rowindex */
    for (unsigned int i=0; i<in->dict.capacity; i++) {
        value key=in->dict.contents[i].key;
        if (MORPHO_ISDOKKEY(key)) {
            int k=out->cptr[MORPHO_GETDOKCOLWVAL(key)];
            while (out->rix[k]!=-1) k++;
            out->rix[k]=MORPHO_GETDOKROWWVAL(key);
        }
    }

    /* Sort columns */
    for (int i=0; i<in->ncols; i++) {
        int len=out->cptr[i+1]-out->cptr[i];
        if (len>1) {
            qsort(out->rix+out->cptr[i], len, sizeof(int), sparseccs_compareuint);
        }
    }

    /* Copy over values */
    if (copyvals) {
        for (int i=0; i<nentries; i++) out->values[i]=0.0;

        for (int j=0; j<in->ncols; j++) {
            int len=out->cptr[j+1]-out->cptr[j];
            for (int i=0; i<len; i++) {
                value val;
                if (sparsedok_get(in, out->rix[out->cptr[j]+i], j, &val)) {
                    if (MORPHO_ISFLOAT(val)) out->values[out->cptr[j]+i]=MORPHO_GETFLOATVALUE(val);
                    else if (MORPHO_ISINTEGER(val)) out->values[out->cptr[j]+i]=MORPHO_GETINTEGERVALUE(val);
                }
            }
        }
    }

    return true;
}

/** Prints a sparsedok matrix */
void sparseccs_print(sparseccs *ccs) {
    double val;
    for (int i=0; i<ccs->nrows; i++) {
        printf("[ ");
        for (int j=0; j<ccs->ncols; j++) {
            if (sparseccs_get(ccs, i, j, &val)) printf("%g ", val);
            else printf("0 ");
        }
        printf("]%s", (i<ccs->nrows-1 ? "\n" : ""));
    }
}

/** Number of entries in a sparseccs */
unsigned int sparseccs_count(sparseccs *ccs) {
    return ccs->nentries;
}

/** Copies one sparseccs matrix to another, reallocating as necessary */
bool sparseccs_copy(sparseccs *src, sparseccs *dest) {
    bool success=false;
    if (sparseccs_resize(dest, src->nrows, src->ncols, src->nentries, src->values)) {
        memcpy(dest->cptr, src->cptr, sizeof(int)*(src->ncols+1));
        memcpy(dest->rix, src->rix, sizeof(int)*(src->nentries));
        if (src->values) memcpy(dest->values, src->values, sizeof(double)*src->nentries);
        success=true;
    }
    return success;
}

/** Copies a sparseccs matrix into a dok matrix at offset i0, j0 */
bool sparseccs_copytodok(sparseccs *src, sparsedok *dest, int row0, int col0) {

    for (int i=0, k=0; i<src->ncols; i++) { // Loop over columns
        int nentries, *entries;
        if (!sparseccs_getrowindices(src, i, &nentries, &entries)) return false;

        for (int j=0; j<nentries; j++) {
            if (!sparsedok_insert(dest, row0+entries[j], col0+i, MORPHO_FLOAT(src->values[k]))) return false;

            k++;
        }
    }

    return true;
}

/** Copies a sparseccs matrix into a dense matrix at offset i0, j0 */
bool sparseccs_copytomatrix(sparseccs *src, objectmatrix *dest, int row0, int col0) {

    for (int i=0, k=0; i<src->ncols; i++) { // Loop over columns
        int nentries, *entries;
        if (!sparseccs_getrowindices(src, i, &nentries, &entries)) return false;

        for (int j=0; j<nentries; j++) {
            if (!matrix_setelement(dest, entries[j]+row0, i+col0, src->values[k])) return false;
            k++;
        }
    }

    return true;
}

/* ***************************************
 * Object sparse interface
 * *************************************** */

/** Checks whether a format is available.
 * @param sparse  the matrix to check
 * @param format format to check
 * @param force if format is unavailable, try to make it available
 * @param copyvals copy values across
 * @returns true if the format is available */
bool sparse_checkformat(objectsparse *sparse, objectsparseformat format, bool force, bool copyvals) {
    bool available=false;
    switch (format) {
        case SPARSE_DOK:
            available=(sparse->dok.ncols>0 && sparse->dok.nrows>0)||(sparse->dok.dict.count>0);
            break;
        case SPARSE_CCS:
            if (force && !sparse->ccs.cptr) {
                available=sparseccs_doktoccs(&sparse->dok, &sparse->ccs, copyvals);
            } else available=(sparse->ccs.cptr);
    }
    return available;
}

/** Removes data structures for a given format */
void sparse_removeformat(objectsparse *s,  objectsparseformat format) {
    if (format==SPARSE_DOK) {
        sparsedok_clear(&s->dok);
    } else {
        sparseccs_clear(&s->ccs);
    }
}

/* ***************************************
 * Testing code
 * *************************************** */

void sparse_test(void) {
    sparsedok dok;
    sparseccs ccs;
    int nval=7;
    int elements[] = {0,0, 1,1, 2,2, 3,3, 1,2, 2,1, 0,3};
    value val[] = {MORPHO_INTEGER(1),MORPHO_INTEGER(2),MORPHO_INTEGER(3),MORPHO_INTEGER(4),MORPHO_INTEGER(-1),MORPHO_INTEGER(-1),MORPHO_INTEGER(5)};

    sparsedok_init(&dok);

    for (int i=0; i<nval; i++) {
        sparsedok_insert(&dok, elements[2*i], elements[2*i+1], val[i]);
    }

    sparsedok_print(&dok);

    sparseccs_doktoccs(&dok, &ccs, true);

    for (int i=0; i<ccs.ncols; i++) printf("%u ", ccs.cptr[i]);
    printf("\n");
    for (int i=0; i<ccs.nentries; i++) printf("(%u %g) ", ccs.rix[i], ccs.values[i]);
    printf("\n");

    sparseccs_print(&ccs);

    sparsedok_clear(&dok);
    sparseccs_clear(&ccs);
}

/* ***************************************
 * objectsparse definition
 * *************************************** */

objecttype objectsparsetype;

/** Sparse object definitions */
void objectsparse_printfn(object *obj) {
    printf("<Sparse>");
}

void objectsparse_markfn(object *obj, void *v) {
    objectsparse *c = (objectsparse *) obj;
    morpho_markdictionary(v, &c->dok.dict);}

void objectsparse_freefn(object *obj) {
    objectsparse *s = (objectsparse *) obj;
    sparse_clear(s);
}

size_t objectsparse_sizefn(object *obj) {
    return sparse_size((objectsparse *) obj);
}

objecttypedefn objectsparsedefn = {
    .printfn=objectsparse_printfn,
    .markfn=objectsparse_markfn,
    .freefn=objectsparse_freefn,
    .sizefn=objectsparse_sizefn
};

/* ***************************************
 * objectsparse objects
 * *************************************** */

/** Creates a sparse matrix object
 * @param[in] nrows } Optional number of rows and columns
 * @param[in] ncols } */
objectsparse *object_newsparse(int *nrows, int *ncols) {
    objectsparse *new = (objectsparse *) object_new(sizeof(objectsparse), OBJECT_SPARSE);

    if (new) {
        sparsedok_init(&new->dok);
        sparseccs_init(&new->ccs);
        if (nrows) sparsedok_setdimensions(&new->dok, *nrows, *ncols);
    }

    return new;
}

/* *******************************
 * Concatenate matrices
 * ******************************* */

/** Checks if the contents of dim match check; if *dim hasn't been set it is updated to match check */
bool sparse_checkupdatedimension(int check, int *dim) {
    if (*dim<0) *dim=check;
    if (*dim!=check) return false;
    return true;
}

/** Checks the dimensions of a matrix of matrices to be concatenated */
objectsparseerror sparse_catcheckdimensions(objectlist *in, int ndim, unsigned int *dim, int *ncols, int *nrows) {
    for (unsigned int i=0; i<dim[0]; i++) nrows[i]=-1;
    for (unsigned int i=0; i<dim[1]; i++) ncols[i]=-1;

    for (unsigned int i=0; i<dim[0]; i++) { // Loop over rows
        for (unsigned int j=0; j<dim[1]; j++) { // Loop over cols
            unsigned int indx[2] = {i,j};
            value val;
            if (matrix_getlistelement(in, ndim, indx, &val)) {
                if (MORPHO_ISSPARSE(val)) {
                    objectsparse *sparse = MORPHO_GETSPARSE(val);
                    int nr, nc;
                    sparse_getdimensions(sparse, &nr, &nc);
                    if (!(sparse_checkupdatedimension(nr, &nrows[i]) &&
                          sparse_checkupdatedimension(nc, &ncols[j]))) return SPARSE_INCMPTBLDIM;
                } else if (MORPHO_ISMATRIX(val)) {
                    objectmatrix *matrix = MORPHO_GETMATRIX(val);
                    if (!(sparse_checkupdatedimension(matrix->nrows, &nrows[i]) &&
                          sparse_checkupdatedimension(matrix->ncols, &ncols[j]))) return SPARSE_INCMPTBLDIM;
                } else if (!MORPHO_ISINTEGER(val)) {
                    return SPARSE_INVLDINIT;
                }
            }
        }
    }

    return SPARSE_OK;
}

typedef bool (*sparse_catcopyfn) (void *out, value val, int irow, int icol);

/* Copy sparse matrix entries across */
bool sparse_catcopysparsetosparseat(objectsparse *src, int row0, int col0, objectsparse *dest) {
    if (sparse_checkformat(src, SPARSE_CCS, false, false)) {
        return sparseccs_copytodok(&src->ccs, &dest->dok, row0, col0);
    } else {
        return sparsedok_copyat(&src->dok, &dest->dok, row0, col0);
    }
    return false;
}

/* Copy sparse matrix entries across */
bool sparse_catcopysparsetomatrixat(objectsparse *src, int row0, int col0, objectmatrix *dest) {
    if (sparse_checkformat(src, SPARSE_CCS, false, false)) {
        return sparseccs_copytomatrix(&src->ccs, dest, row0, col0);
    } else {
        return sparsedok_copytomatrix(&src->dok, dest, row0, col0);
    }
    return false;
}

/* Copies a single entry in the cat matrix */
bool sparse_catcopyentry(void *out, value val, int irow, int icol) {
    objectsparse *dest = out;

    if (MORPHO_ISSPARSE(val)) {
        objectsparse *sparse = MORPHO_GETSPARSE(val);
        sparse_catcopysparsetosparseat(sparse, irow, icol, dest);
    } else if (MORPHO_ISMATRIX(val)) {
        objectmatrix *matrix = MORPHO_GETMATRIX(val);
        sparsedok_copymatrixat(matrix, &dest->dok, irow, icol);
    } else if (MORPHO_ISINTEGER(val)) {

    }
    return true;
}

/* Copies a single entry in the cat matrix */
bool matrix_catcopyentry(void *out, value val, int irow, int icol) {
    objectmatrix *dest = out;

    if (MORPHO_ISSPARSE(val)) {
        objectsparse *sparse = MORPHO_GETSPARSE(val);
        if (sparse_catcopysparsetomatrixat(sparse, irow, icol, dest)!=SPARSE_OK) return false;
    } else if (MORPHO_ISMATRIX(val)) {
        objectmatrix *matrix = MORPHO_GETMATRIX(val);
        if (matrix_copyat(matrix, dest, irow, icol)!=MATRIX_OK) return false;
    } else if (MORPHO_ISINTEGER(val)) {

    }
    return true;
}

/** Sparse matrix concatenation
    Call with dest=NULL to get size information in outrows and outcols */
objectsparseerror sparse_docat(objectlist *in, void *dest, sparse_catcopyfn copyfn, int *outrows, int *outcols) {
    unsigned int dim[2] = {0,0}, ndim;

    if (!matrix_getlistdimensions(in, dim, 2, &ndim) ||
        ndim>2) return SPARSE_INVLDINIT;

    /* Keep track of rows and columns of the matrix */
    int nrows[dim[0]], ncols[dim[1]];

    objectsparseerror err = sparse_catcheckdimensions(in, ndim, dim, ncols, nrows);
    if (err!=SPARSE_OK) return err;
    
    if (!dest) { // If dest is NULL on entry, return the size of the matrix
        if (!outrows || !outcols) return false;
        *outrows=0; *outcols=0;
        for (int i=0; i<dim[0]; i++) *outrows+=nrows[i];
        for (int i=0; i<dim[1]; i++) *outcols+=ncols[i];
        return true;
    }

    int irow=0;

    /* Now copy elements across */
    for (unsigned int i=0; i<dim[0]; i++) { // Loop over rows
        int icol=0;
        for (unsigned int j=0; j<dim[1]; j++) { // Loop over columns
            unsigned int indx[2] = {i,j};
            value val;
            if (matrix_getlistelement(in, ndim, indx, &val)) {
                (*copyfn) (dest, val, irow, icol);
            }
            if (ncols[j]>0) icol+=ncols[j];
        }
        irow+=nrows[i];
    }

    return SPARSE_OK;
}

/** Veneer onto sparse_docat for sparse matrices */
objectsparseerror sparse_cat(objectlist *in, objectsparse *dest) {
    return sparse_docat(in, dest, sparse_catcopyentry, NULL, NULL);
}

/** Veneer onto sparse_docat for dense matrices. Allocates a dense matrix of the correct size */
objectsparseerror sparse_catmatrix(objectlist *in, objectmatrix **out) {
    int nrows, ncols;
    objectmatrix *new = NULL;
    
    if (!sparse_docat(in, NULL, matrix_catcopyentry, &nrows, &ncols)) goto sparse_catmatrix_error;
    new = object_newmatrix(nrows, ncols, true);
    
    objectsparseerror err=sparse_docat(in, new, matrix_catcopyentry, NULL, NULL);
    
    if (err==SPARSE_OK) *out = new;
    
    return err;
    
sparse_catmatrix_error:
    if (new) object_free((object *) new);
    return SPARSE_INVLDINIT;
}

/* *******************************
 * Construct sparse matrices
 * ******************************* */

/** Create a sparse array from an array */
objectsparse *object_sparsefromarray(objectarray *array) {
    unsigned int dim[2] = {0,0}, ndim;

    if (!matrix_getarraydimensions(array, dim, 2, &ndim)) return NULL;

    objectsparse *new=object_newsparse(NULL, NULL);

    for (unsigned int i=0; i<dim[0]; i++) {
        value v[3]={MORPHO_NIL, MORPHO_NIL, MORPHO_NIL};
        for (unsigned int k=0; k<dim[1] && k<3; k++) {
            unsigned int indx[2] = {i, k};
            v[k]=matrix_getarrayelement(array, 2, indx);
        }
        if (MORPHO_ISINTEGER(v[0]) && MORPHO_ISINTEGER(v[1])) {
            sparsedok_insert(&new->dok, MORPHO_GETINTEGERVALUE(v[0]), MORPHO_GETINTEGERVALUE(v[1]), v[2]);
        } else {
            sparse_clear(new);
            MORPHO_FREE(new);
            return false;
        }
    }

    return new;
}

/** Create a sparse array from a list */
objectsparseerror object_sparsefromlist(objectlist *list, objectsparse **out) {
    unsigned int dim[2] = {0,0}, ndim;
    objectsparseerror err=SPARSE_OK;

    if (!matrix_getlistdimensions(list, dim, 2, &ndim)) return SPARSE_INVLDINIT;

    objectsparse *new=object_newsparse(NULL, NULL);

    if (dim[1]!=3) { // If this isn't a list of entries, it may be a concatenation operation
        err=sparse_cat(list, new);
        if (err==SPARSE_OK) goto object_sparsefromlist_succeeded;
        goto object_sparsefromlist_cleanup;
    }

    for (unsigned int i=0; i<dim[0]; i++) {
        value v[3]={MORPHO_NIL, MORPHO_NIL, MORPHO_NIL};
        for (unsigned int k=0; k<dim[1] && k<3; k++) {
            unsigned int indx[2] = {i, k};
            matrix_getlistelement(list, 2, indx, &v[k]);
        }
        if (MORPHO_ISINTEGER(v[0]) && MORPHO_ISINTEGER(v[1])) {
            sparsedok_insert(&new->dok, MORPHO_GETINTEGERVALUE(v[0]), MORPHO_GETINTEGERVALUE(v[1]), v[2]);
        } else {
            sparse_clear(new);
            err=sparse_cat(list, new);
            if (err==SPARSE_OK) goto object_sparsefromlist_succeeded;
            goto object_sparsefromlist_cleanup;
        }
    }

object_sparsefromlist_succeeded:
    *out = new;
    return err;

object_sparsefromlist_cleanup:
    if (new) {
        sparse_clear(new);
        MORPHO_FREE(new);
    }

    return err;
}

/** Convert a sparse matrix to a dense matrix */
objectsparseerror sparse_tomatrix(objectsparse *in, objectmatrix **out) {
    objectsparseerror err = SPARSE_FAILED;
    objectmatrix *new = NULL;

    if (sparse_checkformat(in, SPARSE_CCS, false, false)) {
        new=object_newmatrix(in->ccs.nrows, in->ccs.ncols, true);
        if (!new) return SPARSE_FAILED;
        if (sparseccs_copytomatrix(&in->ccs, new, 0, 0)) err=SPARSE_OK;
    } else if (sparse_checkformat(in, SPARSE_DOK, false, false)) {
        new=object_newmatrix(in->dok.nrows, in->dok.ncols, true);
        if (!new) return SPARSE_FAILED;
        if (sparsedok_copytomatrix(&in->dok, new, 0, 0)) err=SPARSE_OK;
    }

    // Clean up and return
    if (err==SPARSE_OK) {
        *out=new;
    } else if (new) object_free((object *) new);

    return err;
}

/** Clones a sparse matrix */
objectsparse *sparse_clone(objectsparse *s) {
    objectsparse *new = object_newsparse(NULL, NULL);

    if (new) {
        sparsedok_copy(&s->dok, &new->dok);
        sparseccs_copy(&s->ccs, &new->ccs);
    }

    return new;
}

/** Gets the dimension sof a sparse matrix */
void sparse_getdimensions(objectsparse *s, int *nrows, int *ncols) {
    if (s->ccs.ncols>0) {
        if (nrows) *nrows=s->ccs.nrows;
        if (ncols) *ncols=s->ccs.ncols;
    } else {
        if (nrows) *nrows=s->dok.nrows;
        if (ncols) *ncols=s->dok.ncols;
    }
}

/** Set an element */
bool sparse_setelement(objectsparse *s, int row, int col, value val) {
    if (sparse_checkformat(s, SPARSE_CCS, false, false)) {
        if (!sparseccs_copytodok(&s->ccs, &s->dok, 0, 0)) return false;
        sparse_removeformat(s, SPARSE_CCS);
    }

    if (sparsedok_insert(&s->dok, row, col, val)) return true;
    return false;
}

/** Get an element
 * @param[in] s the sparse object
 * @param[in] row the row
 * @param[in] col the column
 * @param[out] val the value; pass NULL to check if an element exists */
bool sparse_getelement(objectsparse *s, int row, int col, value *val) {
    if (sparse_checkformat(s, SPARSE_DOK, false, false)) {
        return sparsedok_get(&s->dok, row, col, val);
    } else if (sparse_checkformat(s, SPARSE_CCS, false, false)) {
        double v;
        if (sparseccs_get(&s->ccs, row, col, &v)) {
            if (val) *val = MORPHO_FLOAT(v);
        }
    }
    return false;
}

/** Enumerate values in a sparse matrix */
bool sparse_enumerate(objectsparse *s, int i, value *out) {
    if (sparse_checkformat(s, SPARSE_CCS, false, false)) {
        if (i<0) { *out=MORPHO_INTEGER(s->ccs.nentries); return true; }
        if (i<s->ccs.nentries) { *out=MORPHO_FLOAT(s->ccs.values[i]); return true; }
    } else if (sparse_checkformat(s, SPARSE_DOK, false, false)) {
        if (i<0) { *out=MORPHO_INTEGER(s->dok.dict.count); return true; }
        if (i<s->dok.dict.count) {
            objectdokkey *key = s->dok.keys;
            for (int k=0; k<i; k++) if (key) key=(objectdokkey *) key->obj.next;

            if (key) return dictionary_get(&s->dok.dict, MORPHO_OBJECT(key), out);
        }
    }

    return false;
}

/** Add two matrices
 * @param[in] a - sparse matrix
 * @param[in] b - sparse matrix
 * @param[in] alpha - scale for a
 * @param[in] beta - scale for b
 * @param[out] out - alpha*a+beta*b. */
objectsparseerror sparse_add(objectsparse *a, objectsparse *b, double alpha, double beta, objectsparse *out) {
    if (!(sparse_checkformat(a, SPARSE_CCS, true, true) &&
          sparse_checkformat(b, SPARSE_CCS, true, true)) ) return SPARSE_CONVFAILED;

    if (a->ccs.ncols!=b->ccs.ncols || a->ccs.nrows != b->ccs.nrows) return SPARSE_INCMPTBLDIM;
    sparsedok_clear(&out->dok);
    sparseccs_clear(&out->ccs);
#ifdef MORPHO_LINALG_USE_CSPARSE
    cs A, B;
    sparse_ccstocsparse(&a->ccs, &A);
    sparse_ccstocsparse(&b->ccs, &B);
    cs *ret=cs_add(&A, &B, alpha, beta);
    if (ret) {
        sparse_csparsetoccs(ret, &out->ccs);
        free(ret);
        return SPARSE_OK;
    }
#endif
    return SPARSE_FAILED;
}

/** Multiply two matrices
 * @param[in] a - sparse matrix
 * @param[in] b - sparse matrix
 * @param[out] out - a*b. */
objectsparseerror sparse_mul(objectsparse *a, objectsparse *b, objectsparse *out) {
    if (!(sparse_checkformat(a, SPARSE_CCS, true, true) &&
          sparse_checkformat(b, SPARSE_CCS, true, true)) ) return SPARSE_CONVFAILED;
    if (a->ccs.ncols!=b->ccs.nrows) return SPARSE_INCMPTBLDIM;
    sparsedok_clear(&out->dok);
    sparseccs_clear(&out->ccs);

#ifdef MORPHO_LINALG_USE_CSPARSE
    cs A, B;
    sparse_ccstocsparse(&a->ccs, &A);
    sparse_ccstocsparse(&b->ccs, &B);
    cs *ret=cs_multiply(&A, &B);
    if (ret) {
        sparse_csparsetoccs(ret, &out->ccs);
        free(ret);
        return SPARSE_OK;
    }
#endif
    return SPARSE_FAILED;
}

/** Multiply a sparse matrix a by a dense matrix b: out -> out + a*b
 * @param[in] a - sparse matrix
 * @param[in] b - dense matrix
 * @param[out] out - out + a*b. */
objectsparseerror sparse_mulsxd(objectsparse *a, objectmatrix *b, objectmatrix *out) {
    if (!(sparse_checkformat(a, SPARSE_CCS, true, true))) return SPARSE_CONVFAILED;

    if (a->ccs.ncols!=b->nrows) return SPARSE_INCMPTBLDIM;

#ifdef MORPHO_LINALG_USE_CSPARSE
    cs A;
    sparse_ccstocsparse(&a->ccs, &A);

    for (int i=0; i<b->ncols; i++) {
        cs_gaxpy(&A, b->elements+i*b->nrows, out->elements+i*b->nrows);
    }
    return SPARSE_OK;

#endif
    return SPARSE_FAILED;
}

/** Multiply a dense matrix a by a sparse matrix b: out -> out + a*b
 * @param[in] a - dense matrix
 * @param[in] b - sparse matrix
 * @param[out] out - out + a*b. */
objectsparseerror sparse_muldxs(objectmatrix *a, objectsparse *b, objectmatrix *out) {
    if (!(sparse_checkformat(b, SPARSE_CCS, true, true))) return SPARSE_CONVFAILED;

    if (a->ncols!=b->ccs.nrows) return SPARSE_INCMPTBLDIM;

    for (unsigned int row=0; row<a->nrows; row++) {
        for (unsigned int col=0; col<b->ccs.nrows; col++) {
            double val, *svalues;
            int nentries, *entries;
            matrix_getelement(out, row, col, &val);

            sparseccs_getrowindiceswithvalues(&b->ccs, col, &nentries, &entries, &svalues);
            for (int i=0; i<nentries; i++) {
                double ai;
                matrix_getelement(a, row, entries[i], &ai);
                val+=ai*svalues[i];
            }

            matrix_setelement(out, row, col, val);
        }
    }

    return SPARSE_OK;
}

/** Scale a sparse matrix by a scalar
 * @param[in] src - sparse matrix
 * @param[in] scale - scale
 * @param[out] out - a*b. */
objectsparseerror sparse_scale(objectsparse *src, double scale, objectsparse *out) {
    if (!(sparse_checkformat(src, SPARSE_CCS, true, true))) return SPARSE_CONVFAILED;
    sparsedok_clear(&out->dok);
    sparseccs_clear(&out->ccs);

    if (!sparseccs_copy(&src->ccs, &out->ccs)) return SPARSE_FAILED;
    cblas_dscal(out->ccs.nentries, scale, out->ccs.values, 1);

    return SPARSE_OK;
}


/** Solve a linear system a.x = b
 * @param[in] a - sparse matrix
 * @param[in] b - dense rhs (may have more than one column)
 * @param[out] out - Solution to a.x = b. */
objectsparseerror sparse_div(objectsparse *a, objectmatrix *b, objectmatrix *out) {
    if (!(sparse_checkformat(a, SPARSE_CCS, true, true))) return SPARSE_CONVFAILED;
    if (a->ccs.ncols!=b->nrows || b->nrows!=out->nrows || b->ncols!=out->ncols) return SPARSE_INCMPTBLDIM;

    if (b!=out) cblas_dcopy(b->ncols * b->nrows, b->elements, 1, out->elements, 1);

#ifdef MORPHO_LINALG_USE_CSPARSE
    cs A;
    sparse_ccstocsparse(&a->ccs, &A);
    int ret=false;
    if (a->ccs.ncols==a->ccs.nrows) {
        ret=cs_lusol(0, &A, out->elements, MORPHO_EPS);
    } else {
        ret=cs_qrsol(0, &A, out->elements);
    }

    if (ret) return SPARSE_OK;
#endif

    return SPARSE_FAILED;
}

/** Transpose a sparse matrix
 * @param[in] a - sparse matrix
 * @param[out] out - transpose(A). */
objectsparseerror sparse_transpose(objectsparse *a, objectsparse *out) {
    if (!(sparse_checkformat(a, SPARSE_CCS, true, true)) ) return SPARSE_CONVFAILED;
    sparsedok_clear(&out->dok);
    sparseccs_clear(&out->ccs);

#ifdef MORPHO_LINALG_USE_CSPARSE
    cs A;
    sparse_ccstocsparse(&a->ccs, &A);
    cs *ret=cs_transpose(&A, true);
    if (ret) {
        sparse_csparsetoccs(ret, &out->ccs);
        free(ret);
        return SPARSE_OK;
    }
#endif
    return SPARSE_FAILED;
}

/** Clears any data attached to a sparse matrix */
void sparse_clear(objectsparse *a) {
    sparsedok_clear(&a->dok);
    sparseccs_clear(&a->ccs);
}

/** Calculate the size of a sparse matrix structure */
size_t sparse_size(objectsparse *a) {
    return sizeof(objectsparse)+
           a->dok.dict.capacity*sizeof(dictionaryentry) +
           sizeof(int)*(a->ccs.ncols+1) +
           sizeof(int)*(a->ccs.nentries) +
           ( a->ccs.values ? sizeof(double)*(a->ccs.nentries) : 0);
}

/* ***************************************
 * Sparse builtin class
 * *************************************** */

void sparse_raiseerror(vm *v, objectsparseerror err) {
    switch(err) {
        case SPARSE_OK: break;
        case SPARSE_INCMPTBLDIM: morpho_runtimeerror(v, MATRIX_INCOMPATIBLEMATRICES); break;
        case SPARSE_CONVFAILED: morpho_runtimeerror(v, SPARSE_CONVFAILEDERR); break;
        case SPARSE_FAILED: morpho_runtimeerror(v, SPARSE_OPFAILEDERR); break;
        case SPARSE_INVLDINIT: morpho_runtimeerror(v, SPARSE_INVLDARRAYINIT); break;
    }
}

/** Constructs a Matrix object */
value sparse_constructor(vm *v, int nargs, value *args) {
    int nrows, ncols;
    objectsparse *new=NULL;
    value out=MORPHO_NIL;

    if ( nargs==2 &&
         MORPHO_ISINTEGER(MORPHO_GETARG(args, 0)) &&
         MORPHO_ISINTEGER(MORPHO_GETARG(args, 1)) ) {
        nrows = MORPHO_GETINTEGERVALUE(MORPHO_GETARG(args, 0));
        ncols = MORPHO_GETINTEGERVALUE(MORPHO_GETARG(args, 1));
        new=object_newsparse(&nrows, &ncols);
    } else if (nargs==1 &&
               MORPHO_ISINTEGER(MORPHO_GETARG(args, 0))) {
        nrows = MORPHO_GETINTEGERVALUE(MORPHO_GETARG(args, 0));
        ncols = 1;
        new=object_newsparse(&nrows, &ncols);
    } else if (nargs==1 &&
               MORPHO_ISARRAY(MORPHO_GETARG(args, 0))) {
        new=object_sparsefromarray(MORPHO_GETARRAY(MORPHO_GETARG(args, 0)));
       if (!new) morpho_runtimeerror(v, SPARSE_INVLDARRAYINIT);
    } else if (nargs==1 &&
               MORPHO_ISLIST(MORPHO_GETARG(args, 0))) {
        objectsparseerror err = object_sparsefromlist(MORPHO_GETLIST(MORPHO_GETARG(args, 0)), &new);

        if (!new) sparse_raiseerror(v, err);
    } else {
        morpho_runtimeerror(v, SPARSE_CONSTRUCTOR);
    }

    if (new) {
        out=MORPHO_OBJECT(new);
        morpho_bindobjects(v, 1, &out);
    }

    return out;
}

/** Retrieve a matrix element */
value Sparse_getindex(vm *v, int nargs, value *args) {
    objectsparse *s=MORPHO_GETSPARSE(MORPHO_SELF(args));
    unsigned int indx[2]={0,0};
    value out = MORPHO_FLOAT(0.0);

    if (array_valuelisttoindices(nargs, args+1, indx)) {
        sparse_getelement(s, indx[0], indx[1], &out);
    } else morpho_runtimeerror(v, MATRIX_INVLDINDICES);

    return out;
}

/** Set a matrix element */
value Sparse_setindex(vm *v, int nargs, value *args) {
    objectsparse *s=MORPHO_GETSPARSE(MORPHO_SELF(args));
    unsigned int indx[2]={0,0};

    if (array_valuelisttoindices(nargs-1, args+1, indx)) {
        size_t osize = sparse_size(s);
        if (!sparse_setelement(s, indx[0], indx[1], args[nargs])) {
            morpho_runtimeerror(v, SPARSE_SETFAILED);
        }
        size_t nsize = sparse_size(s);
        if (osize!=nsize) {
            morpho_resizeobject(v, (object *) s, osize, nsize);
        }
    } else morpho_runtimeerror(v, MATRIX_INVLDINDICES);

    return MORPHO_NIL;
}

/** Enumerate protocol */
value Sparse_enumerate(vm *v, int nargs, value *args) {
    objectsparse *s=MORPHO_GETSPARSE(MORPHO_SELF(args));
    value out=MORPHO_NIL;

    if (nargs==1) {
        if (MORPHO_ISINTEGER(MORPHO_GETARG(args, 0))) {
            int i=MORPHO_GETINTEGERVALUE(MORPHO_GETARG(args, 0));

            sparse_enumerate(s, i, &out);
        }
    }

    return out;
}

/** Print a sparse matrix */
value Sparse_print(vm *v, int nargs, value *args) {
    objectsparse *s=MORPHO_GETSPARSE(MORPHO_SELF(args));

    if (sparse_checkformat(s, SPARSE_CCS, false, false)) {
        sparseccs_print(&s->ccs);
    } else if (sparse_checkformat(s, SPARSE_DOK, false, false)) {
        sparsedok_print(&s->dok);
    }

    return MORPHO_NIL;
}

/** Add two sparse matrices */
value Sparse_add(vm *v, int nargs, value *args) {
    objectsparse *a=MORPHO_GETSPARSE(MORPHO_SELF(args));
    value out=MORPHO_NIL;

    if (nargs==1 && MORPHO_ISSPARSE(MORPHO_GETARG(args, 0))) {
        objectsparse *b=MORPHO_GETSPARSE(MORPHO_GETARG(args, 0));

        objectsparse *new = object_newsparse(NULL, NULL);
        if (new) {
            size_t asize=sparse_size(a), bsize=sparse_size(b);
            
            objectsparseerror err =sparse_add(a, b, 1.0, 1.0, new);
            
            morpho_resizeobject(v, (object *) a, asize, sparse_size(a));
            morpho_resizeobject(v, (object *) b, bsize, sparse_size(b));
            
            if (err==SPARSE_OK) {
                out=MORPHO_OBJECT(new);
                morpho_bindobjects(v, 1, &out);
            } else {
                sparse_raiseerror(v, err);
            }
        } else morpho_runtimeerror(v, ERROR_ALLOCATIONFAILED);
    }

    return out;
}

/** Subtract sparse matrices */
value Sparse_sub(vm *v, int nargs, value *args) {
    objectsparse *a=MORPHO_GETSPARSE(MORPHO_SELF(args));
    value out=MORPHO_NIL;

    if (nargs==1 && MORPHO_ISSPARSE(MORPHO_GETARG(args, 0))) {
        objectsparse *b=MORPHO_GETSPARSE(MORPHO_GETARG(args, 0));

        objectsparse *new = object_newsparse(NULL, NULL);
        if (new) {
            size_t asize=sparse_size(a), bsize=sparse_size(b);
            
            objectsparseerror err =sparse_add(a, b, 1.0, -1.0, new);
            
            morpho_resizeobject(v, (object *) a, asize, sparse_size(a));
            morpho_resizeobject(v, (object *) b, bsize, sparse_size(b));
            
            if (err==SPARSE_OK) {
                out=MORPHO_OBJECT(new);
                morpho_bindobjects(v, 1, &out);
            } else {
                sparse_raiseerror(v, err);
            }
        } else morpho_runtimeerror(v, ERROR_ALLOCATIONFAILED);
    }

    return out;
}

/** Multiply sparse matrices */
value Sparse_mul(vm *v, int nargs, value *args) {
    objectsparse *a=MORPHO_GETSPARSE(MORPHO_SELF(args));
    objectsparse *new = NULL;
    value out=MORPHO_NIL;
<<<<<<< HEAD
    objectsparseerror err = SPARSE_OK;

    if (nargs==1) {
        if (MORPHO_ISSPARSE(MORPHO_GETARG(args, 0))) {
            objectsparse *b=MORPHO_GETSPARSE(MORPHO_GETARG(args, 0));

            new = object_newsparse(NULL, NULL);
            if (new) {
                err=sparse_mul(a, b, new);
            } else morpho_runtimeerror(v, ERROR_ALLOCATIONFAILED);
        } else if (MORPHO_ISMATRIX(MORPHO_GETARG(args, 0))) {
            objectmatrix *b=MORPHO_GETMATRIX(MORPHO_GETARG(args, 0));

            objectmatrix *out=object_newmatrix(b->nrows, b->ncols, true);
            new = (objectsparse *) out; // Munge type to ensure binding/deallocation

            if (out) {
                err=sparse_mulsxd(a, b, out);
            } else morpho_runtimeerror(v, ERROR_ALLOCATIONFAILED);
        } else if (MORPHO_ISNUMBER(MORPHO_GETARG(args, 0))) {
            double scale;
            if (!morpho_valuetofloat(MORPHO_GETARG(args, 0), &scale)) return MORPHO_NIL;

            new = object_newsparse(NULL, NULL);
            if (new) {
                err=sparse_scale(a, scale, new);
            } else morpho_runtimeerror(v, ERROR_ALLOCATIONFAILED);
        }
=======
 
    if (nargs==1 && MORPHO_ISSPARSE(MORPHO_GETARG(args, 0))) {
        objectsparse *b=MORPHO_GETSPARSE(MORPHO_GETARG(args, 0));
        
        objectsparse *new = object_newsparse(NULL, NULL);
        if (new) {
            size_t asize=sparse_size(a), bsize=sparse_size(b);
            
            objectsparseerror err=sparse_mul(a, b, new);
            
            morpho_resizeobject(v, (object *) a, asize, sparse_size(a));
            morpho_resizeobject(v, (object *) b, bsize, sparse_size(b));
            
            if (err==SPARSE_OK) {
                out=MORPHO_OBJECT(new);
                morpho_bindobjects(v, 1, &out);
            } else {
                sparse_raiseerror(v, err);
            }
        } else morpho_runtimeerror(v, ERROR_ALLOCATIONFAILED);
>>>>>>> 4e57e918
    }

    if (err==SPARSE_OK && new) {
        out=MORPHO_OBJECT(new);
        morpho_bindobjects(v, 1, &out);
    } else {
        sparse_raiseerror(v, err);
        if (new) object_free((object *) new);
    }

    return out;
}

/** Multiplication on the right */
value Sparse_mulr(vm *v, int nargs, value *args) {
    objectsparse *b=MORPHO_GETSPARSE(MORPHO_SELF(args));
    value out=MORPHO_NIL;
    objectsparseerror err = SPARSE_OK;

    if (nargs==1) {
        if (MORPHO_ISMATRIX(MORPHO_GETARG(args, 0))) {
            objectmatrix *a=MORPHO_GETMATRIX(MORPHO_GETARG(args, 0));
            int ncols;
            sparse_getdimensions(b, NULL, &ncols);

            objectmatrix *new=object_newmatrix(a->nrows, ncols, true);

            if (new) {
                err=sparse_muldxs(a, b, new);
                if (err==SPARSE_OK) {
                    out=MORPHO_OBJECT(new);
                    morpho_bindobjects(v, 1, &out);
                } else {
                    sparse_raiseerror(v, err);
                    if (new) object_free((object *) new);
                }
            } else morpho_runtimeerror(v, ERROR_ALLOCATIONFAILED);
        } else if (MORPHO_ISNUMBER(MORPHO_GETARG(args, 0))) {
            return Sparse_mul(v, nargs, args); // Redirect to regular multiplication
        }
    }

    return out;
}

/** Sparse rhs not implemented */
value Sparse_div(vm *v, int nargs, value *args) {
    return MORPHO_NIL;
}

/** Solve a linear system b/ A where A is sparse */
value Sparse_divr(vm *v, int nargs, value *args) {
    objectsparse *a=MORPHO_GETSPARSE(MORPHO_SELF(args));
    value out=MORPHO_NIL;

    if (nargs==1 && MORPHO_ISMATRIX(MORPHO_GETARG(args, 0))) {
        objectmatrix *b=MORPHO_GETMATRIX(MORPHO_GETARG(args, 0));

        objectmatrix *new = object_newmatrix(b->nrows, b->ncols, false);
        if (new) {
            size_t asize=sparse_size(a);
            objectsparseerror err =sparse_div(a, b, new);
            morpho_resizeobject(v, (object *) a, asize, sparse_size(a));
            
            if (err==SPARSE_OK) {
                out=MORPHO_OBJECT(new);
                morpho_bindobjects(v, 1, &out);
            } else {
                sparse_raiseerror(v, err);
            }
        } else morpho_runtimeerror(v, ERROR_ALLOCATIONFAILED);
    }

    return out;
}

/** Multiply sparse matrices */
value Sparse_transpose(vm *v, int nargs, value *args) {
    objectsparse *a=MORPHO_GETSPARSE(MORPHO_SELF(args));
    value out=MORPHO_NIL;

    objectsparse *new = object_newsparse(NULL, NULL);
    if (new) {
        size_t asize=sparse_size(a);
        objectsparseerror err = sparse_transpose(a, new);
        morpho_resizeobject(v, (object *) a, asize, sparse_size(a));
        
        if (err==SPARSE_OK) {
            out=MORPHO_OBJECT(new);
            morpho_bindobjects(v, 1, &out);
        } else {
            sparse_raiseerror(v, err);
        }
    } else morpho_runtimeerror(v, ERROR_ALLOCATIONFAILED);

    return out;
}

/** Clone a sparse matrix */
value Sparse_clone(vm *v, int nargs, value *args) {
    objectsparse *s=MORPHO_GETSPARSE(MORPHO_SELF(args));
    value out = MORPHO_NIL;
    objectsparse *new=sparse_clone(s);

    if (new) {
        out=MORPHO_OBJECT(new);
        morpho_bindobjects(v, 1, &out);
    }

    return out;
}

/** Count number of elements */
value Sparse_count(vm *v, int nargs, value *args) {
    objectsparse *s=MORPHO_GETSPARSE(MORPHO_SELF(args));
    value out = MORPHO_INTEGER(0);

    if (sparse_checkformat(s, SPARSE_DOK, false, false)) {
        out=MORPHO_INTEGER(sparsedok_count(&s->dok));
    } else if (sparse_checkformat(s, SPARSE_CCS, false, false)) {
        out=MORPHO_INTEGER(sparseccs_count(&s->ccs));
    }

    return out;
}

/** Sparse dimensions */
value Sparse_dimensions(vm *v, int nargs, value *args) {
    objectsparse *s=MORPHO_GETSPARSE(MORPHO_SELF(args));
    value dim[2];
    value out=MORPHO_NIL;
    int nrows, ncols;

    sparse_getdimensions(s, &nrows, &ncols);
    dim[0]=MORPHO_INTEGER(nrows);
    dim[1]=MORPHO_INTEGER(ncols);

    objectlist *new=object_newlist(2, dim);
    if (new) {
        out=MORPHO_OBJECT(new);
        morpho_bindobjects(v, 1, &out);
    } else morpho_runtimeerror(v, ERROR_ALLOCATIONFAILED);

    return out;
}

/** Get the row indices given a column */
value Sparse_rowindices(vm *v, int nargs, value *args) {
    objectsparse *s=MORPHO_GETSPARSE(MORPHO_SELF(args));
    value out=MORPHO_NIL;

    if (nargs==1 && MORPHO_ISINTEGER(MORPHO_GETARG(args, 0))) {
        if (sparse_checkformat(s, SPARSE_CCS, true, true)) {
            int col = MORPHO_GETINTEGERVALUE(MORPHO_GETARG(args, 0));
            int nentries=0, *entries=NULL;

            if (col<s->ccs.ncols) {
                if (sparseccs_getrowindices(&s->ccs, col, &nentries, &entries)) {
                    objectlist *new = object_newlist(nentries, NULL);
                    if (new) {
                        for (int i=0; i<nentries; i++) list_append(new, MORPHO_INTEGER(entries[i]));

                        out=MORPHO_OBJECT(new);
                        morpho_bindobjects(v, 1, &out);
                    } else morpho_runtimeerror(v, ERROR_ALLOCATIONFAILED);
                }
            } else morpho_runtimeerror(v, MATRIX_INDICESOUTSIDEBOUNDS);
        }
    }

    return out;
}

/** Get the row indices given a column */
value Sparse_setrowindices(vm *v, int nargs, value *args) {
    objectsparse *s=MORPHO_GETSPARSE(MORPHO_SELF(args));
    value out=MORPHO_NIL;

    if (nargs==2 && MORPHO_ISINTEGER(MORPHO_GETARG(args, 0)) &&
        MORPHO_ISLIST(MORPHO_GETARG(args, 1))) {
        size_t ssize=sparse_size(s);
        if (sparse_checkformat(s, SPARSE_CCS, true, true)) {
            morpho_resizeobject(v, (object *) s, ssize, sparse_size(s));
            int col = MORPHO_GETINTEGERVALUE(MORPHO_GETARG(args, 0));
            objectlist *list = MORPHO_GETLIST(MORPHO_GETARG(args, 1));
            int nentries=list_length(list);
            int entries[nentries];

            if (col<s->ccs.ncols) {
                for (int i=0; i<nentries; i++) {
                    value entry;
                    if (list_getelement(list, i, &entry) &&
                        MORPHO_ISINTEGER(entry)) {
                        entries[i]=MORPHO_GETINTEGERVALUE(entry);
                    } else { morpho_runtimeerror(v, MATRIX_INVLDINDICES); return MORPHO_NIL; }
                }

                if (!sparseccs_setrowindices(&s->ccs, col, nentries, entries)) {
                    morpho_runtimeerror(v, MATRIX_INCOMPATIBLEMATRICES);
                }

            } else morpho_runtimeerror(v, MATRIX_INDICESOUTSIDEBOUNDS);
        }
    }

    return out;
}

/** Get the column indices */
value Sparse_colindices(vm *v, int nargs, value *args) {
    objectsparse *s=MORPHO_GETSPARSE(MORPHO_SELF(args));
    value out=MORPHO_NIL;
<<<<<<< HEAD

=======
    
    size_t ssize=sparse_size(s);
>>>>>>> 4e57e918
    if (sparse_checkformat(s, SPARSE_CCS, true, true)) {
        morpho_resizeobject(v, (object *) s, ssize, sparse_size(s));
        
        int ncols=0;
        varray_int cols;
        varray_intinit(&cols);
        varray_intresize(&cols, s->ccs.ncols);
        if (sparseccs_getcolindices(&s->ccs, s->ccs.ncols, &ncols, cols.data)) {
            objectlist *new=object_newlist(ncols, NULL);
            if (new) {
                for (int i=0; i<ncols; i++) new->val.data[i]=MORPHO_INTEGER(cols.data[i]);
                new->val.count=ncols;
                out=MORPHO_OBJECT(new);
                morpho_bindobjects(v, 1, &out);
            }
        }

        varray_intclear(&cols);
    }

    return out;
}

/** Get a list of indices */
value Sparse_indices(vm *v, int nargs, value *args) {
    objectsparse *s=MORPHO_GETSPARSE(MORPHO_SELF(args));
    value out=MORPHO_NIL;
<<<<<<< HEAD

=======
 
    size_t ssize=sparse_size(s);
>>>>>>> 4e57e918
    if (sparse_checkformat(s, SPARSE_DOK, true, true)) {
        morpho_resizeobject(v, (object *) s, ssize, sparse_size(s));
        objectlist *list=object_newlist(s->dok.dict.count, NULL);
        if (list) {
            for (objectdokkey *key=s->dok.keys; key!=NULL; key=(objectdokkey *) key->obj.next) {
                objectlist *entry=object_newlist(2, NULL);
                if (entry) {
                    list_append(entry, MORPHO_INTEGER(key->row));
                    list_append(entry, MORPHO_INTEGER(key->col));
                    list_append(list, MORPHO_OBJECT(entry));
                } else morpho_runtimeerror(v, ERROR_ALLOCATIONFAILED);
            }
            /* Temporarily append a self reference so everything is in one place to bind... */
            list_append(list, MORPHO_OBJECT(list));
            morpho_bindobjects(v, list->val.count, list->val.data);
            list->val.count--; // And pop it back off
            out = MORPHO_OBJECT(list);
        } else morpho_runtimeerror(v, ERROR_ALLOCATIONFAILED);
    }

    return out;
}

MORPHO_BEGINCLASS(Sparse)
MORPHO_METHOD(MORPHO_GETINDEX_METHOD, Sparse_getindex, BUILTIN_FLAGSEMPTY),
MORPHO_METHOD(MORPHO_SETINDEX_METHOD, Sparse_setindex, BUILTIN_FLAGSEMPTY),
MORPHO_METHOD(MORPHO_ENUMERATE_METHOD, Sparse_enumerate, BUILTIN_FLAGSEMPTY),
MORPHO_METHOD(MORPHO_PRINT_METHOD, Sparse_print, BUILTIN_FLAGSEMPTY),
MORPHO_METHOD(MORPHO_ADD_METHOD, Sparse_add, BUILTIN_FLAGSEMPTY),
MORPHO_METHOD(MORPHO_SUB_METHOD, Sparse_sub, BUILTIN_FLAGSEMPTY),
MORPHO_METHOD(MORPHO_MUL_METHOD, Sparse_mul, BUILTIN_FLAGSEMPTY),
MORPHO_METHOD(MORPHO_MULR_METHOD, Sparse_mulr, BUILTIN_FLAGSEMPTY),
MORPHO_METHOD(MORPHO_DIVR_METHOD, Sparse_divr, BUILTIN_FLAGSEMPTY),
MORPHO_METHOD(MATRIX_TRANSPOSE_METHOD, Sparse_transpose, BUILTIN_FLAGSEMPTY),
MORPHO_METHOD(MORPHO_COUNT_METHOD, Sparse_count, BUILTIN_FLAGSEMPTY),
MORPHO_METHOD(MATRIX_DIMENSIONS_METHOD, Sparse_dimensions, BUILTIN_FLAGSEMPTY),
MORPHO_METHOD(SPARSE_ROWINDICES_METHOD, Sparse_rowindices, BUILTIN_FLAGSEMPTY),
MORPHO_METHOD(SPARSE_SETROWINDICES_METHOD, Sparse_setrowindices, BUILTIN_FLAGSEMPTY),
MORPHO_METHOD(SPARSE_COLINDICES_METHOD, Sparse_colindices, BUILTIN_FLAGSEMPTY),
MORPHO_METHOD(MORPHO_CLONE_METHOD, Sparse_clone, BUILTIN_FLAGSEMPTY),
MORPHO_METHOD(SPARSE_INDICES_METHOD, Sparse_indices, BUILTIN_FLAGSEMPTY)
MORPHO_ENDCLASS

/* ***************************************
 * Initialization
 * *************************************** */

void sparse_initialize(void) {
    objectdokkeytype=object_addtype(&objectdokkeydefn);
    objectsparsetype=object_addtype(&objectsparsedefn);

    builtin_addfunction(SPARSE_CLASSNAME, sparse_constructor, BUILTIN_FLAGSEMPTY);

    value sparseclass=builtin_addclass(SPARSE_CLASSNAME, MORPHO_GETCLASSDEFINITION(Sparse), MORPHO_NIL);
    object_setveneerclass(OBJECT_SPARSE, sparseclass);

    morpho_defineerror(SPARSE_CONSTRUCTOR, ERROR_HALT, SPARSE_CONSTRUCTOR_MSG);
    morpho_defineerror(SPARSE_SETFAILED, ERROR_HALT, SPARSE_SETFAILED_MSG);
    morpho_defineerror(SPARSE_INVLDARRAYINIT, ERROR_HALT, SPARSE_INVLDARRAYINIT_MSG);
    morpho_defineerror(SPARSE_CONVFAILEDERR, ERROR_HALT, SPARSE_CONVFAILEDERR_MSG);
    morpho_defineerror(SPARSE_OPFAILEDERR, ERROR_HALT, SPARSE_OPFAILEDERR_MSG);

    //sparse_test();
}<|MERGE_RESOLUTION|>--- conflicted
+++ resolved
@@ -1353,7 +1353,6 @@
     objectsparse *a=MORPHO_GETSPARSE(MORPHO_SELF(args));
     objectsparse *new = NULL;
     value out=MORPHO_NIL;
-<<<<<<< HEAD
     objectsparseerror err = SPARSE_OK;
 
     if (nargs==1) {
@@ -1382,28 +1381,6 @@
                 err=sparse_scale(a, scale, new);
             } else morpho_runtimeerror(v, ERROR_ALLOCATIONFAILED);
         }
-=======
- 
-    if (nargs==1 && MORPHO_ISSPARSE(MORPHO_GETARG(args, 0))) {
-        objectsparse *b=MORPHO_GETSPARSE(MORPHO_GETARG(args, 0));
-        
-        objectsparse *new = object_newsparse(NULL, NULL);
-        if (new) {
-            size_t asize=sparse_size(a), bsize=sparse_size(b);
-            
-            objectsparseerror err=sparse_mul(a, b, new);
-            
-            morpho_resizeobject(v, (object *) a, asize, sparse_size(a));
-            morpho_resizeobject(v, (object *) b, bsize, sparse_size(b));
-            
-            if (err==SPARSE_OK) {
-                out=MORPHO_OBJECT(new);
-                morpho_bindobjects(v, 1, &out);
-            } else {
-                sparse_raiseerror(v, err);
-            }
-        } else morpho_runtimeerror(v, ERROR_ALLOCATIONFAILED);
->>>>>>> 4e57e918
     }
 
     if (err==SPARSE_OK && new) {
@@ -1616,12 +1593,8 @@
 value Sparse_colindices(vm *v, int nargs, value *args) {
     objectsparse *s=MORPHO_GETSPARSE(MORPHO_SELF(args));
     value out=MORPHO_NIL;
-<<<<<<< HEAD
-
-=======
     
     size_t ssize=sparse_size(s);
->>>>>>> 4e57e918
     if (sparse_checkformat(s, SPARSE_CCS, true, true)) {
         morpho_resizeobject(v, (object *) s, ssize, sparse_size(s));
         
@@ -1649,12 +1622,8 @@
 value Sparse_indices(vm *v, int nargs, value *args) {
     objectsparse *s=MORPHO_GETSPARSE(MORPHO_SELF(args));
     value out=MORPHO_NIL;
-<<<<<<< HEAD
-
-=======
- 
+
     size_t ssize=sparse_size(s);
->>>>>>> 4e57e918
     if (sparse_checkformat(s, SPARSE_DOK, true, true)) {
         morpho_resizeobject(v, (object *) s, ssize, sparse_size(s));
         objectlist *list=object_newlist(s->dok.dict.count, NULL);
