--- conflicted
+++ resolved
@@ -190,13 +190,9 @@
  * ------------------------------------------------------- */
 
 void extensions_initialize(void) {
-<<<<<<< HEAD
     varray_extensioninit(&extensionlist);
-=======
-    varray_extensioninit(&extensions);
  
     morpho_addfinalizefn(extensions_finalize);
->>>>>>> 28326345
 }
 
 void extensions_finalize(void) {
