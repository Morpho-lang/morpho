/** @file vm.c
 *  @author T J Atherton
 *
 *  @brief Morpho virtual machine
 */

#include <stdarg.h>
#include <time.h>
#include "vm.h"
#include "compile.h"
#include "veneer.h"
#include "builtin.h"
#include "morpho.h"
#include "debug.h"

value initselector = MORPHO_NIL;
value indexselector = MORPHO_NIL;
value setindexselector = MORPHO_NIL;
value addselector = MORPHO_NIL;
value addrselector = MORPHO_NIL;
value subselector = MORPHO_NIL;
value subrselector = MORPHO_NIL;
value mulselector = MORPHO_NIL;
value mulrselector = MORPHO_NIL;
value divselector = MORPHO_NIL;
value divrselector = MORPHO_NIL;
value powselector = MORPHO_NIL;
value powrselector = MORPHO_NIL;
value printselector = MORPHO_NIL;
value enumerateselector = MORPHO_NIL;
value countselector = MORPHO_NIL;
value cloneselector = MORPHO_NIL;

/* **********************************************************************
* Programs
* ********************************************************************** */

DEFINE_VARRAY(instruction, instruction);

/** @brief Initializes a program */
static void vm_programinit(program *p) {
    varray_instructioninit(&p->code);
    varray_debugannotationinit(&p->annotations);
    p->global=object_newfunction(MORPHO_PROGRAMSTART, MORPHO_NIL, NULL, 0);
    p->boundlist=NULL;
    dictionary_init(&p->symboltable);
    builtin_copysymboltable(&p->symboltable);
    p->nglobals=0;
}

/** @brief Clears a program, freeing associated data structures */
static void vm_programclear(program *p) {
    if (p->global) object_free((object *) p->global);
    varray_instructionclear(&p->code);
    debug_clear(&p->annotations);
    p->global=NULL;
    /* Free any objects bound to the program */
#ifdef MORPHO_DEBUG_LOGGARBAGECOLLECTOR
    printf("--Freeing objects bound to program.\n");
#endif
    while (p->boundlist!=NULL) {
        object *next = p->boundlist->next;
        object_free(p->boundlist);
        p->boundlist=next;
    }
    #ifdef MORPHO_DEBUG_LOGGARBAGECOLLECTOR
        printf("------\n");
    #endif
    dictionary_clear(&p->symboltable); /* Note we don't free the contents as they should be bound to the program */
}

/** @brief Creates and initializes a new program */
program *morpho_newprogram(void) {
    program *new = MORPHO_MALLOC(sizeof(program));

    if (new) vm_programinit(new);

    return new;
}

/** @brief Frees a program */
void morpho_freeprogram(program *p) {
    vm_programclear(p);
    MORPHO_FREE(p);
}

/** Sets the entry point of a program */
void program_setentry(program *p, instructionindx entry) {
    if (p->global) p->global->entry=entry;
}

/** Gets the entry point of a program  */
instructionindx program_getentry(program *p) {
    instructionindx out = MORPHO_PROGRAMSTART;
    if (p->global) out=p->global->entry;
    return out;
}

/** @brief Binds an object to a program
 *  @details Objects bound to the program are freed with the program; use for static data (e.g. held in constant tables) */
void program_bindobject(program *p, object *obj) {
    if (!obj->next && /* Object is not already bound to the program (or something else) */
        obj->status==OBJECT_ISUNMANAGED && /* Object is unmanaged */
        (!MORPHO_ISBUILTINFUNCTION(MORPHO_OBJECT(obj))) && /* Object is not a built in function that is freed separately */
        (p->boundlist!=obj->next && p->boundlist!=NULL) /* To handle the case where the object is the only object */
        ) {

        obj->next=p->boundlist;
        p->boundlist=obj;
    }
}

/** @brief Interns a symbol into the programs symbol table.
 *  @details Note that the string is cloned if it does not exist already.
 *           Interning is used to accelerate dynamic lookups as the same string for a symbol will be used universally */
value program_internsymbol(program *p, value symbol) {
    value new = symbol, out;
#ifdef MORPHO_DEBUG_SYMBOLTABLE
    printf("Interning symbol '");
    morpho_printvalue(symbol);
#endif
    if (!dictionary_get(&p->symboltable, symbol, NULL)) {
       new = object_clonestring(symbol);
    }
    out = dictionary_intern(&p->symboltable, new);
#ifdef MORPHO_DEBUG_SYMBOLTABLE
    printf("' at %p\n", (void *) MORPHO_GETOBJECT(out));
#endif
    program_bindobject(p, MORPHO_GETOBJECT(out));
    return out;
}

/* **********************************************************************
 * The gray list
 * ********************************************************************** */

/* Initialize the gray list */
void vm_graylistinit(graylist *g) {
    g->graycapacity=0;
    g->graycount=0;
    g->list=NULL;
}

/* Clear the gray list */
void vm_graylistclear(graylist *g) {
    if (g->list) free(g->list);
    vm_graylistinit(g);
}

/* Add an object to the gray list */
void vm_graylistadd(graylist *g, object *obj) {
    if (g->graycount+1>=g->graycapacity) {
        g->graycapacity*=2;
        if (g->graycapacity<8) g->graycapacity=8;
        g->list=realloc(g->list, g->graycapacity*sizeof(object *));
    }

    if (g->list) {
        g->list[g->graycount]=obj;
        g->graycount++;
    }
}

/* **********************************************************************
* VM objects
* ********************************************************************** */

vm *globalvm=NULL;

/** Initializes a virtual machine */
static void vm_init(vm *v) {
    globalvm=v;
    v->current=NULL;
    v->instructions=NULL;
    v->objects=NULL;
    v->openupvalues=NULL;
    v->fp=NULL;
    v->fpmax=&v->frame[MORPHO_CALLFRAMESTACKSIZE-1]; // Last valid value of v->fp
    v->ehp=NULL;
    v->bound=0;
    v->nextgc=MORPHO_GCINITIAL;
    v->debug=false;
    vm_graylistinit(&v->gray);
    varray_valueinit(&v->stack);
    varray_valueinit(&v->globals);
    varray_valueresize(&v->stack, MORPHO_STACKINITIALSIZE);
    error_init(&v->err);
    v->errfp=NULL;
#ifdef MORPHO_PROFILER
    v->profiler=NULL;
    v->status=VM_RUNNING;
#endif
}

/** Clears a virtual machine */
static void vm_clear(vm *v) {
    varray_valueclear(&v->stack);
    varray_valueclear(&v->globals);
    vm_graylistclear(&v->gray);
    vm_freeobjects(v);
}

/** Frees all objects bound to a virtual machine */
void vm_freeobjects(vm *v) {
    long k=0;
#ifdef MORPHO_DEBUG_LOGGARBAGECOLLECTOR
    printf("--- Freeing objects bound to VM ---\n");
#endif
    object *next=NULL;
    for (object *e=v->objects; e!=NULL; e=next) {
        next = e->next;
        object_free(e);
        k++;
    }

#ifdef MORPHO_DEBUG_LOGGARBAGECOLLECTOR
    printf("--- Freed %li objects bound to VM ---\n", k);
#endif
}

#ifdef MORPHO_DEBUG_GCSIZETRACKING
dictionary sizecheck;
#endif

/** Unbinds an object from a VM. */
void vm_unbindobject(vm *v, value obj) {
    object *ob=MORPHO_GETOBJECT(obj);
    
    if (v->objects==ob) {
        v->objects=ob->next;
    } else {
        for (object *e=v->objects; e!=NULL; e=e->next) {
            if (e->next==ob) { e->next=ob->next; break; }
        }
    }
    // Correct estimate of bound size.
    if (ob->status!=OBJECT_ISUNMANAGED) {
        v->bound-=object_size(ob);
        ob->status=OBJECT_ISUNMANAGED;
    }
}

#include "object.h"
/** @brief Binds an object to a Virtual Machine.
 *  @details Any object created during execution should be bound to a VM; this object is then managed by the garbage collector.
 *  @param v      the virtual machine
 *  @param obj    object to bind */
static void vm_bindobject(vm *v, value obj) {
    object *ob = MORPHO_GETOBJECT(obj);
    ob->status=OBJECT_ISUNMARKED;
    ob->next=v->objects;
    v->objects=ob;
    size_t size=object_size(ob);
#ifdef MORPHO_DEBUG_GCSIZETRACKING
    dictionary_insert(&sizecheck, obj, MORPHO_INTEGER(size));
#endif

    v->bound+=size;

#ifdef MORPHO_DEBUG_STRESSGARBAGECOLLECTOR
    vm_collectgarbage(v);
#else
    if (v->bound>v->nextgc) vm_collectgarbage(v);
#endif
}

/** @brief Binds an object to a Virtual Machine without garbage collection.
 *  @details Any object created during execution should be bound to a VM; this object is then managed by the garbage collector.
 *  @param v      the virtual machine
 *  @param obj    object to bind
 *  @warning: This should only be used in circumstances where the internal state of the VM is not consistent (i.e. calling the GC could cause a sigsev) */
static void vm_bindobjectwithoutcollect(vm *v, value obj) {
    object *ob = MORPHO_GETOBJECT(obj);
    ob->status=OBJECT_ISUNMARKED;
    ob->next=v->objects;
    v->objects=ob;
    size_t size=object_size(ob);
#ifdef MORPHO_DEBUG_GCSIZETRACKING
    dictionary_insert(&sizecheck, obj, MORPHO_INTEGER(size));
#endif

    v->bound+=size;
}

/* **********************************************************************
 * Garbage collector
 * ********************************************************************** */

/** Recalculates the size of bound objects to the VM */
size_t vm_gcrecalculatesize(vm *v) {
    size_t size = 0;
    for (object *ob=v->objects; ob!=NULL; ob=ob->next) {
        size+=object_size(ob);
    }
    return size;
}

/** Marks an object as reachable */
void vm_gcmarkobject(vm *v, object *obj) {
    if (!obj || obj->status!=OBJECT_ISUNMARKED) return;

#ifdef MORPHO_DEBUG_LOGGARBAGECOLLECTOR
        printf("Marking %p ", obj);
        object_print(MORPHO_OBJECT(obj));
        printf("\n");
#endif
    obj->status=OBJECT_ISMARKED;

    vm_graylistadd(&v->gray, obj);
}

/** Marks a value as reachable */
void vm_gcmarkvalue(vm *v, value val) {
    if (MORPHO_ISOBJECT(val)) {
        vm_gcmarkobject(v, MORPHO_GETOBJECT(val));
    }
}

/** Marks all entries in a dictionary */
void vm_gcmarkdictionary(vm *v, dictionary *dict) {
    for (unsigned int i=0; i<dict->capacity; i++) {
        if (!MORPHO_ISNIL(dict->contents[i].key)) {
            vm_gcmarkvalue(v, dict->contents[i].key);
            vm_gcmarkvalue(v, dict->contents[i].val);
        }
    }
}

/** Marks all entries in an array */
void vm_gcmarkarray(vm *v, varray_value *array) {
    if (array) for (unsigned int i=0; i<array->count; i++) {
        vm_gcmarkvalue(v, array->data[i]);
    }
}

/** Public veneers */
void morpho_markobject(void *v, object *obj) {
    vm_gcmarkobject((vm *) v, obj);
}

void morpho_markvalue(void *v, value val) {
    vm_gcmarkvalue((vm *) v, val);
}

void morpho_markdictionary(void *v, dictionary *dict) {
    vm_gcmarkdictionary((vm *) v, dict);
}

void morpho_markvarrayvalue(void *v, varray_value *array) {
    vm_gcmarkarray((vm *) v, array);
}

/** Searches a vm for all reachable objects */
void vm_gcmarkroots(vm *v) {
    /** Mark anything on the stack */
#ifdef MORPHO_DEBUG_LOGGARBAGECOLLECTOR
    printf("> Stack.\n");
#endif
    value *stacktop = v->stack.data+v->fp->roffset+v->fp->function->nregs-1;

    /* Find the largest stack position currently in play */
    /*for (callframe *f=v->frame; f<v->fp; f++) {
        value *ftop = v->stack.data+f->roffset+f->function->nregs-1;
        if (ftop>stacktop) stacktop=ftop;
    }*/

    //debug_showstack(v);

    for (value *s=stacktop; s>=v->stack.data; s--) {
        if (MORPHO_ISOBJECT(*s)) vm_gcmarkvalue(v, *s);
    }

#ifdef MORPHO_DEBUG_LOGGARBAGECOLLECTOR
    printf("> Globals.\n");
#endif
    for (unsigned int i=0; i<v->globals.count; i++) {
        vm_gcmarkvalue(v, v->globals.data[i]);
    }

    /** Mark closure objects in use */
#ifdef MORPHO_DEBUG_LOGGARBAGECOLLECTOR
    printf("> Closures.\n");
#endif
    for (callframe *f=v->frame; f && v->fp && f<=v->fp; f++) {
        if (f->closure) vm_gcmarkobject(v, (object *) f->closure);
    }

#ifdef MORPHO_DEBUG_LOGGARBAGECOLLECTOR
    printf("> Open upvalues.\n");
#endif
    for (objectupvalue *u=v->openupvalues; u!=NULL; u=u->next) {
        vm_gcmarkobject(v, (object *) u);
    }
#ifdef MORPHO_DEBUG_LOGGARBAGECOLLECTOR
    printf("> End mark roots.\n");
#endif
}

void vm_gcmarkretainobject(vm *v, object *obj) {
#ifdef MORPHO_DEBUG_LOGGARBAGECOLLECTOR
    printf("Searching object %p ", (void *) obj);
    morpho_printvalue(MORPHO_OBJECT(obj));
    printf("\n");
#endif
    objecttypedefn *defn=object_getdefn(obj);
    if (defn->markfn) defn->markfn(obj, v);
}

/** Forces the GC to search an unmanaged object */
void morpho_searchunmanagedobject(void *v, object *obj) {
    vm_gcmarkretainobject((vm *) v, obj);
}

/** Trace all objects on the graylist */
void vm_gctrace(vm *v) {
    while (v->gray.graycount>0) {
        object *obj=v->gray.list[v->gray.graycount-1];
        v->gray.graycount--;
        vm_gcmarkretainobject(v, obj);
    }
}

/** Go through the VM's object list and free all unmarked objects */
void vm_gcsweep(vm *v) {
    object *prev=NULL;
    object *obj = v->objects;
    while (obj!=NULL) {
        if (obj->status==OBJECT_ISMARKED) {
            prev=obj;
            obj->status=OBJECT_ISUNMARKED; /* Clear for the next cycle */
            obj=obj->next;
        } else {
            object *unreached = obj;
            size_t size=object_size(obj);
#ifdef MORPHO_DEBUG_GCSIZETRACKING
            value xsize;
            if (dictionary_get(&sizecheck, MORPHO_OBJECT(unreached), &xsize)) {
                size_t isize = MORPHO_GETINTEGERVALUE(xsize);
                if (size!=isize) {
                    morpho_printvalue(MORPHO_OBJECT(unreached));
                    UNREACHABLE("Object doesn't match its declared size");
                }
            }
#endif

            v->bound-=size;

            /* Delink */
            obj=obj->next;
            if (prev!=NULL) {
                prev->next=obj;
            } else {
                v->objects=obj;
            }

#ifndef MORPHO_DEBUG_GCSIZETRACKING
            object_free(unreached);
#endif
        }
    }
}

/** Collects garbage */
void vm_collectgarbage(vm *v) {
#ifdef MORPHO_DEBUG_DISABLEGARBAGECOLLECTOR
    return;
#endif
    vm *vc = (v!=NULL ? v : globalvm);
    if (!vc) return;
    
#ifdef MORPHO_PROFILER
    vc->status=VM_INGC;
#endif

    if (vc && vc->bound>0) {
        size_t init=vc->bound;
#ifdef MORPHO_DEBUG_LOGGARBAGECOLLECTOR
        printf("--- begin garbage collection ---\n");
#endif
        vm_gcmarkroots(vc);
        vm_gctrace(vc);
        vm_gcsweep(vc);

        if (vc->bound>init) {
#ifdef MORPHO_DEBUG_GCSIZETRACKING
            printf("GC collected %ld bytes (from %zu to %zu) next at %zu.\n", init-vc->bound, init, vc->bound, vc->bound*MORPHO_GCGROWTHFACTOR);
            UNREACHABLE("VM bound object size < 0");
#else
            // This catch has been put in to prevent the garbarge collector from completely seizing up.
            vc->bound=vm_gcrecalculatesize(v);
#endif
        }

        vc->nextgc=vc->bound*MORPHO_GCGROWTHFACTOR;

#ifdef MORPHO_DEBUG_LOGGARBAGECOLLECTOR
        printf("--- end garbage collection ---\n");
        if (vc) printf("    collected %ld bytes (from %zu to %zu) next at %zu.\n", init-vc->bound, init, vc->bound, vc->nextgc);
#endif
    }
    
#ifdef MORPHO_PROFILER
    vc->status=VM_RUNNING;
#endif
}

/* **********************************************************************
* Virtual machine
* ********************************************************************** */

/** @brief Raises a runtime error
 * @param v        the virtual machine
 * @param id       error id
 * @param ...      additional data for sprintf. */
void vm_runtimeerror(vm *v, ptrdiff_t iindx, errorid id, ...) {
    va_list args;
    int line=ERROR_POSNUNIDENTIFIABLE, posn=ERROR_POSNUNIDENTIFIABLE;
    debug_infofromindx(v->current, iindx, &line, &posn, NULL, NULL);

    va_start(args, id);
    morpho_writeerrorwithidvalist(&v->err, id, line, posn, args);
    va_end(args);
}

/** @brief Raises a BadOp error
 * @param v        the virtual machine
 * @param id       error id
 * @param op       the opertion that went bad in (human readable)
 * @param left     the left hand side of the bad operation
 * @param right    the right hand side of the bad operation */
void vm_throwOpError(vm *v, ptrdiff_t iindx, errorid id, char* op, value left, value right){
    varray_char left_buffer;
    varray_char right_buffer;
    varray_charinit(&left_buffer);
    varray_charinit(&right_buffer);
    morpho_printtobuffer(v, left, &left_buffer);
    morpho_printtobuffer(v, right, &right_buffer);
    varray_charresize(&left_buffer,left_buffer.count);
    varray_charresize(&right_buffer,right_buffer.count);

    // ensure the the rest of the alocated data is empty
    for (int i = left_buffer.count; i<left_buffer.capacity; i++ ){
        varray_charwrite(&left_buffer,'\0');
    }

    for (int i = right_buffer.count; i<right_buffer.capacity; i++ ){
        varray_charwrite(&right_buffer,'\0');
    }

    vm_runtimeerror(v,iindx,id,op,left_buffer.data,right_buffer.data);
    varray_charclear(&left_buffer);
    varray_charclear(&right_buffer);
    }


/** @brief Captures an upvalue
 *  @param v        the virtual machine
 *  @param reg      register to capture
 *  @returns an objectupvalue */
static inline objectupvalue *vm_captureupvalue(vm *v, value *reg) {
    objectupvalue *prev = NULL;
    objectupvalue *up = v->openupvalues;
    objectupvalue *new = NULL;

    /* Is there an existing open upvalue that points to the same location? */
    for (;up!=NULL && up->location>reg;up=up->next) {
        prev=up;
    }

    /* If so, return it */
    if (up != NULL && up->location==reg) return up;

    /* If not create a new one */
    new=object_newupvalue(reg);

    if (new) {
        /* And link it into the list */
        new->next=up;
        if (prev) {
            prev->next=new;
        } else {
            v->openupvalues=new;
        }
        vm_bindobject(v, MORPHO_OBJECT(new));
    }

    return new;
}

/** @brief Closes upvalues that refer beyond a specified register
 *  @param v        the virtual machine
 *  @param reg      register to capture */
static inline void vm_closeupvalues(vm *v, value *reg) {
    while (v->openupvalues!=NULL && v->openupvalues->location>=reg) {
        objectupvalue *up = v->openupvalues;

        up->closed=*up->location; /* Store closed value */
        up->location=&up->closed; /* Point to closed value */
        v->openupvalues=up->next; /* Delink from openupvalues list */
        up->next=NULL;
    }
}

/** @brief Expands the stack by a specified amount
 *  @param v        the virtual machine
 *  @param reg      the current register base
 *  @param n        Number of stack spaces to expand by */
static inline void vm_expandstack(vm *v, value **reg, unsigned int n) {
    if (v->stack.count+n>v->stack.capacity) {
        /* Calculate new size */
        unsigned int newsize=MORPHO_STACKGROWTHFACTOR*v->stack.capacity;
        if (newsize<morpho_powerof2ceiling(n)) newsize=morpho_powerof2ceiling(n);

        /* Preserve the offset of the old stack pointer into the stack */
        ptrdiff_t roffset=*reg-v->stack.data;

        varray_ptrdiff diff;
        varray_ptrdiffinit(&diff);

        /* Preserve open upvalue offsets */
        for (objectupvalue *u=v->openupvalues; u!=NULL; u=u->next) {
            ptrdiff_t p=u->location-v->stack.data;
            varray_ptrdiffadd(&diff, &p, 1);
        }

        /* Resize the stack */
        varray_valueresize(&v->stack, newsize);

        /* Recalculate upvalues */
        unsigned int k=0;
        for (objectupvalue *u=v->openupvalues; u!=NULL; u=u->next) {
            u->location=v->stack.data+diff.data[k];
            k++;
        }

        /* Free our varray of ptrdiffs */
        varray_ptrdiffclear(&diff);

        /* Correct the stack pointer */
        *reg = v->stack.data+roffset;
    }
    v->stack.count+=n;
}

/** Process variadic and optional arguments
 * @param[in] v          - the VM
 * @param[in] iindx - instruction index (used to raise errors if need be)
 * @param[in] func    - function being called
 * @param[in] regcall - Register for the call
 * @param[in] nargs  - number of arguments being called with
 * @param[in] reg       - register base
 * @param[in] newreg - new register base
 */
static inline bool vm_vargs(vm *v, ptrdiff_t iindx, objectfunction *func, unsigned int regcall, unsigned int nargs, value *reg, value *newreg) {
    unsigned int nopt = func->opt.count, // No. of optional params
                 nfixed = func->nargs-nopt, // No. of fixed params
                 roffset = nfixed+1, // Position of first optional parameter in output
                 n=0;

    /* Copy across default values */
    for (unsigned int i=0; i<nopt; i++) {
        newreg[roffset+i]=func->konst.data[func->opt.data[i].def];
    }

    /* Identify the optional arguments by searching back from the end */
    for (n=0; 2*n<nargs; n+=1) {
        unsigned int k=0;
        for (; k<nopt; k++) if (MORPHO_ISSAME(func->opt.data[k].symbol, reg[regcall+nargs-1-2*n])) break;
        if (k>=nopt) break; // If we didn't find a match, we're done with optional arguments
        newreg[roffset+k]=reg[regcall+nargs-2*n];
    }

    if (func->varg>=0) {
        if (nargs-2*n<nfixed-1) {
            vm_runtimeerror(v, iindx, VM_INVALIDARGS, nfixed-1, nargs-2*n);
            return false;
        }

        objectlist *new = object_newlist(nargs-2*n-(nfixed-1), reg+regcall+nfixed);
        if (new) {
            newreg[nfixed] = MORPHO_OBJECT(new);
            vm_bindobjectwithoutcollect(v, newreg[nfixed]);
        }
    } else if (nargs-2*n!=nfixed) { // Verify number of fixed args is correct
        vm_runtimeerror(v, iindx, VM_INVALIDARGS, nfixed, nargs-2*n);
        return false;
    }

    return true;
}


/** @brief Performs a function call
 *  @details A function call involves:
 *           1. Saving the program counter, register index and stacksize to the callframe stack;
 *           2. Advancing the frame pointer;
 *           3. Extracting the function from a closure if necessary;
 *           4. Expanding the stack if necessary
 *           5. Loading the constant table from the function definition
 *           6. Shifting the register base
 *           7. Moving the program counter to the function
 * @param[in]  v                         The virtual machine
 * @param[in]  fn                       Function to call
 * @param[in]  regcall            rshift becomes r0 in the new call frame
 * @param[in]  nargs                number of arguments
 * @param[out] pc                       program counter, updated
 * @param[out] reg                     register/stack pointer, updated */
static inline bool vm_call(vm *v, value fn, unsigned int regcall, unsigned int nargs, instruction **pc, value **reg) {
    objectfunction *func = MORPHO_GETFUNCTION(fn);

    /* In the old frame... */
    v->fp->pc=*pc; /* Save the program counter */
    v->fp->stackcount=v->fp->function->nregs+(unsigned int) v->fp->roffset; /* Store the stacksize */
    v->fp->returnreg=regcall; /* Store the return register */
    unsigned int oldnregs = v->fp->function->nregs; /* Get the old number of registers */

    if (v->fp==v->fpmax) { // Detect stack overflow
        vm_runtimeerror(v, (*pc) - v->instructions, VM_STCKOVFLW);
        return false;
    }
    v->fp++; /* Advance frame pointer */
    v->fp->pc=*pc; /* We will also store the program counter in the new frame;
                      this will be used to detect whether the VM should return on OP_RETURN */
#ifdef MORPHO_PROFILER
    v->fp->inbuiltinfunction=NULL;
#endif

    if (MORPHO_ISCLOSURE(fn)) {
        objectclosure *closure=MORPHO_GETCLOSURE(fn); /* Closure object in use */
        func=closure->func;
        v->fp->closure=closure;
    } else {
        v->fp->closure=NULL;
    }

    v->fp->ret=false; /* Interpreter should not return from this frame */
    v->fp->function=func; /* Store the function */

    /* Do we need to expand the stack? */
    if (v->stack.count+func->nregs>v->stack.capacity) {
        vm_expandstack(v, reg, func->nregs); /* Expand the stack */
    } else {
        v->stack.count+=func->nregs;
    }

    v->konst = func->konst.data; /* Load the constant table */
    value *oreg = *reg; /* Old register frame */
    *reg += oldnregs; /* Shift the register frame */
    v->fp->roffset=*reg-v->stack.data; /* Store the register index */

    /* Copy args */
    for (unsigned int i=0; i<=nargs; i++) (*reg)[i] = oreg[regcall+i];

    /* Handle optional args */
    if (func->opt.count>0 || func->varg>0) {
        if (!vm_vargs(v, (*pc) - v->instructions, func, regcall, nargs, oreg, *reg)) return false;
    } else if (func->nargs!=nargs) {
        vm_runtimeerror(v, (*pc) - v->instructions, VM_INVALIDARGS, func->nargs, nargs);
        return false;
    }

    /* Zero out registers beyond args up to the top of the stack
       This has to be fast: memset was too slow. Zero seems to be faster than MORPHO_NIL */
    for (value *r = *reg + func->nregs-1; r > *reg + func->nargs; r--) *r = MORPHO_INTEGER(0);

    *pc=v->instructions+func->entry; /* Jump to the function */
    return true;
}

/** Invokes a method on a given object by name */
static inline bool vm_invoke(vm *v, value obj, value method, int nargs, value *args, value *out) {
    if (MORPHO_ISINSTANCE(obj)) {
        /* Look up the method */
        objectinstance *instance=MORPHO_GETINSTANCE(obj);
        value fn=MORPHO_NIL;
        if (dictionary_getintern(&instance->klass->methods, method, &fn)) {
            return morpho_invoke(v, obj, fn, nargs, args, out);
        }
    } else if (MORPHO_ISCLASS(obj)) {
        objectclass *klass=MORPHO_GETCLASS(obj);
        value fn=MORPHO_NIL;
        if (dictionary_getintern(&klass->methods, method, &fn)) {
            return morpho_invoke(v, obj, fn, nargs, args, out);
        }
    } else if (MORPHO_ISOBJECT(obj)) {
        /* If it's an object, it may have a veneer class */
        objectclass *klass = object_getveneerclass(MORPHO_GETOBJECTTYPE(obj));
        if (klass) {
            value ifunc;
            if (dictionary_getintern(&klass->methods, method, &ifunc)) {
                if (MORPHO_ISBUILTINFUNCTION(ifunc)) {
                    value sargs[nargs+1];
                    sargs[0]=obj;
                    for (unsigned int i=0; i<nargs; i++) sargs[i+1]=args[i];
                    *out = (MORPHO_GETBUILTINFUNCTION(ifunc)->function) (v, nargs, sargs);
                    return true;
                }
            }
        }
    }
    return false;
}

/** @brief   Executes a sequence of code
 *  @param   v       The virtual machine to use
 *  @param   rstart  Starting register pointer
 *  @param   istart  Instruction to begin at
 *  @returns A morpho error */
bool morpho_interpret(vm *v, value *rstart, instructionindx istart) {
    /* Set the register pointer to the bottom of the stack */
    value *reg = rstart;

    /* Set the program counter to start */
    instruction *pc=v->instructions+istart; /* Pointer to the next instruction to be executed */

    /* Temporary variables to */
    int op=OP_NOP, a, b, c; /* Opcode and operands a, b, c */
    instruction bc; /* The current bytecode */
    value left, right;

#ifdef MORPHO_DEBUG_PRINT_INSTRUCTIONS
#define MORPHO_DISASSEMBLE_INSRUCTION(bc,pc,k,r) { printf("  "); debug_disassembleinstruction(bc, pc-1, k, r); printf("\n"); }
#else
#define MORPHO_DISASSEMBLE_INSRUCTION(bc,pc,k,r);
#endif

#ifdef MORPHO_OPCODE_USAGE
    unsigned long opcount[OP_END+1];
    unsigned long opopcount[OP_END+1][OP_END+1];
    for (unsigned int i=0; i<OP_END+1; i++) {
        opcount[i]=0;
        for (unsigned int j=0; j<OP_END+1; j++) { opopcount[i][j]=0; }
    }
    #define OPCODECNT(p) { opcount[p]++; }
    #define OPOPCODECNT(p, bc) { opopcount[op][DECODE_OP(bc)]++; }
#else
    #define OPCODECNT(p)
    #define OPOPCODECNT(p, bc)
#endif

/* Define the interpreter loop. Computed gotos or regular switch statements can be used here. */
#ifdef MORPHO_COMPUTED_GOTO
    /* The dispatch table, containing the entry points for each opcode */
    static void* dispatchtable[] = {
      #define OPCODE(name) &&code_##name,
      #include "opcodes.h"
      #undef OPCODE
    };

    /* The interpret loop begins by dispatching an instruction */
    #define INTERPRET_LOOP    DISPATCH();

    /* Create a label corresponding to each opcode */
    #define CASE_CODE(name)   code_##name

    /* Dispatch here means fetch the next instruction, decode and jump */
    #define DISPATCH()                                                       \
        do {                                                                 \
            bc=*pc++;                                                        \
            OPOPCODECNT(pp, bc)                                              \
            op=DECODE_OP(bc);                                                \
            OPCODECNT(op)                                                    \
            MORPHO_DISASSEMBLE_INSRUCTION(bc,pc-v->instructions,v->konst, reg)     \
            goto *dispatchtable[op];                                         \
        } while(false);

#else
    /* Every iteration of the interpret loop we fetch, decode and switch */
    #define INTERPRET_LOOP                                                   \
        loop:                                                                \
        bc=*pc++;                                                            \
        OPOPCODECNT(pp, bc)                                                  \
        op=DECODE_OP(bc);                                                    \
        OPCODECNT(op)                                                        \
        MORPHO_DISASSEMBLE_INSRUCTION(bc,pc-v->instructions,v->konst, reg)         \
        switch (op)

    /* Each opcode generates a case statement */
    #define CASE_CODE(name)  case OP_##name

    /* Dispatch means return to the beginning of the loop */
    #define DISPATCH() goto loop;
#endif

#define ERROR(id) { vm_runtimeerror(v, pc-v->instructions, id); goto vm_error; }
#define VERROR(id, ...) { vm_runtimeerror(v, pc-v->instructions, id, __VA_ARGS__); goto vm_error; }
#define OPERROR(op){vm_throwOpError(v,pc-v->instructions,VM_INVLDOP,op,left,right); goto vm_error; }
#define ERRORCHK() if (v->err.cat!=ERROR_NONE) goto vm_error;

    INTERPRET_LOOP
    {
        CASE_CODE(NOP):
            DISPATCH();

        CASE_CODE(MOV):
            a=DECODE_A(bc); b=DECODE_B(bc);
            reg[a] = reg[b];
            DISPATCH();

        CASE_CODE(LCT):
            a=DECODE_A(bc); b=DECODE_Bx(bc);
            reg[a] = v->konst[b];
            DISPATCH();

        CASE_CODE(ADD):
            a=DECODE_A(bc); b=DECODE_B(bc); c=DECODE_C(bc);
            left = reg[b];
            right = reg[c];

            if (MORPHO_ISFLOAT(left)) {
                if (MORPHO_ISFLOAT(right)) {
                    reg[a] = MORPHO_FLOAT( MORPHO_GETFLOATVALUE(left) + MORPHO_GETFLOATVALUE(right));
                    DISPATCH();
                } else if (MORPHO_ISINTEGER(right)) {
                    reg[a] = MORPHO_FLOAT( MORPHO_GETFLOATVALUE(left) + (double) MORPHO_GETINTEGERVALUE(right));
                    DISPATCH();
                }
            } else if (MORPHO_ISINTEGER(left)) {
                if (MORPHO_ISFLOAT(right)) {
                    reg[a] = MORPHO_FLOAT( (double) MORPHO_GETINTEGERVALUE(left) + MORPHO_GETFLOATVALUE(right));
                    DISPATCH();
                } else if (MORPHO_ISINTEGER(right)) {
                    reg[a] = MORPHO_INTEGER( MORPHO_GETINTEGERVALUE(left) + MORPHO_GETINTEGERVALUE(right));
                    DISPATCH();
                }
            } else if (MORPHO_ISSTRING(left) && MORPHO_ISSTRING(right)) {
                reg[a] = object_concatenatestring(left, right);
                if (!MORPHO_ISNIL(reg[a])) {
                    vm_bindobject(v, reg[a]);
                    DISPATCH();
                } else {
                    ERROR(VM_CNCTFLD);
                }
            }

            if (MORPHO_ISOBJECT(left)) {
                if (vm_invoke(v, left, addselector, 1, &right, &reg[a])) {
                    ERRORCHK();
                    DISPATCH();
                }
            }

            if (MORPHO_ISOBJECT(right)) {
                if (vm_invoke(v, right, addrselector, 1, &left, &reg[a])) {
                    ERRORCHK();
                    DISPATCH();
                }
            }
            OPERROR("Add");
            DISPATCH();

        CASE_CODE(SUB):
            a=DECODE_A(bc); b=DECODE_B(bc); c=DECODE_C(bc);
            left = reg[b];
            right = reg[c];

            if (MORPHO_ISFLOAT(left)) {
                if (MORPHO_ISFLOAT(right)) {
                    reg[a] = MORPHO_FLOAT( MORPHO_GETFLOATVALUE(left) - MORPHO_GETFLOATVALUE(right));
                    DISPATCH();
                } else if (MORPHO_ISINTEGER(right)) {
                    reg[a] = MORPHO_FLOAT( MORPHO_GETFLOATVALUE(left) - (double) MORPHO_GETINTEGERVALUE(right));
                    DISPATCH();
                }
            } else if (MORPHO_ISINTEGER(left)) {
                if (MORPHO_ISFLOAT(right)) {
                    reg[a] = MORPHO_FLOAT( (double) MORPHO_GETINTEGERVALUE(left) - MORPHO_GETFLOATVALUE(right));
                    DISPATCH();
                } else if (MORPHO_ISINTEGER(right)) {
                    reg[a] = MORPHO_INTEGER( MORPHO_GETINTEGERVALUE(left) - MORPHO_GETINTEGERVALUE(right));
                    DISPATCH();
                }
            }

            if (MORPHO_ISOBJECT(left)) {
                if (vm_invoke(v, left, subselector, 1, &right, &reg[a])) {
                    ERRORCHK();
                    DISPATCH();
                }
            }

            if (MORPHO_ISOBJECT(right)) {
                if (vm_invoke(v, right, subrselector, 1, &left, &reg[a])) {
                    ERRORCHK();
                    DISPATCH();
                }
            }

            OPERROR("Subtract")
            DISPATCH();

        CASE_CODE(MUL):
            a=DECODE_A(bc); b=DECODE_B(bc); c=DECODE_C(bc);
            left = reg[b];
            right = reg[c];

            if (MORPHO_ISFLOAT(left)) {
                if (MORPHO_ISFLOAT(right)) {
                    reg[a] = MORPHO_FLOAT( MORPHO_GETFLOATVALUE(left) * MORPHO_GETFLOATVALUE(right));
                    DISPATCH();
                } else if (MORPHO_ISINTEGER(right)) {
                    reg[a] = MORPHO_FLOAT( MORPHO_GETFLOATVALUE(left) * (double) MORPHO_GETINTEGERVALUE(right));
                    DISPATCH();
                }
            } else if (MORPHO_ISINTEGER(left)) {
                if (MORPHO_ISFLOAT(right)) {
                    reg[a] = MORPHO_FLOAT( (double) MORPHO_GETINTEGERVALUE(left) * MORPHO_GETFLOATVALUE(right));
                    DISPATCH();
                } else if (MORPHO_ISINTEGER(right)) {
                    reg[a] = MORPHO_INTEGER( MORPHO_GETINTEGERVALUE(left) * MORPHO_GETINTEGERVALUE(right));
                    DISPATCH();
                }
            }

            if (MORPHO_ISOBJECT(left)) {
                if (vm_invoke(v, left, mulselector, 1, &right, &reg[a])) {
                    ERRORCHK();
                    DISPATCH();
                }
            }

            if (MORPHO_ISOBJECT(right)) {
                if (vm_invoke(v, right, mulrselector, 1, &left, &reg[a])) {
                    ERRORCHK();
                    DISPATCH();
                }
            }

            OPERROR("Multiply")
            DISPATCH();

        CASE_CODE(DIV):
            a=DECODE_A(bc); b=DECODE_B(bc); c=DECODE_C(bc);
            left = reg[b];
            right = reg[c];

            if (MORPHO_ISFLOAT(left)) {
                if (MORPHO_ISFLOAT(right)) {
                    reg[a] = MORPHO_FLOAT( MORPHO_GETFLOATVALUE(left) / MORPHO_GETFLOATVALUE(right));
                    DISPATCH();
                } else if (MORPHO_ISINTEGER(right)) {
                    reg[a] = MORPHO_FLOAT( MORPHO_GETFLOATVALUE(left) / (double) MORPHO_GETINTEGERVALUE(right));
                    DISPATCH();
                }
            } else if (MORPHO_ISINTEGER(left)) {
                if (MORPHO_ISFLOAT(right)) {
                    reg[a] = MORPHO_FLOAT( (double) MORPHO_GETINTEGERVALUE(left) / MORPHO_GETFLOATVALUE(right));
                    DISPATCH();
                } else if (MORPHO_ISINTEGER(right)) {
                    reg[a] = MORPHO_FLOAT( (double) MORPHO_GETINTEGERVALUE(left) / (double) MORPHO_GETINTEGERVALUE(right));
                    DISPATCH();
                }
            }

            if (MORPHO_ISOBJECT(left)) {
                if (vm_invoke(v, left, divselector, 1, &right, &reg[a])) {
                    ERRORCHK();
                    DISPATCH();
                }
            }

            if (MORPHO_ISOBJECT(right)) {
                if (vm_invoke(v, right, divrselector, 1, &left, &reg[a])) {
                    ERRORCHK();
                    DISPATCH();
                }
            }

            OPERROR("Divide");
            DISPATCH();

        CASE_CODE(POW):
            a=DECODE_A(bc); b=DECODE_B(bc); c=DECODE_C(bc);
            left = reg[b];
            right = reg[c];

            if (MORPHO_ISFLOAT(left)) {
                if (MORPHO_ISFLOAT(right)) {
                    reg[a] = MORPHO_FLOAT( pow(MORPHO_GETFLOATVALUE(left), MORPHO_GETFLOATVALUE(right)) );
                    DISPATCH();
                } else if (MORPHO_ISINTEGER(right)) {
                    reg[a] = MORPHO_FLOAT( pow(MORPHO_GETFLOATVALUE(left), (double) MORPHO_GETINTEGERVALUE(right)) );
                    DISPATCH();
                }
            } else if (MORPHO_ISINTEGER(left)) {
                if (MORPHO_ISFLOAT(right)) {
                    reg[a] = MORPHO_FLOAT( pow((double) MORPHO_GETINTEGERVALUE(left), MORPHO_GETFLOATVALUE(right)) );
                    DISPATCH();
                } else if (MORPHO_ISINTEGER(right)) {
                    reg[a] = MORPHO_FLOAT( pow((double) MORPHO_GETINTEGERVALUE(left), (double) MORPHO_GETINTEGERVALUE(right)) );
                    DISPATCH();
                }
            }

            if (MORPHO_ISOBJECT(left)) {
                if (vm_invoke(v, left, powselector, 1, &right, &reg[a])) {
                    ERRORCHK();
                    DISPATCH();
                }
            }

            if (MORPHO_ISOBJECT(right)) {
                if (vm_invoke(v, right, powrselector, 1, &left, &reg[a])) {
                    ERRORCHK();
                    DISPATCH();
                }
            }


            OPERROR("Exponentiate")
            DISPATCH();


        CASE_CODE(NOT):
            a=DECODE_A(bc); b=DECODE_B(bc);
            left = reg[b];

            if (MORPHO_ISBOOL(left)) {
                reg[a] = MORPHO_BOOL(!MORPHO_GETBOOLVALUE(left));
            } else {
                reg[a] = MORPHO_BOOL(MORPHO_ISNIL(left));
            }
            DISPATCH();

        CASE_CODE(EQ):
            a=DECODE_A(bc); b=DECODE_B(bc); c=DECODE_C(bc);
            left = reg[b];
            right = reg[c];

            MORPHO_CMPPROMOTETYPE(left,right);
            reg[a] = (morpho_comparevalue(left, right)==0 ? MORPHO_BOOL(true) : MORPHO_BOOL(false));
            DISPATCH();

        CASE_CODE(NEQ):
            a=DECODE_A(bc); b=DECODE_B(bc); c=DECODE_C(bc);
            left = reg[b];
            right = reg[c];

            MORPHO_CMPPROMOTETYPE(left,right);
            reg[a] = (morpho_comparevalue(left, right)!=0 ? MORPHO_BOOL(true) : MORPHO_BOOL(false));
            DISPATCH();

        CASE_CODE(LT):
            a=DECODE_A(bc); b=DECODE_B(bc); c=DECODE_C(bc);
            left = reg[b];
            right = reg[c];

            if ( !( (MORPHO_ISFLOAT(left) || MORPHO_ISINTEGER(left)) &&
                   (MORPHO_ISFLOAT(right) || MORPHO_ISINTEGER(right)) ) ) {
                OPERROR("Compare");
            }

            MORPHO_CMPPROMOTETYPE(left,right);
            reg[a] = (morpho_comparevalue(left, right)>0 ? MORPHO_BOOL(true) : MORPHO_BOOL(false));
            DISPATCH();

        CASE_CODE(LE):
            a=DECODE_A(bc); b=DECODE_B(bc); c=DECODE_C(bc);
            left = reg[b];
            right = reg[c];

            if ( !( (MORPHO_ISFLOAT(left) || MORPHO_ISINTEGER(left)) &&
                   (MORPHO_ISFLOAT(right) || MORPHO_ISINTEGER(right)) ) ) {
                OPERROR("Compare");
            }

            MORPHO_CMPPROMOTETYPE(left,right);
            reg[a] = (morpho_comparevalue(left, right)>=0 ? MORPHO_BOOL(true) : MORPHO_BOOL(false));
            DISPATCH();

        CASE_CODE(B):
            b=DECODE_sBx(bc);
            pc+=b;
            DISPATCH();

        CASE_CODE(BIF):
            a=DECODE_A(bc);
            left=reg[a];

            if (MORPHO_ISTRUE(left)) pc+=DECODE_sBx(bc);
            DISPATCH();

        CASE_CODE(BIFF):
            a=DECODE_A(bc);
            left=reg[a];

            if (MORPHO_ISFALSE(left)) pc+=DECODE_sBx(bc);
            DISPATCH();

        CASE_CODE(CALL):
            a=DECODE_A(bc);
            left=reg[a];
            c=DECODE_B(bc); // We use c for consistency between call and invoke...

callfunction: // Jump here if an instruction becomes a call
            if (MORPHO_ISINVOCATION(left)) {
                /* An method invocation */
                objectinvocation *inv = MORPHO_GETINVOCATION(left);
                left=inv->method;
                reg[a]=inv->receiver;
            }

            if (MORPHO_ISFUNCTION(left) || MORPHO_ISCLOSURE(left)) {
                if (!vm_call(v, left, a, c, &pc, &reg)) goto vm_error;

            } else if (MORPHO_ISBUILTINFUNCTION(left)) {
                /* Save program counter in the old callframe */
                v->fp->pc=pc;

                objectbuiltinfunction *f = MORPHO_GETBUILTINFUNCTION(left);

#ifdef MORPHO_PROFILER
                v->fp->inbuiltinfunction=f;
#endif
                value ret = (f->function) (v, c, reg+a);
#ifdef MORPHO_PROFILER
                v->fp->inbuiltinfunction=NULL;
#endif
                ERRORCHK();
                reg=v->stack.data+v->fp->roffset; /* Ensure register pointer is correct */
                reg[a]=ret;

            } else if (MORPHO_ISCLASS(left)) {
                /* A function call on a class instantiates it */
                objectclass *klass = MORPHO_GETCLASS(left);
                objectinstance *instance = object_newinstance(klass);
                if (instance) {
                    reg[a] = MORPHO_OBJECT(instance);
                    vm_bindobject(v, reg[a]);

                    /* Call the initializer if class provides one */
                    value ifunc;
                    if (dictionary_getintern(&klass->methods, initselector, &ifunc)) {
                        /* If so, call it */
                        if (MORPHO_ISFUNCTION(ifunc)) {
                            if (!vm_call(v, ifunc, a, c, &pc, &reg)) goto vm_error;
                        } else if (MORPHO_ISBUILTINFUNCTION(ifunc)) {
#ifdef MORPHO_PROFILER
                            v->fp->inbuiltinfunction=MORPHO_GETBUILTINFUNCTION(ifunc);
#endif
                            (MORPHO_GETBUILTINFUNCTION(ifunc)->function) (v, c, reg+a);
#ifdef MORPHO_PROFILER
                            v->fp->inbuiltinfunction=NULL;
#endif
                            ERRORCHK();
                        }
                    } else {
                        if (c>0) {
                            VERROR(VM_NOINITIALIZER, MORPHO_GETCSTRING(klass->name));
                        }
                    }
                } else {
                    ERROR(VM_INSTANTIATEFAILED);
                }
            } else {
                ERROR(VM_UNCALLABLE);
            }
            DISPATCH();

        CASE_CODE(INVOKE):
            a=DECODE_A(bc);
            b=DECODE_B(bc);
            c=DECODE_C(bc);
            left=reg[a];
            right=reg[b];

            if (MORPHO_ISINSTANCE(left)) {
                objectinstance *instance = MORPHO_GETINSTANCE(left);
                value ifunc;

                /* Check if we have this method */
                if (dictionary_getintern(&instance->klass->methods, right, &ifunc)) {
                    /* If so, call it */
                    if (MORPHO_ISFUNCTION(ifunc)) {
                        if (!vm_call(v, ifunc, a, c, &pc, &reg)) goto vm_error;
                    } else if (MORPHO_ISBUILTINFUNCTION(ifunc)) {
#ifdef MORPHO_PROFILER
                        v->fp->inbuiltinfunction=MORPHO_GETBUILTINFUNCTION(ifunc);
#endif
                        reg[a] = (MORPHO_GETBUILTINFUNCTION(ifunc)->function) (v, c, reg+a);
#ifdef MORPHO_PROFILER
                        v->fp->inbuiltinfunction=NULL;
#endif
                        ERRORCHK();
                    }
                } else if (dictionary_getintern(&instance->fields, right, &left)) {
                    /* Otherwise, if it's a property, try to call it */
                    if (MORPHO_ISFUNCTION(left) || MORPHO_ISCLOSURE(left) || MORPHO_ISBUILTINFUNCTION(left) || MORPHO_ISINVOCATION(left)) {
                        reg[a]=left; // Make sure the function is in r0
                        goto callfunction; // Transmute into a call instruction
                    } else {
                        ERROR(VM_UNCALLABLE);
                    }
                } else {
                    /* Otherwise, raise an error */
                    char *p = (MORPHO_ISSTRING(right) ? MORPHO_GETCSTRING(right) : "");
                    VERROR(VM_OBJECTLACKSPROPERTY, p);
                }
            } else if (MORPHO_ISCLASS(left)) {
                objectclass *klass = MORPHO_GETCLASS(left);
                value ifunc;

                if (dictionary_getintern(&klass->methods, right, &ifunc)) {
                    /* If we're not in the global context, invoke the method on self which is in r0 */
                    if (v->fp>v->frame) reg[a]=reg[0]; /* Copy self into r[a] and call */

                    if (MORPHO_ISFUNCTION(ifunc)) {
                        if (!vm_call(v, ifunc, a, c, &pc, &reg)) goto vm_error;
                    } else if (MORPHO_ISBUILTINFUNCTION(ifunc)) {
#ifdef MORPHO_PROFILER
                        v->fp->inbuiltinfunction=MORPHO_GETBUILTINFUNCTION(ifunc);
#endif
                        reg[a] = (MORPHO_GETBUILTINFUNCTION(ifunc)->function) (v, c, reg+a);
#ifdef MORPHO_PROFILER
                        v->fp->inbuiltinfunction=NULL;
#endif
                        ERRORCHK();
                    }
                } else {
                    /* Otherwise, raise an error */
                    char *p = (MORPHO_ISSTRING(right) ? MORPHO_GETCSTRING(right) : "");
                    VERROR(VM_CLASSLACKSPROPERTY, p);
                }
            } else if (MORPHO_ISOBJECT(left)) {
                /* If it's an object, it may have a veneer class */
                objectclass *klass = object_getveneerclass(MORPHO_GETOBJECTTYPE(left));
                if (klass) {
                    value ifunc;
                    if (dictionary_getintern(&klass->methods, right, &ifunc)) {
                        if (MORPHO_ISBUILTINFUNCTION(ifunc)) {
#ifdef MORPHO_PROFILER
                            v->fp->inbuiltinfunction=MORPHO_GETBUILTINFUNCTION(ifunc);
#endif
                            reg[a] = (MORPHO_GETBUILTINFUNCTION(ifunc)->function) (v, c, reg+a);
#ifdef MORPHO_PROFILER
                            v->fp->inbuiltinfunction=NULL;
#endif
                            ERRORCHK();
                        }
                    } else {
                        char *p = (MORPHO_ISSTRING(right) ? MORPHO_GETCSTRING(right) : "");
                        VERROR(VM_CLASSLACKSPROPERTY, p);
                    }
                } else {
                    ERROR(VM_NOTANINSTANCE);
                }
            } else {
                ERROR(VM_NOTANINSTANCE);
            }

            DISPATCH();

        CASE_CODE(RETURN):
            a=DECODE_A(bc);

            if (v->openupvalues) { /* Close upvalues */
                vm_closeupvalues(v, reg);
            }

            value retvalue;

            if (a>0) {
                b=DECODE_B(bc);
                retvalue = reg[b];
            } else {
                retvalue = MORPHO_NIL; /* No return value; returns nil */
            }

            if (v->fp>v->frame) {
                bool shouldreturn = (v->fp->ret);
                // value *or = reg + v->fp->function->nargs;
                v->fp--;
                v->konst=v->fp->function->konst.data; /* Restore the constant table */
                reg=v->fp->roffset+v->stack.data; /* Restore registers */
                v->stack.count=v->fp->stackcount; /* Restore the stack size */

                reg[v->fp->returnreg]=retvalue; /* Copy the return value */
                // Clear registers
                // for (value *r = reg + v->fp->function->nregs-1; r > or; r--) *r = MORPHO_INTEGER(0);

                pc=v->fp->pc; /* Jump back */
                if (shouldreturn) return true;
                DISPATCH();
            } else {
                ERROR(VM_GLBLRTRN);
            }

        CASE_CODE(CLOSURE):
        {
            a=DECODE_A(bc);
            b=DECODE_B(bc);
            objectclosure *closure = object_newclosure(v->fp->function, MORPHO_GETFUNCTION(reg[a]), (indx) b);
            /* Now capture or copy upvalues from this frame */
            if (closure) {
                for (unsigned int i=0; i<closure->nupvalues; i++) {
                    upvalue *up = &v->fp->function->prototype.data[b].data[i];
                    if (up->islocal) {
                        closure->upvalues[i]=vm_captureupvalue(v, &reg[up->reg]);
                    } else {
                        if (v->fp->closure) closure->upvalues[i]=v->fp->closure->upvalues[up->reg];
                    }
                }

                reg[a] = MORPHO_OBJECT(closure);
                vm_bindobject(v, MORPHO_OBJECT(closure));
            }
        }
            DISPATCH();

        CASE_CODE(LUP):
            a=DECODE_A(bc);
            b=DECODE_B(bc);
            if (v->fp->closure && v->fp->closure->upvalues[b]) {
                reg[a]=*v->fp->closure->upvalues[b]->location;
            } else {
                UNREACHABLE("Closure unavailable");
            }
            DISPATCH();

        CASE_CODE(SUP):
            a=DECODE_A(bc);
            b=DECODE_B(bc);
            right = reg[b];
            if (v->fp->closure && v->fp->closure->upvalues[a]) {
                *v->fp->closure->upvalues[a]->location=right;
            } else {
                UNREACHABLE("Closure unavailable");
            }
            DISPATCH();

        CASE_CODE(LGL):
            a=DECODE_A(bc);
            b=DECODE_Bx(bc);
            reg[a]=v->globals.data[b];

            DISPATCH();

        CASE_CODE(SGL):
            a=DECODE_A(bc);
            b=DECODE_Bx(bc);
            v->globals.data[b]=reg[a];
            DISPATCH();

        CASE_CODE(CLOSEUP):
            a=DECODE_A(bc);
            vm_closeupvalues(v, &reg[a]);
            DISPATCH();

        CASE_CODE(LPR): /* Load property */
            a=DECODE_A(bc); b=DECODE_B(bc); c=DECODE_C(bc);
            left = reg[b];
            right = reg[c];

            if (MORPHO_ISINSTANCE(left)) {
                objectinstance *instance = MORPHO_GETINSTANCE(left);
                /* Is there a property with this id? */
                if (dictionary_getintern(&instance->fields, right, &reg[a])) {
                } else if (dictionary_getintern(&instance->klass->methods, right, &reg[a])) {
                    /* ... or a method? */
                    objectinvocation *bound=object_newinvocation(left, reg[a]);
                    if (bound) {
                        /* Bind into the VM */
                        reg[a]=MORPHO_OBJECT(bound);
                        vm_bindobject(v, reg[a]);
                    }
                } else if (dictionary_get(&instance->fields, right, &reg[a])) {
                } else {
                    /* Otherwise, raise an error */
                    char *p = (MORPHO_ISSTRING(right) ? MORPHO_GETCSTRING(right) : "");
                    VERROR(VM_OBJECTLACKSPROPERTY, p);
                }
            } else if (MORPHO_ISCLASS(left)) {
                /* If it's a class, we lookup a method and bind it to self, which is in r0 */
                objectclass *klass = MORPHO_GETCLASS(left);
                if (dictionary_get(&klass->methods, right, &reg[a])) {
                    objectinvocation *bound=object_newinvocation(reg[0], reg[a]);
                    if (bound) {
                        /* Bind into the VM */
                        reg[a]=MORPHO_OBJECT(bound);
                        vm_bindobject(v, reg[a]);
                    }
                } else {
                    /* Otherwise, raise an error */
                    char *p = (MORPHO_ISSTRING(right) ? MORPHO_GETCSTRING(right) : "");
                    VERROR(VM_CLASSLACKSPROPERTY, p);
                }
            } else if (MORPHO_ISOBJECT(left)) {
                /* If it's an object, it may have a veneer class */
                objectclass *klass = object_getveneerclass(MORPHO_GETOBJECTTYPE(left));
                if (klass) {
                    value ifunc;
                    if (dictionary_get(&klass->methods, right, &ifunc)) {
                        objectinvocation *bound=object_newinvocation(left, ifunc);
                        if (bound) {
                            /* Bind into the VM */
                            reg[a]=MORPHO_OBJECT(bound);
                            vm_bindobject(v, reg[a]);
                        }
                    } else {
                        char *p = (MORPHO_ISSTRING(right) ? MORPHO_GETCSTRING(right) : "");
                        VERROR(VM_CLASSLACKSPROPERTY, p);
                    }
                } else {
                    ERROR(VM_NOTANOBJECT);
                }
            } else {
                ERROR(VM_NOTANOBJECT);
            }
            DISPATCH();

        CASE_CODE(SPR):
            a=DECODE_A(bc); b=DECODE_B(bc); c=DECODE_C(bc);
            left = reg[a];
            right = reg[c];

            if (MORPHO_ISINSTANCE(left)) {
                objectinstance *instance = MORPHO_GETINSTANCE(left);
                left = reg[b];
                dictionary_insertintern(&instance->fields, left, right);
            } else {
                ERROR(VM_NOTANOBJECT);
            }

            DISPATCH();

        CASE_CODE(LIX):
            a=DECODE_A(bc); b=DECODE_B(bc); c=DECODE_C(bc);
            left = reg[a];

            if (MORPHO_ISARRAY(left)) {
                unsigned int ndim = c-b+1;
                unsigned int indx[ndim];
        				if (array_valuelisttoindices(ndim, &reg[b], indx)){
        					objectarrayerror err=array_getelement(MORPHO_GETARRAY(left), ndim, indx, &reg[b]);
        					if (err!=ARRAY_OK) ERROR( array_error(err) );
        				} else {
        					value newval = MORPHO_NIL;
        					objectarrayerror err = getslice(&left,&array_slicedim,&array_sliceconstructor,\
        													&array_slicecopy,ndim,&reg[b],&newval);
        					if (err!=ARRAY_OK) ERROR(array_error(err));

        					if (!MORPHO_ISNIL(newval)) {
        						reg[b] = newval;
        						vm_bindobject(v, reg[b]);
        					} else  ERROR(VM_NONNUMINDX);
        				}
            } else {
                if (!vm_invoke(v, left, indexselector, c-b+1, &reg[b], &reg[b])) {
                    ERROR(VM_NOTINDEXABLE);
                }
                ERRORCHK();
            }

            DISPATCH();

        CASE_CODE(SIX):
            a=DECODE_A(bc); b=DECODE_B(bc); c=DECODE_C(bc);
            left = reg[a];

            if (MORPHO_ISARRAY(left)) {
                unsigned int ndim = c-b;
                unsigned int indx[ndim];
                if (!array_valuelisttoindices(ndim, &reg[b], indx)) ERROR(VM_NONNUMINDX);
                objectarrayerror err=array_setelement(MORPHO_GETARRAY(left), ndim, indx, reg[c]);
                if (err!=ARRAY_OK) ERROR( array_error(err) );
            } else {
                if (!vm_invoke(v, left, setindexselector, c-b+1, &reg[b], &right)) {
                    ERROR(VM_NOTINDEXABLE);
                }
                ERRORCHK();
            }

            DISPATCH();

        CASE_CODE(PUSHERR):
            b=DECODE_Bx(bc);
            if (!v->ehp) v->ehp=v->errorhandlers; else v->ehp++; // Add new error handler to the error stack
            v->ehp->fp=v->fp; // Store the current frame pointer
            v->ehp->dict=v->konst[b]; // Store the error handler dictionary from the constant table
            DISPATCH();

        CASE_CODE(POPERR):
            b=DECODE_sBx(bc); // Optional branch
            pc+=b;            // Advance program counter
            v->ehp--;         // Pull error handler off error stack
            if (v->ehp<v->errorhandlers) v->ehp=NULL; // If the stack is empty rest to NULL
            DISPATCH();

        CASE_CODE(CAT):
            a=DECODE_A(bc); b=DECODE_B(bc); c=DECODE_C(bc);
            reg[a]=morpho_concatenate(v, c-b+1, reg+b);
            vm_bindobject(v, reg[a]);
            DISPATCH();

        CASE_CODE(PRINT):
            a=DECODE_A(bc);
            left=reg[a];
#ifdef MORPHO_COLORTERMINAL
            printf("\033[1m");
#endif
            if (!vm_invoke(v, left, printselector, 0, NULL, &right)) {
                morpho_printvalue(left);
            }
#ifdef MORPHO_COLORTERMINAL
            printf("\033[0m");
#endif
            printf("\n");
            DISPATCH();

        CASE_CODE(BREAK):
            if (v->debug) {
                v->fp->pc=pc;
                v->fp->roffset=reg-v->stack.data;
                debugger(v);
                ERRORCHK();
            }
            DISPATCH();

        CASE_CODE(END):
            #ifdef MORPHO_OPCODE_USAGE
            {
                char *opname[] = {
                #define OPCODE(name) #name,
                #include "opcodes.h"
                    ""
                };
                #undef OPCODE
                for (unsigned int i=0; i<OP_END; i++) {
                    printf("%s:\t\t%lu\n", opname[i], opcount[i]);
                }

                printf(",");
                for (unsigned int i=0; i<OP_END; i++) printf("%s, ", opname[i]);
                printf("\n");

                for (unsigned int i=0; i<OP_END; i++) {
                    printf("%s, ", opname[i]);
                    for (unsigned int j=0; j<OP_END; j++) {
                        printf("%lu ", opopcount[i][j]);
                        if (j<OP_END-1) printf(",");
                    }
                    printf("\n");
                }
            }
            #endif
            return true;
    }

vm_error:
    {
        objectstring erridstring=MORPHO_STATICSTRING(v->err.id);
        value errid = MORPHO_OBJECT(&erridstring);

        /* Find the most recent callframe that requires us to return */
        callframe *retfp=NULL;
        for (retfp=v->fp; retfp>v->frame && !retfp->ret; retfp--);

        /* Search down the error stack for an error handler that can handle the error  */
        for (errorhandler *eh=v->ehp; eh && eh>=v->errorhandlers; eh--) {
            /* Abort if we pass an intermediate frame that requires us to return */
            if (eh->fp<retfp) {
                v->ehp=eh; // Pop off all earlier error handlers
                break;
            }

            if (MORPHO_ISDICTIONARY(eh->dict)) {
                value branchto = MORPHO_NIL;
                objectdictionary *dict = MORPHO_GETDICTIONARY(eh->dict);
                if (dictionary_get(&dict->dict, errid, &branchto)) {
                    error_clear(&v->err);

                    // Jump to the error handler
                    v->fp=eh->fp;
                    v->konst=v->fp->function->konst.data;
                    pc=v->instructions+MORPHO_GETINTEGERVALUE(branchto);
                    reg=v->stack.data+v->fp->roffset;

                    if (v->openupvalues) { /* Close any upvalues */
                        vm_closeupvalues(v, reg+v->fp->function->nregs);
                    }

                    v->ehp=eh-1; // Unwind the error handler stack
                    if (v->ehp<v->errorhandlers) v->ehp=NULL;
                    DISPATCH()
                }
            }
        }

        /* The error was not caught; unwind the stack to the point where we have to return  */
        if (!v->errfp) {
            v->errfp=v->fp; // Record frame pointer for stacktrace
            v->errfp->pc=pc;
        }

        v->fp=retfp-1;

    }

#undef INTERPRET_LOOP
#undef CASE_CODE
#undef DISPATCH

    //v->fp->pc=pc;

    return false;
}

/* **********************************************************************
* VM public interfaces
* ********************************************************************** */

/** Creates a new virtual machine */
vm *morpho_newvm(void) {
    vm *new = MORPHO_MALLOC(sizeof(vm));

    if (new) vm_init(new);

    return new;
}

/** Frees a virtual machine */
void morpho_freevm(vm *v) {
    vm_clear(v);
    MORPHO_FREE(v);
}

/** Returns a VM's error block */
error *morpho_geterror(vm *v) {
    return &v->err;
}

/** @brief Public interface to raise a runtime error
 * @param v        the virtual machine
 * @param id       error id
 * @param ...      additional data for sprintf. */
void morpho_runtimeerror(vm *v, errorid id, ...) {
    va_list args;

    va_start(args, id);
    morpho_writeerrorwithidvalist(&v->err, id, ERROR_POSNUNIDENTIFIABLE, ERROR_POSNUNIDENTIFIABLE, args);
    va_end(args);
}

/** @brief Public interface to raise a user error
 * @param v        the virtual machine
 * @param id       error id
 * @param message error message */
void morpho_usererror(vm *v, errorid id, char *message) {
    morpho_writeusererror(&v->err, id, message);
}

/** @brief Binds a set of objects to a Virtual Machine; public interface.
 *  @details Any object created during execution should be bound to a VM; this object is then managed by the garbage collector.
 *  @param v      the virtual machine
 *  @param obj    objects to bind */
void morpho_bindobjects(vm *v, int nobj, value *obj) {
    /* Now bind the new objects in. */
    for (unsigned int i=0; i<nobj; i++) {
        object *ob = MORPHO_GETOBJECT(obj[i]);
        if (MORPHO_ISOBJECT(obj[i]) && ob->status==OBJECT_ISUNMANAGED) {
            ob->status=OBJECT_ISUNMARKED;
            ob->next=v->objects;
            v->objects=ob;
            size_t size=object_size(ob);
            v->bound+=size;
#ifdef MORPHO_DEBUG_GCSIZETRACKING
            dictionary_insert(&sizecheck, obj[i], MORPHO_INTEGER(size));
#endif
        }
    }

    /* Check if size triggers garbage collection */
#ifndef MORPHO_DEBUG_STRESSGARBAGECOLLECTOR
    if (v->bound>v->nextgc)
#endif
    {
        /* Temporarily store these objects at the top of the globals array */
        int gcount=v->globals.count;
        varray_valueadd(&v->globals, obj, nobj);

        vm_collectgarbage(v);
        /* Restore globals count */
        v->globals.count=gcount;
    }
}

/** @brief Temporarily retain objects across multiple reentrant calls to the VM.
 *  @param v      the virtual machine
 *  @param nobj  number of objects to retain
 *  @param obj    objects to retain
 *  @returns an integer handle to pass to releaseobjects */
int morpho_retainobjects(vm *v, int nobj, value *obj) {
    int gcount=v->globals.count;
    varray_valueadd(&v->globals, obj, nobj);
    return gcount;
}

/** @brief Relese objects temporarily retained by the VM.
 *  @param v      the virtual machine
 *  @param handle a handle returned by morpho_retainobjects. */
void morpho_releaseobjects(vm *v, int handle) {
    if (handle>=0) v->globals.count=handle;
}

/** @brief Inform the VM that the size of an object has changed
 *  @param v      the virtual machine
 *  @param obj  the object to resize
 *  @param oldsize old size
 *  @param newsize new size
 */
void morpho_resizeobject(vm *v, object *obj, size_t oldsize, size_t newsize) {
    if (obj->status==OBJECT_ISUNMANAGED) return;
    v->bound-=oldsize;
    v->bound+=newsize;
}

/** Runs a program
 * @param[in] v - the virtual machine to use
 * @param[in] p - program to run
 * @returns true on success, false if an error occurred */
bool morpho_run(vm *v, program *p) {
    /* Set the current program */
    v->current=p;

    /* Clear current error state */
    error_clear(&v->err);
    v->errfp=NULL;

    /* Set up the callframe stack */
    v->fp=v->frame; /* Set the frame pointer to the bottom of the stack */
    v->fp->function=p->global;
    v->fp->closure=NULL;
    v->fp->roffset=0;
<<<<<<< HEAD

=======
#ifdef MORPHO_PROFILER
    v->fp->inbuiltinfunction=NULL;
#endif
    
>>>>>>> 2e21088b
    /* Initialize global variables */
    int oldsize = v->globals.count;
    varray_valueresize(&v->globals, p->nglobals);
    v->globals.count=p->nglobals;
    for (int i=oldsize; i<p->nglobals; i++) v->globals.data[i]=MORPHO_NIL; /* Zero out globals */

    /* Set instruction base */
    v->instructions = p->code.data;
    if (!v->instructions) return false;

    /* Set up the constant table */
    varray_value *konsttable=object_functiongetconstanttable(p->global);
    if (!konsttable) return false;
    v->konst = konsttable->data;

    /* and initially set the register pointer to the bottom of the stack */
    value *reg = v->stack.data;

    /* Expand and clear the stack if necessary */
    if (v->fp->function->nregs>v->stack.count) {
        unsigned int oldcount=v->stack.count;
        vm_expandstack(v, &reg, v->fp->function->nregs-v->stack.count);
        for (unsigned int i=oldcount; i<v->stack.count; i++) v->stack.data[i]=MORPHO_NIL;
    }

    instructionindx start = program_getentry(p);

    return morpho_interpret(v, reg, start);
}

/* Call a morpho function from C code */
bool morpho_call(vm *v, value f, int nargs, value *args, value *ret) {
    bool success=false;
    value fn=f;
    value r0=f;

    if (MORPHO_ISINVOCATION(fn)) {
        /* An method invocation */
        objectinvocation *inv = MORPHO_GETINVOCATION(f);
        fn=inv->method;
        r0=inv->receiver;
    }

    if (MORPHO_ISBUILTINFUNCTION(fn)) {
        objectbuiltinfunction *f = MORPHO_GETBUILTINFUNCTION(fn);

        /* Copy arguments across to comply with call standard */
        value xargs[nargs+1];
        xargs[0]=r0;
        for (unsigned int i=0; i<nargs; i++) xargs[i+1]=args[i];

#ifdef MORPHO_PROFILER
        v->fp->inbuiltinfunction=f;
#endif
        *ret=(f->function) (v, nargs, xargs);
#ifdef MORPHO_PROFILER
        v->fp->inbuiltinfunction=NULL;
#endif
        success=true;
    } else if (MORPHO_ISFUNCTION(fn) || MORPHO_ISCLOSURE(fn)) {
        ptrdiff_t aoffset=0;
        value *xargs=args;

        /* If the arguments are on the stack, we need to keep to track of this */
        bool argsonstack=(args>v->stack.data && args<v->stack.data+v->stack.capacity);
        if (argsonstack) aoffset=args-v->stack.data;

        value *reg=v->stack.data+v->fp->roffset;
        instruction *pc=v->fp->pc;

        /* Set up the function call, advancing the frame pointer and expanding the stack if necessary */
        if (vm_call(v, fn, v->fp->function->nregs, nargs, &pc, &reg)) {
            if (argsonstack) xargs=v->stack.data+aoffset;

            /* Now place the function (or self) and arguments on the stack */
            reg[0]=r0;
            for (unsigned int i=0; i<nargs; i++) reg[i+1]=xargs[i];

            /* Set return to true in this callframe */
            v->fp->ret=true;

            /* Keep track of the stack in case it is reallocated */
            value *stackbase=v->stack.data;
            ptrdiff_t roffset=reg-v->stack.data;

            success=morpho_interpret(v, reg, pc-v->instructions);

            /* Restore reg if stack has expanded */
            if (v->stack.data!=stackbase) reg=v->stack.data+roffset;

            if (success) *ret=reg[0]; /* Return value */
        }
    }

    return success;
}

/** Find the class associated with a value */
objectclass *morpho_lookupclass(value obj) {
    objectclass *out = NULL;
    if (MORPHO_ISINSTANCE(obj)) {
        objectinstance *instance=MORPHO_GETINSTANCE(obj);
        out=instance->klass;
    } else {
        out = object_getveneerclass(MORPHO_GETOBJECTTYPE(obj));
    }
    return out;
}

/** Finds a method */
bool morpho_lookupmethod(value obj, value label, value *method) {
    objectclass *klass = morpho_lookupclass(obj);
    if (klass) return dictionary_get(&klass->methods, label, method);

    return false;
}

/** Invoke a method on an object.
 @param[in] v - the virtual machine
 @param[in] obj - object to call on
 @param[in] method - method to invoke. NOTE lookup this first with morpho_lookupmethod if you just have a string
 @param[in] nargs - number of arguments
 @param[in] args - the arguments
 @param[out] ret - result of call
 @returns true on success, false otherwise */
bool morpho_invoke(vm *v, value obj, value method, int nargs, value *args, value *ret) {
    objectinvocation inv;
    object_init((object *) &inv, OBJECT_INVOCATION);
    inv.receiver=obj;
    inv.method=method;

    return morpho_call(v, MORPHO_OBJECT(&inv), nargs, args, ret);
}

/** Sets whether debugging is active or not for a virtual machine */
void morpho_setdebug(vm *v, bool active) {
    v->debug=active;
}

/* **********************************************************************
* Initialization
* ********************************************************************** */

#ifdef MORPHO_PROFILER

#define PROFILER_NVALUES 2
#define PROFILER_VALUEPOSN 1

#define PROFILER_SAMPLINGINTERVAL (0.0001*CLOCKS_PER_SEC)

#define PROFILER_GLOBAL "(global)"
#define PROFILER_ANON   "(anonymous)"
#define PROFILER_GC     "(garbage collector)"

/** Record a sample */
void profiler_sample(profiler *profile, value func) {
    value v=MORPHO_INTEGER(1);
    
    if (dictionary_get(&profile->profile_dict, func, &v)) {
        v=MORPHO_INTEGER(MORPHO_GETINTEGERVALUE(v)+1);
    }
    
    dictionary_insert(&profile->profile_dict, func, v);
}

/** Profiler monitor thread */
void *profiler_thread(void *arg) {
    vm *v = (vm *) arg;
    profiler *profile = v->profiler;
    if (!v->profiler) return NULL;
    clock_t last = clock();
    clock_t time = last;
    
    while (true) {
        pthread_mutex_lock(&profile->profile_lock);
        bool quit=profile->profiler_quit;
        pthread_mutex_unlock(&profile->profile_lock);
        
        if (quit) pthread_exit(NULL);
        
        while (time-last<PROFILER_SAMPLINGINTERVAL) time = clock();
        last = time;
        
        objectbuiltinfunction *infunction=v->fp->inbuiltinfunction;
        
        if (v->status==VM_INGC) {
            profiler_sample(profile, MORPHO_INTEGER(1));
        } else if (infunction) {
            profiler_sample(profile, MORPHO_OBJECT(infunction));
        } else {
            profiler_sample(profile, MORPHO_OBJECT(v->fp->function));
        }
    }
}

/** Initialize profiler data structure */
void profiler_init(profiler *profile, program *p) {
    dictionary_init(&profile->profile_dict);
    pthread_mutex_init(&profile->profile_lock, NULL);
    profile->profiler_quit=false;
    profile->program=p;
}

/** Clear profiler data structure */
void profiler_clear(profiler *profile) {
    pthread_mutex_destroy(&profile->profile_lock);
    dictionary_clear(&profile->profile_dict);
}

/** Kills a profiler thread */
void profiler_kill(profiler *profile) {
    pthread_mutex_lock(&profile->profile_lock);
    profile->profiler_quit=true;
    pthread_mutex_unlock(&profile->profile_lock);
    pthread_join(profile->profiler, NULL);
}

/** Sorting function */
int profiler_sort(const void *a, const void *b) {
    value *aa = (value *) a;
    value *bb = (value *) b;
    return morpho_comparevalue(aa[PROFILER_VALUEPOSN], bb[PROFILER_VALUEPOSN]);
}

/** Returns the function name */
bool profiler_getname(value func, value *name, value *klass) {
    bool success=false;
    objectclass *k = NULL;
    
    if (MORPHO_ISINTEGER(func)) {
        *name = MORPHO_NIL; // In the Garbage collector
        success=true;
    } else if (MORPHO_ISBUILTINFUNCTION(func)) {
        *name = MORPHO_GETBUILTINFUNCTION(func)->name;
        k=MORPHO_GETBUILTINFUNCTION(func)->klass;
        success=true;
    } else if (MORPHO_ISFUNCTION(func)) {
        *name = MORPHO_GETFUNCTION(func)->name;
        k=MORPHO_GETFUNCTION(func)->klass;
        success=true;
    }
    
    *klass = (k ? k->name : MORPHO_NIL);
    return success;
}

/** Calculates the length to display */
size_t profiler_calculatelength(profiler *p, value func) {
    value name, klass;
    size_t length=0;
    
    if (profiler_getname(func, &name, &klass)) {
        if (MORPHO_ISSTRING(name)) {
            length+=MORPHO_GETSTRINGLENGTH(name);
        } else if (MORPHO_ISINTEGER(func)) {
            length+=strlen(PROFILER_GC);
        } else if (MORPHO_ISNIL(name)) {
            if (MORPHO_ISSAME(func, MORPHO_OBJECT(p->program->global))) length+=strlen(PROFILER_GLOBAL);
            else length+=strlen(PROFILER_ANON);
        }
                 
        if (MORPHO_ISSTRING(klass)) length+=MORPHO_GETSTRINGLENGTH(klass)+1; // extra length for the '.'
    }
    
    return length;
}

/** Display the name */
void profiler_display(profiler *p, value func) {
    value name, klass;
    if (profiler_getname(func, &name, &klass)) {
        if (MORPHO_ISSTRING(klass)) {
            morpho_printvalue(klass);
            printf(".");
        }
        
        if (MORPHO_ISSTRING(name)) {
            morpho_printvalue(name);
        } else if (MORPHO_ISINTEGER(func)) {
            printf(PROFILER_GC);
        } else if (MORPHO_ISNIL(name)) {
            if (MORPHO_ISSAME(func, MORPHO_OBJECT(p->program->global))) printf(PROFILER_GLOBAL);
            else printf(PROFILER_ANON);
        }
    }
}

/** Report the outcome of profiling */
void profiler_report(profiler *profile) {
    varray_value samples;
    varray_valueinit(&samples);
    
    for (unsigned int i=0; i<profile->profile_dict.capacity; i++) {
        if (!MORPHO_ISNIL(profile->profile_dict.contents[i].key)) {
            varray_valuewrite(&samples, profile->profile_dict.contents[i].key);
            varray_valuewrite(&samples, profile->profile_dict.contents[i].val);
        }
    }
    
    qsort(samples.data, samples.count/PROFILER_NVALUES, sizeof(value)*PROFILER_NVALUES, profiler_sort);
    
    /* Calculate the length of the names to display */
    long nsamples = 0;
    size_t maxlength = 0;
    for (unsigned int i=0; i<samples.count; i+=PROFILER_NVALUES) {
        size_t length = profiler_calculatelength(profile, samples.data[i]);
        if (length>maxlength) maxlength = length;
        
        nsamples += (long) MORPHO_GETINTEGERVALUE(samples.data[i+PROFILER_VALUEPOSN]);
    }
    
    // Now report the output
    
    printf("===Profiler output: Execution took %.3f seconds with %ld samples===\n", ((double) profile->end - profile->start)/((double) CLOCKS_PER_SEC), nsamples);
    for (unsigned int i=0; i<samples.count; i+=PROFILER_NVALUES) {
        profiler_display(profile, samples.data[i]); // Display the function or method
        size_t length = profiler_calculatelength(profile, samples.data[i]);
        for (int j=0; j<maxlength-length; j++) printf(" ");
        
        int fsamples = MORPHO_GETINTEGERVALUE(samples.data[i+PROFILER_VALUEPOSN]); // Display the count
        printf(" %.2f%% [%i samples]\n", 100.0*((float) fsamples)/nsamples, fsamples);
    }
    printf("===\n");
    
    varray_valueclear(&samples);
}

/** Profile the execution of a program
 * @param[in] v - the virtual machine to use
 * @param[in] p - program to run
 * @returns true on success, false otherwise */
bool morpho_profile(vm *v, program *p) {
    profiler profile;

    profiler_init(&profile, p);
    
    if (pthread_create(&profile.profiler, NULL, profiler_thread, v)) { // Returns 0 on success
        UNREACHABLE("Unable to run profiler.");
    }
    
    v->profiler=&profile;
    
    profile.start=clock();
    bool success=morpho_run(v, p);
    profile.end=clock();
    
    profiler_kill(&profile);
    
    profiler_report(&profile);
    profiler_clear(&profile);
    
    return success;
}

#else

bool morpho_profile(vm *v, program *p) {
    return morpho_run(v, p);
}

#endif

/* **********************************************************************
* Initialization
* ********************************************************************** */

/** Initializes morpho */
void morpho_initialize(void) {
    object_initialize(); // Must be first for zombie object tracking
    error_initialize();
    random_initialize();
    compile_initialize();
    builtin_initialize();

#ifdef MORPHO_DEBUG_GCSIZETRACKING
    dictionary_init(&sizecheck);
#endif

    morpho_defineerror(VM_STCKOVFLW, ERROR_HALT, VM_STCKOVFLW_MSG);
    morpho_defineerror(VM_INVLDOP, ERROR_HALT, VM_INVLDOP_MSG);
    morpho_defineerror(VM_CNCTFLD, ERROR_HALT, VM_CNCTFLD_MSG);
    morpho_defineerror(VM_UNCALLABLE, ERROR_HALT, VM_UNCALLABLE_MSG);
    morpho_defineerror(VM_GLBLRTRN, ERROR_HALT, VM_GLBLRTRN_MSG);
    morpho_defineerror(VM_INSTANTIATEFAILED, ERROR_HALT, VM_INSTANTIATEFAILED_MSG);
    morpho_defineerror(VM_NOTANOBJECT, ERROR_HALT, VM_NOTANOBJECT_MSG);
    morpho_defineerror(VM_OBJECTLACKSPROPERTY, ERROR_HALT, VM_OBJECTLACKSPROPERTY_MSG);
    morpho_defineerror(VM_NOINITIALIZER, ERROR_HALT, VM_NOINITIALIZER_MSG);
    morpho_defineerror(VM_NOTANINSTANCE, ERROR_HALT, VM_NOTANINSTANCE_MSG);
    morpho_defineerror(VM_CLASSLACKSPROPERTY, ERROR_HALT, VM_CLASSLACKSPROPERTY_MSG);
    morpho_defineerror(VM_INVALIDARGS, ERROR_HALT, VM_INVALIDARGS_MSG);
    morpho_defineerror(VM_INVALIDARGSDETAIL, ERROR_HALT, VM_INVALIDARGSDETAIL_MSG);
    morpho_defineerror(VM_NOTINDEXABLE, ERROR_HALT, VM_NOTINDEXABLE_MSG);
    morpho_defineerror(VM_OUTOFBOUNDS, ERROR_HALT, VM_OUTOFBOUNDS_MSG);
    morpho_defineerror(VM_NONNUMINDX, ERROR_HALT, VM_NONNUMINDX_MSG);
    morpho_defineerror(VM_ARRAYWRONGDIM, ERROR_HALT, VM_ARRAYWRONGDIM_MSG);
    morpho_defineerror(VM_DVZR, ERROR_HALT, VM_DVZR_MSG);
	morpho_defineerror(VM_GETINDEXARGS, ERROR_HALT, VM_GETINDEXARGS_MSG);

    morpho_defineerror(VM_DBGQUIT, ERROR_HALT, VM_DBGQUIT_MSG);

    /* Selector for initializers */
    initselector=builtin_internsymbolascstring(MORPHO_INITIALIZER_METHOD);

    indexselector=builtin_internsymbolascstring(MORPHO_GETINDEX_METHOD);
    setindexselector=builtin_internsymbolascstring(MORPHO_SETINDEX_METHOD);

    addselector=builtin_internsymbolascstring(MORPHO_ADD_METHOD);
    addrselector=builtin_internsymbolascstring(MORPHO_ADDR_METHOD);
    subselector=builtin_internsymbolascstring(MORPHO_SUB_METHOD);
    subrselector=builtin_internsymbolascstring(MORPHO_SUBR_METHOD);
    mulselector=builtin_internsymbolascstring(MORPHO_MUL_METHOD);
    mulrselector=builtin_internsymbolascstring(MORPHO_MULR_METHOD);
    divselector=builtin_internsymbolascstring(MORPHO_DIV_METHOD);
    divrselector=builtin_internsymbolascstring(MORPHO_DIVR_METHOD);
    powselector=builtin_internsymbolascstring(MORPHO_POW_METHOD);
    powrselector=builtin_internsymbolascstring(MORPHO_POWR_METHOD);


    enumerateselector=builtin_internsymbolascstring(MORPHO_ENUMERATE_METHOD);
    countselector=builtin_internsymbolascstring(MORPHO_COUNT_METHOD);
    cloneselector=builtin_internsymbolascstring(MORPHO_CLONE_METHOD);

    printselector=builtin_internsymbolascstring(MORPHO_PRINT_METHOD);
}

/** Finalizes morpho */
void morpho_finalize(void) {
    error_finalize();
    compile_finalize();
    builtin_finalize();
    object_finalize(); // Must be last for zombie object tracking
}<|MERGE_RESOLUTION|>--- conflicted
+++ resolved
@@ -1831,14 +1831,11 @@
     v->fp->function=p->global;
     v->fp->closure=NULL;
     v->fp->roffset=0;
-<<<<<<< HEAD
-
-=======
+    
 #ifdef MORPHO_PROFILER
     v->fp->inbuiltinfunction=NULL;
 #endif
-    
->>>>>>> 2e21088b
+
     /* Initialize global variables */
     int oldsize = v->globals.count;
     varray_valueresize(&v->globals, p->nglobals);
