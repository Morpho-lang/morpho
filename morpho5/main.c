--- conflicted
+++ resolved
@@ -1,7 +1,7 @@
 /** @file main.c
  *  @author T J Atherton
  *
- *  @brief Main entry point 
+ *  @brief Main entry point
  */
 
 #include <stdio.h>
@@ -16,7 +16,7 @@
 int main(int argc, const char * argv[]) {
     clioptions opt = CLI_RUN;
     const char *file = NULL;
-    
+
     /* Process command line arguments */
     for (unsigned int i=1; i<argc; i++) {
         const char *option = argv[i];
@@ -55,29 +55,27 @@
                         if (nw<0) nw=0;
                         morpho_setthreadnumber(nw);
                     }
-                    
+
                     break;
             }
         } else {
             file = option;
         }
     }
-    
-<<<<<<< HEAD
+
     varray_char fname;
     varray_charinit(&fname);
     char *ext[] = { "morpho", "" };
     if (morpho_findresource("modules", "optimize", ext, true, &fname)) {
         printf("%s\n", fname.data);
     }
-=======
+
     /* Initialize program and run */
     morpho_initialize();
->>>>>>> 1cfa347c
-    
+
     if (file) cli_run(file, opt);
     else cli(opt);
-    
+
     morpho_finalize();
     return 0;
 }