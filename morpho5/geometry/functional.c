/** @file functional.c
 *  @author T J Atherton
 *
 *  @brief Functionals
 */

#include "functional.h"
#include "builtin.h"
#include "veneer.h"
#include "common.h"
#include "error.h"
#include "value.h"
#include "object.h"
#include "morpho.h"
#include "matrix.h"
#include "sparse.h"
#include "mesh.h"
#include "field.h"
#include "selection.h"
#include "integrate.h"
#include <math.h>

#ifndef M_PI
    #define M_PI 3.14159265358979323846
#endif

static value functional_gradeproperty;
static value functional_fieldproperty;
//static value functional_functionproperty;

/** Symmetry behaviors */
typedef enum {
    SYMMETRY_NONE,
    SYMMETRY_ADD
} symmetrybhvr;

/** Integrand function */
typedef bool (functional_integrand) (vm *v, objectmesh *mesh, elementid id, int nv, int *vid, void *ref, double *out);

/** Gradient function */
typedef bool (functional_gradient) (vm *v, objectmesh *mesh, elementid id, int nv, int *vid, void *ref, objectmatrix *frc);

struct s_functional_mapinfo; // Resolve circular typedef dependency

/** Dependencies function */
typedef bool (functional_dependencies) (struct s_functional_mapinfo *info, elementid id, varray_elementid *out);

typedef struct s_functional_mapinfo {
    objectmesh *mesh; // Mesh to use
    objectselection *sel; // Selection, if any
    objectfield *field; // Field, if any
    grade g; // Grade to use
    functional_integrand *integrand; // Integrand function
    functional_gradient *grad; // Gradient
    functional_dependencies *dependencies; // Dependencies
    symmetrybhvr sym; // Symmetry behavior
    void *ref; // Reference to pass on
} functional_mapinfo;



/* **********************************************************************
 * Utility functions
 * ********************************************************************** */

static void functional_clearmapinfo(functional_mapinfo *info) {
    info->mesh=NULL;
    info->field=NULL;
    info->sel=NULL;
    info->g=0;
    info->integrand=NULL;
    info->grad=NULL;
    info->dependencies=NULL;
    info->ref=NULL;
    info->sym=SYMMETRY_NONE;
}

/** Validates the arguments provided to a functional
 * @param[in] v - vm
 * @param[in] nargs - number of arguments
 * @param[in] args - the arguments
 * @param[out] info - mapinfo block  */
bool functional_validateargs(vm *v, int nargs, value *args, functional_mapinfo *info) {
    functional_clearmapinfo(info);

    for (unsigned int i=0; i<nargs; i++) {
        if (MORPHO_ISMESH(MORPHO_GETARG(args,i))) {
            info->mesh = MORPHO_GETMESH(MORPHO_GETARG(args,i));
        } else if (MORPHO_ISSELECTION(MORPHO_GETARG(args,i))) {
            info->sel = MORPHO_GETSELECTION(MORPHO_GETARG(args,i));
        } else if (MORPHO_ISFIELD(MORPHO_GETARG(args,i))) {
            info->field = MORPHO_GETFIELD(MORPHO_GETARG(args,i));
            if (info->field) info->mesh = (info->field->mesh); // Retrieve the mesh from the field
        }
    }


    if (info->mesh) return true;
    morpho_runtimeerror(v, FUNC_INTEGRAND_MESH);
    return false;
}


/* **********************************************************************
 * Common routines
 * ********************************************************************** */

/** Internal function to count the number of elements */
static bool functional_countelements(vm *v, objectmesh *mesh, grade g, int *n, objectsparse **s) {
    /* How many elements? */
    if (g==MESH_GRADE_VERTEX) {
        *n=mesh->vert->ncols;
    } else {
        *s=mesh_getconnectivityelement(mesh, 0, g);
        if (*s) {
            *n=(*s)->ccs.ncols; // Number of elements
        } else {
            morpho_runtimeerror(v, FUNC_ELNTFND, g);
            return false;
        }
    }
    return true;
}

static int functional_symmetryimagelistfn(const void *a, const void *b) {
    elementid i=*(elementid *) a; elementid j=*(elementid *) b;
    return (int) i-j;
}

/** Gets a list of all image elements (those that map onto a target element)
 * @param[in] mesh - the mesh
 * @param[in] g - grade to look up
 * @param[in] sort - whether to sort othe results
 * @param[out] ids - varray is filled with image element ids */
void functional_symmetryimagelist(objectmesh *mesh, grade g, bool sort, varray_elementid *ids) {
    objectsparse *conn=mesh_getconnectivityelement(mesh, g, g);

    ids->count=0; // Initialize the varray

    if (conn) {
        int i,j;
        void *ctr=sparsedok_loopstart(&conn->dok);

        while (sparsedok_loop(&conn->dok, &ctr, &i, &j)) {
            varray_elementidwrite(ids, j);
        }

        if (sort) qsort(ids->data, ids->count, sizeof(elementid), functional_symmetryimagelistfn);
    }
}

/** Sums forces on symmetry vertices
 * @param[in] mesh - mesh object
 * @param frc - force object; updated if symmetries are present. */
bool functional_symmetrysumforces(objectmesh *mesh, objectmatrix *frc) {
    objectsparse *s=mesh_getconnectivityelement(mesh, 0, 0); // Checking for vertex symmetries

    if (s) {
        int i,j;
        void *ctr = sparsedok_loopstart(&s->dok);
        double *fi, *fj, fsum[mesh->dim];

        while (sparsedok_loop(&s->dok, &ctr, &i, &j)) {
            if (matrix_getcolumn(frc, i, &fi) &&
                matrix_getcolumn(frc, j, &fj)) {

                for (unsigned int k=0; k<mesh->dim; k++) fsum[k]=fi[k]+fj[k];
                matrix_setcolumn(frc, i, fsum);
                matrix_setcolumn(frc, j, fsum);
            }
        }
    }

    return s;
}

bool functional_inlist(varray_elementid *list, elementid id) {
    for (unsigned int i=0; i<list->count; i++) if (list->data[i]==id) return true;
    return false;
}

bool functional_containsvertex(int nv, int *vid, elementid id) {
    for (unsigned int i=0; i<nv; i++) if (vid[i]==id) return true;
    return false;
}

/* **********************************************************************
 * Map functions
 * ********************************************************************** */

/** Sums an integrand
 * @param[in] v - virtual machine in use
 * @param[in] info - map info
 * @param[out] out - a matrix of integrand values
 * @returns true on success, false otherwise. Error reporting through VM. */
bool functional_sumintegrand(vm *v, functional_mapinfo *info, value *out) {
    bool success=false;
    objectmesh *mesh = info->mesh;
    objectselection *sel = info->sel;
    grade g = info->g;
    functional_integrand *integrand = info->integrand;
    void *ref = info->ref;
    objectsparse *s=NULL;
    int n=0;

    if (!functional_countelements(v, mesh, g, &n, &s)) return false;

    /* Find any image elements so we can skip over them */
    varray_elementid imageids;
    varray_elementidinit(&imageids);
    functional_symmetryimagelist(mesh, g, true, &imageids);

    if (n>0) {
        int vertexid; // Use this if looping over grade 0
        int *vid=(g==0 ? &vertexid : NULL),
            nv=(g==0 ? 1 : 0); // The vertex indices
        int sindx=0; // Index into imageids array
        double sum=0.0, c=0.0, y, t, result;

        if (sel) { // Loop over selection
            if (sel->selected[g].count>0) for (unsigned int k=0; k<sel->selected[g].capacity; k++) {
                if (!MORPHO_ISINTEGER(sel->selected[g].contents[k].key)) continue;
                elementid i = MORPHO_GETINTEGERVALUE(sel->selected[g].contents[k].key);

                // Skip this element if it's an image element:
                if ((imageids.count>0) && (sindx<imageids.count) && imageids.data[sindx]==i) { sindx++; continue; }

                if (s) sparseccs_getrowindices(&s->ccs, i, &nv, &vid);
                else vertexid=i;

                if (vid && nv>0) {
                    if ((*integrand) (v, mesh, i, nv, vid, ref, &result)) {
                        y=result-c; t=sum+y; c=(t-sum)-y; sum=t; // Kahan summation
                    } else goto functional_sumintegrand_cleanup;
                }
            }
        } else { // Loop over elements
            for (elementid i=0; i<n; i++) {
                // Skip this element if it's an image element
                if ((imageids.count>0) && (sindx<imageids.count) && imageids.data[sindx]==i) { sindx++; continue; }

                if (s) sparseccs_getrowindices(&s->ccs, i, &nv, &vid);
                else vertexid=i;

                if (vid && nv>0) {
                    if ((*integrand) (v, mesh, i, nv, vid, ref, &result)) {
                        y=result-c; t=sum+y; c=(t-sum)-y; sum=t; // Kahan summation
                    } else goto functional_sumintegrand_cleanup;
                }
            }
        }

        *out=MORPHO_FLOAT(sum);
    }

    success=true;

functional_sumintegrand_cleanup:
    varray_elementidclear(&imageids);
    return success;
}

/** Calculate an integrand
 * @param[in] v - virtual machine in use
 * @param[in] info - map info
 * @param[out] out - a matrix of integrand values
 * @returns true on success, false otherwise. Error reporting through VM. */
bool functional_mapintegrand(vm *v, functional_mapinfo *info, value *out) {
    objectmesh *mesh = info->mesh;
    objectselection *sel = info->sel;
    grade g = info->g;
    functional_integrand *integrand = info->integrand;
    void *ref = info->ref;
    objectsparse *s=NULL;
    objectmatrix *new=NULL;
    bool ret=false;
    int n=0;

    /* How many elements? */
    if (!functional_countelements(v, mesh, g, &n, &s)) return false;

    /* Find any image elements so we can skip over them */
    varray_elementid imageids;
    varray_elementidinit(&imageids);
    functional_symmetryimagelist(mesh, g, true, &imageids);

    /* Create the output matrix */
    if (n>0) {
        new=object_newmatrix(1, n, true);
        if (!new) { morpho_runtimeerror(v, ERROR_ALLOCATIONFAILED); return false; }
    }

    if (new) {
        int vertexid; // Use this if looping over grade 0
        int *vid=(g==0 ? &vertexid : NULL),
            nv=(g==0 ? 1 : 0); // The vertex indices
        int sindx=0; // Index into imageids array
        double result;

        if (sel) { // Loop over selection
            if (sel->selected[g].count>0) for (unsigned int k=0; k<sel->selected[g].capacity; k++) {
                if (!MORPHO_ISINTEGER(sel->selected[g].contents[k].key)) continue;
                elementid i = MORPHO_GETINTEGERVALUE(sel->selected[g].contents[k].key);

                // Skip this element if it's an image element
                if ((imageids.count>0) && (sindx<imageids.count) && imageids.data[sindx]==i) { sindx++; continue; }

                if (s) sparseccs_getrowindices(&s->ccs, i, &nv, &vid);
                else vertexid=i;

                if (vid && nv>0) {
                    if ((*integrand) (v, mesh, i, nv, vid, ref, &result)) {
                        matrix_setelement(new, 0, i, result);
                    } else goto functional_mapintegrand_cleanup;
                }
            }
        } else { // Loop over elements
            for (elementid i=0; i<n; i++) {
                // Skip this element if it's an image element
                if ((imageids.count>0) && (sindx<imageids.count) && imageids.data[sindx]==i) { sindx++; continue; }

                if (s) sparseccs_getrowindices(&s->ccs, i, &nv, &vid);
                else vertexid=i;

                if (vid && nv>0) {
                    if ((*integrand) (v, mesh, i, nv, vid, ref, &result)) {
                        matrix_setelement(new, 0, i, result);
                    } else goto functional_mapintegrand_cleanup;
                }
            }
        }
        *out = MORPHO_OBJECT(new);
        ret=true;
    }

    varray_elementidclear(&imageids);
    return ret;

functional_mapintegrand_cleanup:
    object_free((object *) new);
    varray_elementidclear(&imageids);
    return false;
}

/** Calculate gradient
 * @param[in] v - virtual machine in use
 * @param[in] info - map info structure
 * @param[out] out - a matrix of integrand values
 * @returns true on success, false otherwise. Error reporting through VM. */
bool functional_mapgradient(vm *v, functional_mapinfo *info, value *out) {
    objectmesh *mesh = info->mesh;
    objectselection *sel = info->sel;
    grade g = info->g;
    functional_gradient *grad = info->grad;
    void *ref = info->ref;
    symmetrybhvr sym = info->sym;
    objectsparse *s=NULL;
    objectmatrix *frc=NULL;
    bool ret=false;
    int n=0;

    /* How many elements? */
    if (!functional_countelements(v, mesh, g, &n, &s)) return false;

    /* Create the output matrix */
    if (n>0) {
        frc=object_newmatrix(mesh->vert->nrows, mesh->vert->ncols, true);
        if (!frc)  { morpho_runtimeerror(v, ERROR_ALLOCATIONFAILED); return false; }
    }

    if (frc) {
        int vertexid; // Use this if looping over grade 0
        int *vid=(g==0 ? &vertexid : NULL),
            nv=(g==0 ? 1 : 0); // The vertex indices


        if (sel) { // Loop over selection
            if (sel->selected[g].count>0) for (unsigned int k=0; k<sel->selected[g].capacity; k++) {
                if (!MORPHO_ISINTEGER(sel->selected[g].contents[k].key)) continue;

                elementid i = MORPHO_GETINTEGERVALUE(sel->selected[g].contents[k].key);
                if (s) sparseccs_getrowindices(&s->ccs, i, &nv, &vid);
                else vertexid=i;

                if (vid && nv>0) {
                    if (!(*grad) (v, mesh, i, nv, vid, ref, frc)) goto functional_mapgradient_cleanup;
                }
            }
        } else { // Loop over elements
            for (elementid i=0; i<n; i++) {
                if (s) sparseccs_getrowindices(&s->ccs, i, &nv, &vid);
                else vertexid=i;

                if (vid && nv>0) {
                    if (!(*grad) (v, mesh, i, nv, vid, ref, frc)) goto functional_mapgradient_cleanup;
                }
            }
        }

        if (sym==SYMMETRY_ADD) functional_symmetrysumforces(mesh, frc);

        *out = MORPHO_OBJECT(frc);
        ret=true;
    }

functional_mapgradient_cleanup:
    if (!ret) object_free((object *) frc);

    return ret;
}

/* Calculates a numerical gradient */
bool functional_numericalgradient(vm *v, objectmesh *mesh, elementid i, int nv, int *vid, functional_integrand *integrand, void *ref, objectmatrix *frc) {
    double f0,fp,fm,x0,eps=1e-10; // Should use sqrt(machineeps)*(1+|x|) here

    // Loop over vertices in element
    for (unsigned int j=0; j<nv; j++) {
        // Loop over coordinates
        for (unsigned int k=0; k<mesh->dim; k++) {
            matrix_getelement(frc, k, vid[j], &f0);

            matrix_getelement(mesh->vert, k, vid[j], &x0);
            matrix_setelement(mesh->vert, k, vid[j], x0+eps);
            if (!(*integrand) (v, mesh, i, nv, vid, ref, &fp)) return false;
            matrix_setelement(mesh->vert, k, vid[j], x0-eps);
            if (!(*integrand) (v, mesh, i, nv, vid, ref, &fm)) return false;
            matrix_setelement(mesh->vert, k, vid[j], x0);

            matrix_setelement(frc, k, vid[j], f0+(fp-fm)/(2*eps));
        }
    }
    return true;
}

/** Calculates the gradient of element remoteid with respect to vertex i */
bool functional_numericalremotegradient(vm *v, functional_mapinfo *info, objectsparse *conn, elementid remoteid, elementid i, int nv, int *vid, objectmatrix *frc) {
    objectmesh *mesh = info->mesh;
    double f0,fp,fm,x0,eps=1e-10; // Should use sqrt(machineeps)*(1+|x|) here

    // Loop over coordinates
    for (unsigned int k=0; k<mesh->dim; k++) {
        matrix_getelement(frc, k, remoteid, &f0);

        matrix_getelement(mesh->vert, k, remoteid, &x0);
        matrix_setelement(mesh->vert, k, remoteid, x0+eps);
        if (!(*info->integrand) (v, mesh, i, nv, vid, info->ref, &fp)) return false;
        matrix_setelement(mesh->vert, k, remoteid, x0-eps);
        if (!(*info->integrand) (v, mesh, i, nv, vid, info->ref, &fm)) return false;
        matrix_setelement(mesh->vert, k, remoteid, x0);

        matrix_setelement(frc, k, remoteid, f0+(fp-fm)/(2*eps));
    }

    return true;
}

double functional_sumlist(double *list, unsigned int nel) {
    double sum=0.0, c=0.0, y,t;

    for (unsigned int i=0; i<nel; i++) {
        y=list[i]-c;
        t=sum+y;
        c=(t-sum)-y;
        sum=t;
    }

    return sum;
}

/* Calculates a numerical hessian */
static bool functional_numericalhessian(vm *v, objectmesh *mesh, elementid i, int nv, int *vid, functional_integrand *integrand, void *ref, objectsparse *hess) {
    double eps=1e-4; // ~ (eps)^(1/4)
    value f0;

    // Finite difference rules from Abramowitz and Stegun 1972, p. 884
    double d2xy[] = { 1.0, eps, eps, // Data for second derivative formula
                     1.0,-eps,-eps,
                    -1.0,-eps, eps,
                    -1.0, eps,-eps};

    double d2xx[] = { -1.0, 0, 2*eps, // Data for second derivative formula
                     -1.0, 0, -2*eps,
                    +16.0, 0, +eps,
                    +16.0, 0, -eps,
                    -30.0, 0,    0 };

    double *d2,scale=1.0;
    int neval, nevalxx=5, nevalxy=4;

    // Loop over vertices in element
    for (unsigned int j=0; j<nv; j++) {
        for (unsigned int k=0; k<nv; k++) {

            // Loop over coordinates
            for (unsigned int l=0; l<mesh->dim; l++) {
                double x0,y0; // x and y are the two variables currently being differentiated wrt; x=Xj[l], y=Xk[m]
                for (unsigned int m=0; m<mesh->dim; m++) {
                    double ff=0;
                    matrix_getelement(mesh->vert, l, vid[j], &x0); // Get the initial values
                    matrix_getelement(mesh->vert, m, vid[k], &y0);

                    if (sparsedok_get(&hess->dok, vid[j]*mesh->dim+l, vid[k]*mesh->dim+m, &f0)) ff=MORPHO_GETFLOATVALUE(f0);

                    if ((j==k) && (l==m)) { // Diagonal element
                        d2=d2xx; neval=nevalxx;
                        scale=1.0/(12.0*eps*eps);
                    } else {
                        d2=d2xy; neval=nevalxy;
                        scale=1.0/(4.0*eps*eps);
                    }

                    double f[neval];
                    for (int n=0; n<neval; n++) {
                        matrix_setelement(mesh->vert, l, vid[j], x0+d2[3*n+1]);
                        matrix_setelement(mesh->vert, m, vid[k], y0+d2[3*n+2]); // For j==l and l==m, this just overwrites the x value
                        if (!(*integrand) (v, mesh, i, nv, vid, ref, &f[n])) return false;
                        f[n]*=d2[3*n+0];
                    }

                    double d2f = functional_sumlist(f, neval);

                    matrix_setelement(mesh->vert, l, vid[j], x0); // Reset element
                    matrix_setelement(mesh->vert, m, vid[k], y0);

                    f0=MORPHO_FLOAT(ff+d2f*scale);

                    sparsedok_insert(&hess->dok, vid[j]*mesh->dim+l, vid[k]*mesh->dim+m, f0);
                }
            }
        }
    }
    return true;
}

/* *************************
 * Map functions
 * ************************* */

/** Map numerical gradient over the elements
 * @param[in] v - virtual machine in use
 * @param[in] info - map info
 * @param[out] out - a matrix of integrand values
 * @returns true on success, false otherwise. Error reporting through VM. */
bool functional_mapnumericalgradient(vm *v, functional_mapinfo *info, value *out) {
    objectmesh *mesh = info->mesh;
    objectselection *sel = info->sel;
    grade g = info->g;
    functional_integrand *integrand = info->integrand;
    void *ref = info->ref;
    symmetrybhvr sym = info->sym;
    objectsparse *s=NULL;
    objectmatrix *frc=NULL;
    bool ret=false;
    int n=0;

    varray_elementid dependencies;
    if (info->dependencies) varray_elementidinit(&dependencies);

    /* Find any image elements so we can skip over them */
    varray_elementid imageids;
    varray_elementidinit(&imageids);
    functional_symmetryimagelist(mesh, g, true, &imageids);

    /* How many elements? */
    if (!functional_countelements(v, mesh, g, &n, &s)) return false;

    /* Create the output matrix */
    if (n>0) {
        frc=object_newmatrix(mesh->vert->nrows, mesh->vert->ncols, true);
        if (!frc)  { morpho_runtimeerror(v, ERROR_ALLOCATIONFAILED); return false; }
    }

    if (frc) {
        int vertexid; // Use this if looping over grade 0
        int *vid=(g==0 ? &vertexid : NULL),
            nv=(g==0 ? 1 : 0); // The vertex indices
        int sindx=0; // Index into imageids array

        if (sel) { // Loop over selection
            if (sel->selected[g].count>0) for (unsigned int k=0; k<sel->selected[g].capacity; k++) {
                if (!MORPHO_ISINTEGER(sel->selected[g].contents[k].key)) continue;

                elementid i = MORPHO_GETINTEGERVALUE(sel->selected[g].contents[k].key);
                if (s) sparseccs_getrowindices(&s->ccs, i, &nv, &vid);
                else vertexid=i;

                // Skip this element if it's an image element
                if ((imageids.count>0) && (sindx<imageids.count) && imageids.data[sindx]==i) { sindx++; continue; }

                if (vid && nv>0) {
                    if (!functional_numericalgradient(v, mesh, i, nv, vid, integrand, ref, frc)) goto functional_numericalgradient_cleanup;

                    if (info->dependencies && // Loop over dependencies if there are any
                        (info->dependencies) (info, i, &dependencies)) {
                        for (int j=0; j<dependencies.count; j++) {
                            if (!functional_numericalremotegradient(v, info, s, dependencies.data[j], i, nv, vid, frc)) goto functional_numericalgradient_cleanup;
                        }
                        dependencies.count=0;
                    }
                }
            }
        } else { // Loop over elements
            for (elementid i=0; i<n; i++) {
                // Skip this element if it's an image element
                if ((imageids.count>0) && (sindx<imageids.count) && imageids.data[sindx]==i) { sindx++; continue; }

                if (s) sparseccs_getrowindices(&s->ccs, i, &nv, &vid);
                else vertexid=i;

                if (vid && nv>0) {

                    if (!functional_numericalgradient(v, mesh, i, nv, vid, integrand, ref, frc)) goto functional_numericalgradient_cleanup;

                    if (info->dependencies && // Loop over dependencies if there are any
                        (info->dependencies) (info, i, &dependencies)) {
                        for (int j=0; j<dependencies.count; j++) {
                            if (functional_containsvertex(nv, vid, dependencies.data[j])) continue;
                            if (!functional_numericalremotegradient(v, info, s, dependencies.data[j], i, nv, vid, frc)) goto functional_numericalgradient_cleanup;
                        }
                        dependencies.count=0;
                    }
                }
            }
        }

        if (sym==SYMMETRY_ADD) functional_symmetrysumforces(mesh, frc);

        *out = MORPHO_OBJECT(frc);
        ret=true;
    }

functional_numericalgradient_cleanup:
    varray_elementidclear(&imageids);
    if (info->dependencies) varray_elementidclear(&dependencies);
    if (!ret) object_free((object *) frc);

    return ret;
}

bool functional_mapnumericalfieldgradient(vm *v, functional_mapinfo *info, value *out) {
    objectmesh *mesh = info->mesh;
    objectselection *sel = info->sel;
    objectfield *field = info->field;
    grade grd = info->g;
    functional_integrand *integrand = info->integrand;
    void *ref = info->ref;
    //symmetrybhvr sym = info->sym;

    double eps=1e-10;
    bool ret=false;
    objectsparse *conn=mesh_getconnectivityelement(mesh, 0, grd); // Connectivity for the element

    /* Create the output field */
    objectfield *grad=object_newfield(mesh, field->prototype, field->dof);
    if (!grad) return false;

    field_zero(grad);

    /* Loop over elements in the field */
    for (grade g=0; g<field->ngrades; g++) {
        if (field->dof[g]==0) continue;
        int nentries=1, *entries, nv, *vid;
        double fr,fl;
        objectsparse *rconn=mesh_addconnectivityelement(mesh, grd, g); // Find dependencies for the grade

        for (elementid id=0; id<mesh_nelementsforgrade(mesh, g); id++) {
            entries = &id; // if there's no connectivity matrix, we'll just use the id itself

            if ((!rconn) || mesh_getconnectivity(rconn, id, &nentries, &entries)) {
                for (int i=0; i<nentries; i++) {
                    if (conn) {
                        if (sel) if (!selection_isselected(sel, grd, entries[i])) continue;
                        // Check selections here
                        sparseccs_getrowindices(&conn->ccs, entries[i], &nv, &vid);
                    } else {
                        if (sel) if (!selection_isselected(sel, grd, id)) continue;
                        nv=1; vid=&id;
                    }

                    /* Loop over dofs in field entry */
                    for (int j=0; j<field->psize*field->dof[g]; j++) {
                        int k=field->offset[g]+id*field->psize*field->dof[g]+j;
                        double fld=field->data.elements[k];
                        field->data.elements[k]+=eps;

                        if (!(*integrand) (v, mesh, id, nv, vid, ref, &fr)) goto functional_mapnumericalfieldgradient_cleanup;

                        field->data.elements[k]=fld-eps;

                        if (!(*integrand) (v, mesh, id, nv, vid, ref, &fl)) goto functional_mapnumericalfieldgradient_cleanup;

                        field->data.elements[k]=fld;

                        grad->data.elements[k]+=(fr-fl)/(2*eps);
                    }
                }
            }
        }

        *out = MORPHO_OBJECT(grad);
        ret=true;
    }

functional_mapnumericalfieldgradient_cleanup:
    if (!ret) object_free((object *) grad);

    return ret;
}

/** Map numerical hessian over the elements
 * @param[in] v - virtual machine in use
 * @param[in] info - map info
 * @param[out] out - a matrix of integrand values
 * @returns true on success, false otherwise. Error reporting through VM. */
bool functional_mapnumericalhessian(vm *v, functional_mapinfo *info, value *out) {
    objectmesh *mesh = info->mesh;
    objectselection *sel = info->sel;
    if (sel) UNREACHABLE("Selections not implemented in hessian");
    grade g = info->g;
    functional_integrand *integrand = info->integrand;
    void *ref = info->ref;

    objectsparse *conn=NULL;
    objectsparse *hess=NULL;

    bool ret=false;
    int n=0;

<<<<<<< HEAD
=======
    varray_elementid dependencies;
    if (info->dependencies) varray_elementidinit(&dependencies);
    
>>>>>>> 9b694c63
    /* How many elements? */
    if (!functional_countelements(v, mesh, g, &n, &conn)) return false;

    /* Create the output matrix */
    if (n>0) {
        int ndof = mesh->vert->nrows*mesh->vert->ncols;
        hess=object_newsparse(&ndof, &ndof);
        if (!hess)  { morpho_runtimeerror(v, ERROR_ALLOCATIONFAILED); return false; }
    }

    int vertexid; // Use this if looping over grade 0
    int *vid=(g==0 ? &vertexid : NULL),
        nv=(g==0 ? 1 : 0); // The vertex indice

    for (elementid i=0; i<n; i++) {
        if (conn) sparseccs_getrowindices(&conn->ccs, i, &nv, &vid);
        else vertexid=i;

        if (vid && nv>0) {
            if (!functional_numericalhessian(v, mesh, i, nv, vid, integrand, ref, hess)) goto functional_mapnumericalhessian_cleanup;
<<<<<<< HEAD
=======
            
            if (info->dependencies && // Loop over dependencies if there are any
                (info->dependencies) (info, i, &dependencies)) {
                for (int j=0; j<dependencies.count; j++) {
                    if (functional_containsvertex(nv, vid, dependencies.data[j])) continue;
                    //if (!functional_numericalremotegradient(v, info, s, dependencies.data[j], i, nv, vid, frc)) goto functional_mapnumericalhessian_cleanup;
                }
                dependencies.count=0;
            }
>>>>>>> 9b694c63
        }
    }

    *out = MORPHO_OBJECT(hess);
    ret=true;

functional_mapnumericalhessian_cleanup:
<<<<<<< HEAD
=======
    if (info->dependencies) varray_elementidclear(&dependencies);
>>>>>>> 9b694c63
    if (!ret) object_free((object *) hess);

    return ret;
}

/* **********************************************************************
 * Common library functions
 * ********************************************************************** */

/** Calculate the difference of two vectors */
void functional_vecadd(unsigned int n, double *a, double *b, double *out) {
    for (unsigned int i=0; i<n; i++) out[i]=a[i]+b[i];
}

/** Add with scale */
void functional_vecaddscale(unsigned int n, double *a, double lambda, double *b, double *out) {
    for (unsigned int i=0; i<n; i++) out[i]=a[i]+lambda*b[i];
}

/** Calculate the difference of two vectors */
void functional_vecsub(unsigned int n, double *a, double *b, double *out) {
    for (unsigned int i=0; i<n; i++) out[i]=a[i]-b[i];
}

/** Scale a vector */
void functional_vecscale(unsigned int n, double lambda, double *a, double *out) {
    for (unsigned int i=0; i<n; i++) out[i]=lambda*a[i];
}

/** Calculate the norm of a vector */
double functional_vecnorm(unsigned int n, double *a) {
    return cblas_dnrm2(n, a, 1);
}

/** Dot product of two vectors */
double functional_vecdot(unsigned int n, double *a, double *b) {
    return cblas_ddot(n, a, 1, b, 1);
}

/** 3D cross product  */
void functional_veccross(double *a, double *b, double *out) {
    out[0]=a[1]*b[2]-a[2]*b[1];
    out[1]=a[2]*b[0]-a[0]*b[2];
    out[2]=a[0]*b[1]-a[1]*b[0];
}

/** 2D cross product  */
void functional_veccross2d(double *a, double *b, double *out) {
    *out=a[0]*b[1]-a[1]*b[0];
}

bool length_integrand(vm *v, objectmesh *mesh, elementid id, int nv, int *vid, void *ref, double *out);
bool area_integrand(vm *v, objectmesh *mesh, elementid id, int nv, int *vid, void *ref, double *out);
bool volume_integrand(vm *v, objectmesh *mesh, elementid id, int nv, int *vid, void *ref, double *out);

/** Calculate element size */
bool functional_elementsize(vm *v, objectmesh *mesh, grade g, elementid id, int nv, int *vid, double *out) {
    switch (g) {
        case 1: return length_integrand(v, mesh, id, nv, vid, NULL, out);
        case 2: return area_integrand(v, mesh, id, nv, vid, NULL, out);
        case 3: return volume_integrand(v, mesh, id, nv, vid, NULL, out);
    }
    return false;
}

bool length_gradient_scale(vm *v, objectmesh *mesh, elementid id, int nv, int *vid, void *ref, objectmatrix *frc, double scale);
bool area_gradient_scale(vm *v, objectmesh *mesh, elementid id, int nv, int *vid, void *ref, objectmatrix *frc, double scale);
bool volume_gradient_scale(vm *v, objectmesh *mesh, elementid id, int nv, int *vid, void *ref, objectmatrix *frc, double scale);

bool length_gradient(vm *v, objectmesh *mesh, elementid id, int nv, int *vid, void *ref, objectmatrix *frc);
bool area_gradient(vm *v, objectmesh *mesh, elementid id, int nv, int *vid, void *ref, objectmatrix *frc);
bool volume_gradient(vm *v, objectmesh *mesh, elementid id, int nv, int *vid, void *ref, objectmatrix *frc);

/** Calculate a scaled element gradient */
bool functional_elementgradient_scale(vm *v, objectmesh *mesh, grade g, elementid id, int nv, int *vid, objectmatrix *frc, double scale) {
    switch (g) {
        case 1: return length_gradient_scale(v, mesh, id, nv, vid, NULL, frc, scale);
        case 2: return area_gradient_scale(v, mesh, id, nv, vid, NULL, frc, scale);
        case 3: return volume_gradient_scale(v, mesh, id, nv, vid, NULL, frc, scale);
    }
    return false;
}

/** Calculate element gradient */
bool functional_elementgradient(vm *v, objectmesh *mesh, grade g, elementid id, int nv, int *vid, objectmatrix *frc) {
    switch (g) {
        case 1: return length_gradient(v, mesh, id, nv, vid, NULL, frc);
        case 2: return area_gradient(v, mesh, id, nv, vid, NULL, frc);
        case 3: return volume_gradient(v, mesh, id, nv, vid, NULL, frc);
    }
    return false;
}

/* **********************************************************************
 * Functionals
 * ********************************************************************** */

/** Initialize a functional */
#define FUNCTIONAL_INIT(name, grade) value name##_init(vm *v, int nargs, value *args) { \
    objectinstance_setproperty(MORPHO_GETINSTANCE(MORPHO_SELF(args)), functional_gradeproperty, MORPHO_INTEGER(grade)); \
    return MORPHO_NIL; \
}

/** Evaluate an integrand */
#define FUNCTIONAL_INTEGRAND(name, grade, integrandfn) value name##_integrand(vm *v, int nargs, value *args) { \
    functional_mapinfo info; \
    value out=MORPHO_NIL; \
    \
    if (functional_validateargs(v, nargs, args, &info)) { \
        info.g = grade; info.integrand = integrandfn; \
        functional_mapintegrand(v, &info, &out); \
    } \
    if (!MORPHO_ISNIL(out)) morpho_bindobjects(v, 1, &out); \
    return out; \
}

/** Evaluate a gradient */
#define FUNCTIONAL_GRADIENT(name, grade, gradientfn, symbhvr) \
value name##_gradient(vm *v, int nargs, value *args) { \
    functional_mapinfo info; \
    value out=MORPHO_NIL; \
    \
    if (functional_validateargs(v, nargs, args, &info)) { \
        info.g = grade; info.grad = gradientfn; info.sym = symbhvr; \
        functional_mapgradient(v, &info, &out); \
    } \
    if (!MORPHO_ISNIL(out)) morpho_bindobjects(v, 1, &out); \
    \
    return out; \
}

/** Evaluate a gradient */
#define FUNCTIONAL_NUMERICALGRADIENT(name, grade, integrandfn, symbhvr) \
value name##_gradient(vm *v, int nargs, value *args) { \
    functional_mapinfo info; \
    value out=MORPHO_NIL; \
    \
    if (functional_validateargs(v, nargs, args, &info)) { \
        info.g = grade; info.integrand = integrandfn; info.sym = symbhvr; \
        functional_mapnumericalgradient(v, &info, &out); \
    } \
    if (!MORPHO_ISNIL(out)) morpho_bindobjects(v, 1, &out); \
    \
    return out; \
}

/** Total an integrand */
#define FUNCTIONAL_TOTAL(name, grade, totalfn) \
value name##_total(vm *v, int nargs, value *args) { \
    functional_mapinfo info; \
    value out=MORPHO_NIL; \
    \
    if (functional_validateargs(v, nargs, args, &info)) { \
        info.g = grade; info.integrand = totalfn; \
        functional_sumintegrand(v, &info, &out); \
    } \
    \
    return out; \
}

/* Alternative way of defining methods that use a reference */
#define FUNCTIONAL_METHOD(class, name, grade, reftype, prepare, integrandfn, integrandmapfn, deps, err, symbhvr) value class##_##name(vm *v, int nargs, value *args) { \
    functional_mapinfo info; \
    reftype ref; \
    value out=MORPHO_NIL; \
    \
    if (functional_validateargs(v, nargs, args, &info)) { \
        if (prepare(MORPHO_GETINSTANCE(MORPHO_SELF(args)), info.mesh, grade, info.sel, &ref)) { \
            info.integrand = integrandmapfn; \
            info.dependencies = deps, \
            info.sym = symbhvr; \
            info.g = grade; \
            info.ref = &ref; \
            integrandfn(v, &info, &out); \
        } else morpho_runtimeerror(v, err); \
    } \
    if (!MORPHO_ISNIL(out)) morpho_bindobjects(v, 1, &out); \
    return out; \
}

/* ----------------------------------------------
 * Length
 * ---------------------------------------------- */

/** Calculate area */
bool length_integrand(vm *v, objectmesh *mesh, elementid id, int nv, int *vid, void *ref, double *out) {
    double *x[nv], s0[mesh->dim];
    for (int j=0; j<nv; j++) matrix_getcolumn(mesh->vert, vid[j], &x[j]);

    functional_vecsub(mesh->dim, x[1], x[0], s0);

    *out=functional_vecnorm(mesh->dim, s0);
    return true;
}

/** Calculate scaled gradient */
bool length_gradient_scale(vm *v, objectmesh *mesh, elementid id, int nv, int *vid, void *ref, objectmatrix *frc, double scale) {
    double *x[nv], s0[mesh->dim], norm;
    for (int j=0; j<nv; j++) matrix_getcolumn(mesh->vert, vid[j], &x[j]);

    functional_vecsub(mesh->dim, x[1], x[0], s0);
    norm=functional_vecnorm(mesh->dim, s0);
    if (norm<MORPHO_EPS) return false;

    matrix_addtocolumn(frc, vid[0], -1.0/norm*scale, s0);
    matrix_addtocolumn(frc, vid[1], 1./norm*scale, s0);

    return true;
}

<<<<<<< HEAD
=======
/** Calculate gradient */
bool length_gradient(vm *v, objectmesh *mesh, elementid id, int nv, int *vid, void *ref, objectmatrix *frc) {
    return length_gradient_scale(v, mesh, id, nv, vid, NULL, frc, 1.0);
}

>>>>>>> 9b694c63
/** Evaluate a hessian */
value Length_hessian(vm *v, int nargs, value *args) {
    functional_mapinfo info;
    value out=MORPHO_NIL;

    if (functional_validateargs(v, nargs, args, &info)) {
        info.g=MESH_GRADE_LINE;
        info.integrand=length_integrand;
        functional_mapnumericalhessian(v, &info, &out);
    }

    if (!MORPHO_ISNIL(out)) morpho_bindobjects(v, 1, &out);

    return out;
}

FUNCTIONAL_INIT(Length, MESH_GRADE_LINE)
FUNCTIONAL_INTEGRAND(Length, MESH_GRADE_LINE, length_integrand)
FUNCTIONAL_GRADIENT(Length, MESH_GRADE_LINE, length_gradient, SYMMETRY_ADD)
FUNCTIONAL_TOTAL(Length, MESH_GRADE_LINE, length_integrand)

MORPHO_BEGINCLASS(Length)
MORPHO_METHOD(MORPHO_INITIALIZER_METHOD, Length_init, BUILTIN_FLAGSEMPTY),
MORPHO_METHOD(FUNCTIONAL_INTEGRAND_METHOD, Length_integrand, BUILTIN_FLAGSEMPTY),
MORPHO_METHOD(FUNCTIONAL_GRADIENT_METHOD, Length_gradient, BUILTIN_FLAGSEMPTY),
MORPHO_METHOD(FUNCTIONAL_TOTAL_METHOD, Length_total, BUILTIN_FLAGSEMPTY),
MORPHO_METHOD(FUNCTIONAL_HESSIAN_METHOD, Length_hessian, BUILTIN_FLAGSEMPTY)
MORPHO_ENDCLASS

/* ----------------------------------------------
 * Enclosed area
 * ---------------------------------------------- */

/** Calculate area enclosed */
bool areaenclosed_integrand(vm *v, objectmesh *mesh, elementid id, int nv, int *vid, void *ref, double *out) {
    double *x[nv], cx[mesh->dim], normcx;
    for (int j=0; j<nv; j++) matrix_getcolumn(mesh->vert, vid[j], &x[j]);

    if (mesh->dim==2) {
        functional_veccross2d(x[0], x[1], cx);
        normcx=fabs(cx[0]);
    } else {
        functional_veccross(x[0], x[1], cx);
        normcx=functional_vecnorm(mesh->dim, cx);
    }

    *out=0.5*normcx;

    return true;
}

/** Calculate gradient */
bool areaenclosed_gradient(vm *v, objectmesh *mesh, elementid id, int nv, int *vid, void *ref, objectmatrix *frc) {
    double *x[nv], cx[3], s[3];
    double norm;
    for (int j=0; j<nv; j++) matrix_getcolumn(mesh->vert, vid[j], &x[j]);

    if (mesh->dim==3) {
        functional_veccross(x[0], x[1], cx);
        norm=functional_vecnorm(mesh->dim, cx);
        if (norm<MORPHO_EPS) return false;

        functional_veccross(x[1], cx, s);
        matrix_addtocolumn(frc, vid[0], 0.5/norm, s);

        functional_veccross(cx, x[0], s);
        matrix_addtocolumn(frc, vid[1], 0.5/norm, s);
    } else if (mesh->dim==2) {
        functional_veccross2d(x[0], x[1], cx);

    }

    return true;
}

/** Evaluate a hessian */
value AreaEnclosed_hessian(vm *v, int nargs, value *args) {
    functional_mapinfo info;
    value out=MORPHO_NIL;

    if (functional_validateargs(v, nargs, args, &info)) {
        info.g=MESH_GRADE_LINE;
        info.integrand=areaenclosed_integrand;
        functional_mapnumericalhessian(v, &info, &out);
    }

    if (!MORPHO_ISNIL(out)) morpho_bindobjects(v, 1, &out);

    return out;
}

FUNCTIONAL_INIT(AreaEnclosed, MESH_GRADE_LINE)
FUNCTIONAL_INTEGRAND(AreaEnclosed, MESH_GRADE_LINE, areaenclosed_integrand)
FUNCTIONAL_NUMERICALGRADIENT(AreaEnclosed, MESH_GRADE_LINE, areaenclosed_integrand, SYMMETRY_ADD)
//FUNCTIONAL_GRADIENT(AreaEnclosed, MESH_GRADE_LINE, areaenclosed_gradient, SYMMETRY_ADD)
FUNCTIONAL_TOTAL(AreaEnclosed, MESH_GRADE_LINE, areaenclosed_integrand)

MORPHO_BEGINCLASS(AreaEnclosed)
MORPHO_METHOD(MORPHO_INITIALIZER_METHOD, AreaEnclosed_init, BUILTIN_FLAGSEMPTY),
MORPHO_METHOD(FUNCTIONAL_INTEGRAND_METHOD, AreaEnclosed_integrand, BUILTIN_FLAGSEMPTY),
MORPHO_METHOD(FUNCTIONAL_GRADIENT_METHOD, AreaEnclosed_gradient, BUILTIN_FLAGSEMPTY),
MORPHO_METHOD(FUNCTIONAL_HESSIAN_METHOD, AreaEnclosed_hessian, BUILTIN_FLAGSEMPTY),
MORPHO_METHOD(FUNCTIONAL_TOTAL_METHOD, AreaEnclosed_total, BUILTIN_FLAGSEMPTY)
MORPHO_ENDCLASS

/* ----------------------------------------------
 * Area
 * ---------------------------------------------- */

/** Calculate area */
bool area_integrand(vm *v, objectmesh *mesh, elementid id, int nv, int *vid, void *ref, double *out) {
    double *x[nv], s0[mesh->dim], s1[mesh->dim], cx[mesh->dim];
    for (int j=0; j<nv; j++) matrix_getcolumn(mesh->vert, vid[j], &x[j]);

    functional_vecsub(mesh->dim, x[1], x[0], s0);
    functional_vecsub(mesh->dim, x[2], x[1], s1);

    functional_veccross(s0, s1, cx);

    *out=0.5*functional_vecnorm(mesh->dim, cx);
    return true;
}

/** Calculate scaled gradient */
bool area_gradient_scale(vm *v, objectmesh *mesh, elementid id, int nv, int *vid, void *ref, objectmatrix *frc, double scale) {
    double *x[nv], s0[3], s1[3], s01[3], s010[3], s011[3];
    double norm;
    for (int j=0; j<nv; j++) matrix_getcolumn(mesh->vert, vid[j], &x[j]);

    functional_vecsub(mesh->dim, x[1], x[0], s0);
    functional_vecsub(mesh->dim, x[2], x[1], s1);

    functional_veccross(s0, s1, s01);
    norm=functional_vecnorm(mesh->dim, s01);
    if (norm<MORPHO_EPS) return false;

    functional_veccross(s01, s0, s010);
    functional_veccross(s01, s1, s011);

    matrix_addtocolumn(frc, vid[0], 0.5/norm*scale, s011);
    matrix_addtocolumn(frc, vid[2], 0.5/norm*scale, s010);

    functional_vecadd(mesh->dim, s010, s011, s0);

    matrix_addtocolumn(frc, vid[1], -0.5/norm*scale, s0);

    return true;
}

/** Calculate gradient */
bool area_gradient(vm *v, objectmesh *mesh, elementid id, int nv, int *vid, void *ref, objectmatrix *frc) {
    return area_gradient_scale(v, mesh, id, nv, vid, NULL, frc, 1.0);
}

FUNCTIONAL_INIT(Area, MESH_GRADE_AREA)
FUNCTIONAL_INTEGRAND(Area, MESH_GRADE_AREA, area_integrand)
FUNCTIONAL_GRADIENT(Area, MESH_GRADE_AREA, area_gradient, SYMMETRY_ADD)
FUNCTIONAL_TOTAL(Area, MESH_GRADE_AREA, area_integrand)

MORPHO_BEGINCLASS(Area)
MORPHO_METHOD(MORPHO_INITIALIZER_METHOD, Area_init, BUILTIN_FLAGSEMPTY),
MORPHO_METHOD(FUNCTIONAL_INTEGRAND_METHOD, Area_integrand, BUILTIN_FLAGSEMPTY),
MORPHO_METHOD(FUNCTIONAL_GRADIENT_METHOD, Area_gradient, BUILTIN_FLAGSEMPTY),
MORPHO_METHOD(FUNCTIONAL_TOTAL_METHOD, Area_total, BUILTIN_FLAGSEMPTY)
MORPHO_ENDCLASS

/* ----------------------------------------------
 * Enclosed volume
 * ---------------------------------------------- */

/** Calculate enclosed volume */
bool volumeenclosed_integrand(vm *v, objectmesh *mesh, elementid id, int nv, int *vid, void *ref, double *out) {
    double *x[nv], cx[mesh->dim];
    for (int j=0; j<nv; j++) matrix_getcolumn(mesh->vert, vid[j], &x[j]);

    functional_veccross(x[0], x[1], cx);

    *out=fabs(functional_vecdot(mesh->dim, cx, x[2]))/6.0;
    return true;
}

/** Calculate gradient */
bool volumeenclosed_gradient(vm *v, objectmesh *mesh, elementid id, int nv, int *vid, void *ref, objectmatrix *frc) {
    double *x[nv], cx[mesh->dim], dot;
    for (int j=0; j<nv; j++) matrix_getcolumn(mesh->vert, vid[j], &x[j]);

    functional_veccross(x[0], x[1], cx);
    dot=functional_vecdot(mesh->dim, cx, x[2]);
    dot/=fabs(dot);

    matrix_addtocolumn(frc, vid[2], dot/6.0, cx);

    functional_veccross(x[1], x[2], cx);
    matrix_addtocolumn(frc, vid[0], dot/6.0, cx);

    functional_veccross(x[2], x[0], cx);
    matrix_addtocolumn(frc, vid[1], dot/6.0, cx);

    return true;
}

FUNCTIONAL_INIT(VolumeEnclosed, MESH_GRADE_AREA)
FUNCTIONAL_INTEGRAND(VolumeEnclosed, MESH_GRADE_AREA, volumeenclosed_integrand)
FUNCTIONAL_GRADIENT(VolumeEnclosed, MESH_GRADE_AREA, volumeenclosed_gradient, SYMMETRY_ADD)
FUNCTIONAL_TOTAL(VolumeEnclosed, MESH_GRADE_AREA, volumeenclosed_integrand)

MORPHO_BEGINCLASS(VolumeEnclosed)
MORPHO_METHOD(MORPHO_INITIALIZER_METHOD, VolumeEnclosed_init, BUILTIN_FLAGSEMPTY),
MORPHO_METHOD(FUNCTIONAL_INTEGRAND_METHOD, VolumeEnclosed_integrand, BUILTIN_FLAGSEMPTY),
MORPHO_METHOD(FUNCTIONAL_GRADIENT_METHOD, VolumeEnclosed_gradient, BUILTIN_FLAGSEMPTY),
MORPHO_METHOD(FUNCTIONAL_TOTAL_METHOD, VolumeEnclosed_total, BUILTIN_FLAGSEMPTY)
MORPHO_ENDCLASS

/* ----------------------------------------------
 * Volume
 * ---------------------------------------------- */

/** Calculate enclosed volume */
bool volume_integrand(vm *v, objectmesh *mesh, elementid id, int nv, int *vid, void *ref, double *out) {
    double *x[nv], s10[mesh->dim], s20[mesh->dim], s30[mesh->dim], cx[mesh->dim];
    for (int j=0; j<nv; j++) matrix_getcolumn(mesh->vert, vid[j], &x[j]);

    functional_vecsub(mesh->dim, x[1], x[0], s10);
    functional_vecsub(mesh->dim, x[2], x[0], s20);
    functional_vecsub(mesh->dim, x[3], x[0], s30);

    functional_veccross(s20, s30, cx);

    *out=fabs(functional_vecdot(mesh->dim, s10, cx))/6.0;
    return true;
}

/** Calculate scaled gradient */
bool volume_gradient_scale(vm *v, objectmesh *mesh, elementid id, int nv, int *vid, void *ref, objectmatrix *frc, double scale) {
    double *x[nv], s10[mesh->dim], s20[mesh->dim], s30[mesh->dim];
    double s31[mesh->dim], s21[mesh->dim], cx[mesh->dim], uu;
    for (int j=0; j<nv; j++) matrix_getcolumn(mesh->vert, vid[j], &x[j]);

    functional_vecsub(mesh->dim, x[1], x[0], s10);
    functional_vecsub(mesh->dim, x[2], x[0], s20);
    functional_vecsub(mesh->dim, x[3], x[0], s30);
    functional_vecsub(mesh->dim, x[3], x[1], s31);
    functional_vecsub(mesh->dim, x[2], x[1], s21);

    functional_veccross(s20, s30, cx);
    uu=functional_vecdot(mesh->dim, s10, cx);
    uu=(uu>0 ? 1.0 : -1.0);

    matrix_addtocolumn(frc, vid[1], uu/6.0*scale, cx);

    functional_veccross(s31, s21, cx);
    matrix_addtocolumn(frc, vid[0], uu/6.0*scale, cx);

    functional_veccross(s30, s10, cx);
    matrix_addtocolumn(frc, vid[2], uu/6.0*scale, cx);

    functional_veccross(s10, s20, cx);
    matrix_addtocolumn(frc, vid[3], uu/6.0*scale, cx);

    return true;
}

/** Calculate gradient */
bool volume_gradient(vm *v, objectmesh *mesh, elementid id, int nv, int *vid, void *ref, objectmatrix *frc) {
    return volume_gradient_scale(v, mesh, id, nv, vid, NULL, frc, 1.0);
}

FUNCTIONAL_INIT(Volume, MESH_GRADE_VOLUME)
FUNCTIONAL_INTEGRAND(Volume, MESH_GRADE_VOLUME, volume_integrand)
FUNCTIONAL_GRADIENT(Volume, MESH_GRADE_VOLUME, volume_gradient, SYMMETRY_ADD)
FUNCTIONAL_TOTAL(Volume, MESH_GRADE_VOLUME, volume_integrand)

MORPHO_BEGINCLASS(Volume)
MORPHO_METHOD(MORPHO_INITIALIZER_METHOD, Volume_init, BUILTIN_FLAGSEMPTY),
MORPHO_METHOD(FUNCTIONAL_INTEGRAND_METHOD, Volume_integrand, BUILTIN_FLAGSEMPTY),
MORPHO_METHOD(FUNCTIONAL_GRADIENT_METHOD, Volume_gradient, BUILTIN_FLAGSEMPTY),
MORPHO_METHOD(FUNCTIONAL_TOTAL_METHOD, Volume_total, BUILTIN_FLAGSEMPTY)
MORPHO_ENDCLASS

/* ----------------------------------------------
 * Scalar potential
 * ---------------------------------------------- */

static value scalarpotential_functionproperty;
static value scalarpotential_gradfunctionproperty;

/** Evaluate the scalar potential */
bool scalarpotential_integrand(vm *v, objectmesh *mesh, elementid id, int nv, int *vid, void *ref, double *out) {
    double *x;
    value fn = *(value *) ref;
    value args[mesh->dim];
    value ret;

    matrix_getcolumn(mesh->vert, id, &x);
    for (int i=0; i<mesh->dim; i++) args[i]=MORPHO_FLOAT(x[i]);

    if (morpho_call(v, fn, mesh->dim, args, &ret)) {
        return morpho_valuetofloat(ret, out);
    }

    return false;
}

/** Evaluate the gradient of the scalar potential */
bool scalarpotential_gradient(vm *v, objectmesh *mesh, elementid id, int nv, int *vid, void *ref, objectmatrix *frc) {
    double *x;
    value fn = *(value *) ref;
    value args[mesh->dim];
    value ret;

    matrix_getcolumn(mesh->vert, id, &x);
    for (int i=0; i<mesh->dim; i++) args[i]=MORPHO_FLOAT(x[i]);

    if (morpho_call(v, fn, mesh->dim, args, &ret)) {
        if (MORPHO_ISMATRIX(ret)) {
            objectmatrix *vf=MORPHO_GETMATRIX(ret);

            if (vf->nrows*vf->ncols==frc->nrows) {
                return matrix_addtocolumn(frc, id, 1.0, vf->elements);
            }
        }
    }

    return false;
}


/** Initialize a scalar potential */
value ScalarPotential_init(vm *v, int nargs, value *args) {
    objectinstance_setproperty(MORPHO_GETINSTANCE(MORPHO_SELF(args)), functional_gradeproperty, MORPHO_INTEGER(MESH_GRADE_VERTEX));

    /* First argument is the potential function */
    if (nargs>0) {
        if (MORPHO_ISCALLABLE(MORPHO_GETARG(args, 0))) {
            objectinstance_setproperty(MORPHO_GETINSTANCE(MORPHO_SELF(args)), scalarpotential_functionproperty, MORPHO_GETARG(args, 0));
        } else morpho_runtimeerror(v, SCALARPOTENTIAL_FNCLLBL);
    }
    /* Second argument is the gradient of the potential function */
    if (nargs>1) {
        if (MORPHO_ISCALLABLE(MORPHO_GETARG(args, 1))) {
            objectinstance_setproperty(MORPHO_GETINSTANCE(MORPHO_SELF(args)), scalarpotential_gradfunctionproperty, MORPHO_GETARG(args, 1));
        } else morpho_runtimeerror(v, SCALARPOTENTIAL_FNCLLBL);
    }

    return MORPHO_NIL;
}

/** Integrand function */
value ScalarPotential_integrand(vm *v, int nargs, value *args) {
    functional_mapinfo info;
    value out=MORPHO_NIL;

    if (functional_validateargs(v, nargs, args, &info)) {
        value fn;
        if (objectinstance_getproperty(MORPHO_GETINSTANCE(MORPHO_SELF(args)), scalarpotential_functionproperty, &fn)) {
            info.g = MESH_GRADE_VERTEX;
            info.integrand = scalarpotential_integrand;
            info.ref = &fn;
            if (MORPHO_ISCALLABLE(fn)) {
                functional_mapintegrand(v, &info, &out);
            } else morpho_runtimeerror(v, SCALARPOTENTIAL_FNCLLBL);
        } else morpho_runtimeerror(v, VM_OBJECTLACKSPROPERTY, SCALARPOTENTIAL_FUNCTION_PROPERTY);
    }
    if (!MORPHO_ISNIL(out)) morpho_bindobjects(v, 1, &out);
    return out;
}

/** Evaluate a gradient */
value ScalarPotential_gradient(vm *v, int nargs, value *args) {
    functional_mapinfo info;
    value out=MORPHO_NIL;

    if (functional_validateargs(v, nargs, args, &info)) {
        value fn;
        // Check if a gradient function is available
        if (objectinstance_getproperty(MORPHO_GETINSTANCE(MORPHO_SELF(args)), scalarpotential_gradfunctionproperty, &fn)) {
            info.g = MESH_GRADE_VERTEX;
            info.grad = scalarpotential_gradient;
            info.ref = &fn;
            if (MORPHO_ISCALLABLE(fn)) {
                functional_mapgradient(v, &info, &out);
            } else morpho_runtimeerror(v, SCALARPOTENTIAL_FNCLLBL);
        } else if (objectinstance_getproperty(MORPHO_GETINSTANCE(MORPHO_SELF(args)), scalarpotential_functionproperty, &fn)) {
            // Otherwise try to use the regular scalar function

            value fn;
            if (objectinstance_getproperty(MORPHO_GETINSTANCE(MORPHO_SELF(args)), scalarpotential_functionproperty, &fn)) {
                info.g = MESH_GRADE_VERTEX;
                info.integrand = scalarpotential_integrand;
                info.ref = &fn;
                if (MORPHO_ISCALLABLE(fn)) {
                    functional_mapnumericalgradient(v, &info, &out);
                } else morpho_runtimeerror(v, SCALARPOTENTIAL_FNCLLBL);
            } else morpho_runtimeerror(v, VM_OBJECTLACKSPROPERTY, SCALARPOTENTIAL_FUNCTION_PROPERTY);

        } else morpho_runtimeerror(v, VM_OBJECTLACKSPROPERTY, SCALARPOTENTIAL_FUNCTION_PROPERTY);
    }
    if (!MORPHO_ISNIL(out)) morpho_bindobjects(v, 1, &out);

    return out;
}

/** Total function */
value ScalarPotential_total(vm *v, int nargs, value *args) {
    functional_mapinfo info;
    value out=MORPHO_NIL;

    if (functional_validateargs(v, nargs, args, &info)) {
        value fn;
        if (objectinstance_getproperty(MORPHO_GETINSTANCE(MORPHO_SELF(args)), scalarpotential_functionproperty, &fn)) {
            info.g = MESH_GRADE_VERTEX;
            info.integrand = scalarpotential_integrand;
            info.ref = &fn;
            if (MORPHO_ISCALLABLE(fn)) {
                functional_sumintegrand(v, &info, &out);
            } else morpho_runtimeerror(v, SCALARPOTENTIAL_FNCLLBL);
        } else morpho_runtimeerror(v, VM_OBJECTLACKSPROPERTY, SCALARPOTENTIAL_FUNCTION_PROPERTY);
    }
    return out;
}

MORPHO_BEGINCLASS(ScalarPotential)
MORPHO_METHOD(MORPHO_INITIALIZER_METHOD, ScalarPotential_init, BUILTIN_FLAGSEMPTY),
MORPHO_METHOD(FUNCTIONAL_INTEGRAND_METHOD, ScalarPotential_integrand, BUILTIN_FLAGSEMPTY),
MORPHO_METHOD(FUNCTIONAL_GRADIENT_METHOD, ScalarPotential_gradient, BUILTIN_FLAGSEMPTY),
MORPHO_METHOD(FUNCTIONAL_TOTAL_METHOD, ScalarPotential_total, BUILTIN_FLAGSEMPTY)
MORPHO_ENDCLASS

/* ----------------------------------------------
 * Linear Elasticity
 * ---------------------------------------------- */

static value linearelasticity_referenceproperty;
static value linearelasticity_poissonproperty;

typedef struct {
    objectmesh *refmesh;
    grade grade;
    double lambda; // Lamé coefficients
    double mu;     //
} linearelasticityref;

/** Calculates the Gram matrix */
void linearelasticity_calculategram(objectmatrix *vert, int dim, int nv, int *vid, objectmatrix *gram) {
    int gdim=nv-1; // Dimension of Gram matrix
    double *x[nv], // Positions of vertices
            s[gdim][nv]; // Side vectors

    for (int j=0; j<nv; j++) matrix_getcolumn(vert, vid[j], &x[j]); // Get vertices
    for (int j=1; j<nv; j++) functional_vecsub(dim, x[j], x[0], s[j-1]); // u_i = X_i - X_0
    // <u_i, u_j>
    for (int i=0; i<nv-1; i++) for (int j=0; j<nv-1; j++) gram->elements[i+j*gdim]=functional_vecdot(dim, s[i], s[j]);
}

/** Calculate the linear elastic energy */
bool linearelasticity_integrand(vm *v, objectmesh *mesh, elementid id, int nv, int *vid, void *ref, double *out) {
    double weight=0.0;
    linearelasticityref *info = (linearelasticityref *) ref;
    int gdim=nv-1; // Dimension of Gram matrix

    /* Construct static matrices */
    double gramrefel[gdim*gdim], gramdefel[gdim*gdim], qel[gdim*gdim], rel[gdim*gdim], cgel[gdim*gdim];
    objectmatrix gramref = MORPHO_STATICMATRIX(gramrefel, gdim, gdim); // Gram matrices
    objectmatrix gramdef = MORPHO_STATICMATRIX(gramdefel, gdim, gdim); //
    objectmatrix q = MORPHO_STATICMATRIX(qel, gdim, gdim); // Inverse of Gram in source domain
    objectmatrix r = MORPHO_STATICMATRIX(rel, gdim, gdim); // Intermediate calculations
    objectmatrix cg = MORPHO_STATICMATRIX(cgel, gdim, gdim); // Cauchy-Green strain tensor

    linearelasticity_calculategram(info->refmesh->vert, mesh->dim, nv, vid, &gramref);
    linearelasticity_calculategram(mesh->vert, mesh->dim, nv, vid, &gramdef);

    if (matrix_inverse(&gramref, &q)!=MATRIX_OK) return false;
    if (matrix_mul(&gramdef, &q, &r)!=MATRIX_OK) return false;

    matrix_identity(&cg);
    matrix_scale(&cg, -0.5);
    matrix_accumulate(&cg, 0.5, &r);

    double trcg=0.0, trcgcg=0.0;
    matrix_trace(&cg, &trcg);

    matrix_mul(&cg, &cg, &r);
    matrix_trace(&r, &trcgcg);

    if (!functional_elementsize(v, info->refmesh, info->grade, id, nv, vid, &weight)) return false;

    *out=weight*(info->mu*trcgcg + 0.5*info->lambda*trcg*trcg);

    return true;
}

/** Prepares the reference structure from the LinearElasticity object's properties */
bool linearelasticity_prepareref(objectinstance *self, linearelasticityref *ref) {
    bool success=false;
    value refmesh=MORPHO_NIL;
    value grade=MORPHO_NIL;
    value poisson=MORPHO_NIL;

    if (objectinstance_getproperty(self, linearelasticity_referenceproperty, &refmesh) &&
        objectinstance_getproperty(self, functional_gradeproperty, &grade) &&
        MORPHO_ISINTEGER(grade) &&
        objectinstance_getproperty(self, linearelasticity_poissonproperty, &poisson) &&
        MORPHO_ISNUMBER(poisson)) {
        ref->refmesh=MORPHO_GETMESH(refmesh);
        ref->grade=MORPHO_GETINTEGERVALUE(grade);

        double nu = MORPHO_GETFLOATVALUE(poisson);

        ref->mu=0.5/(1+nu);
        ref->lambda=nu/(1+nu)/(1-2*nu);
        success=true;
    }
    return success;
}

value LinearElasticity_init(vm *v, int nargs, value *args) {
    objectinstance *self = MORPHO_GETINSTANCE(MORPHO_SELF(args));
    /* First argument is the reference mesh */
    if (nargs>0) {
        if (MORPHO_ISMESH(MORPHO_GETARG(args, 0))) {
            objectinstance_setproperty(self, linearelasticity_referenceproperty, MORPHO_GETARG(args, 0));
            objectmesh *mesh = MORPHO_GETMESH(MORPHO_GETARG(args, 0));

            objectinstance_setproperty(self, functional_gradeproperty, MORPHO_INTEGER(mesh_maxgrade(mesh)));
            objectinstance_setproperty(self, linearelasticity_poissonproperty, MORPHO_FLOAT(0.3));
        } else morpho_runtimeerror(v, LINEARELASTICITY_REF);
    } else morpho_runtimeerror(v, LINEARELASTICITY_REF);

    /* Second (optional) argument is the grade to act on */
    if (nargs>1) {
        if (MORPHO_ISINTEGER(MORPHO_GETARG(args, 1))) {
            objectinstance_setproperty(MORPHO_GETINSTANCE(MORPHO_SELF(args)), functional_gradeproperty, MORPHO_GETARG(args, 1));
        }
    }

    return MORPHO_NIL;
}

/** Integrand function */
value LinearElasticity_integrand(vm *v, int nargs, value *args) {
    functional_mapinfo info;
    linearelasticityref ref;
    value out=MORPHO_NIL;

    if (functional_validateargs(v, nargs, args, &info)) {
        if (linearelasticity_prepareref(MORPHO_GETINSTANCE(MORPHO_SELF(args)), &ref)) {
            info.g = ref.grade;
            info.integrand = linearelasticity_integrand;
            info.ref = &ref;
            functional_mapintegrand(v, &info, &out);
        } else morpho_runtimeerror(v, LINEARELASTICITY_PRP);
    }
    if (!MORPHO_ISNIL(out)) morpho_bindobjects(v, 1, &out);
    return out;
}

/** Total function */
value LinearElasticity_total(vm *v, int nargs, value *args) {
    functional_mapinfo info;
    linearelasticityref ref;
    value out=MORPHO_NIL;

    if (functional_validateargs(v, nargs, args, &info)) {
        if (linearelasticity_prepareref(MORPHO_GETINSTANCE(MORPHO_SELF(args)), &ref)) {
            info.g = ref.grade;
            info.integrand = linearelasticity_integrand;
            info.ref = &ref;
            functional_sumintegrand(v, &info, &out);
        } else morpho_runtimeerror(v, LINEARELASTICITY_PRP);
    }
    return out;
}

/** Integrand function */
value LinearElasticity_gradient(vm *v, int nargs, value *args) {
    functional_mapinfo info;
    linearelasticityref ref;
    value out=MORPHO_NIL;

    if (functional_validateargs(v, nargs, args, &info)) {
        if (linearelasticity_prepareref(MORPHO_GETINSTANCE(MORPHO_SELF(args)), &ref)) {
            info.g = ref.grade;
            info.integrand = linearelasticity_integrand;
            info.ref = &ref;
            info.sym = SYMMETRY_ADD;
            functional_mapnumericalgradient(v, &info, &out);
        } else morpho_runtimeerror(v, LINEARELASTICITY_PRP);
    }
    if (!MORPHO_ISNIL(out)) morpho_bindobjects(v, 1, &out);
    return out;
}

MORPHO_BEGINCLASS(LinearElasticity)
MORPHO_METHOD(MORPHO_INITIALIZER_METHOD, LinearElasticity_init, BUILTIN_FLAGSEMPTY),
MORPHO_METHOD(FUNCTIONAL_INTEGRAND_METHOD, LinearElasticity_integrand, BUILTIN_FLAGSEMPTY),
MORPHO_METHOD(FUNCTIONAL_TOTAL_METHOD, LinearElasticity_total, BUILTIN_FLAGSEMPTY),
MORPHO_METHOD(FUNCTIONAL_GRADIENT_METHOD, LinearElasticity_gradient, BUILTIN_FLAGSEMPTY)
MORPHO_ENDCLASS

/* ----------------------------------------------
* Hydrogel
* ---------------------------------------------- */

static value hydrogel_aproperty;
static value hydrogel_bproperty;
static value hydrogel_cproperty;
static value hydrogel_dproperty;
static value hydrogel_phirefproperty;
static value hydrogel_phi0property;

typedef struct {
    objectmesh *refmesh;
    grade grade;
    double a, b, c, d, phiref; // Hydrogel coefficients
    value phi0; // Can be a number or a field. (Ensuring flexibility for supplying a phi0 field in the future)
} hydrogelref;

/** Prepares the reference structure from the object's properties */
bool hydrogel_prepareref(objectinstance *self, objectmesh *mesh, grade g, objectselection *sel, hydrogelref *ref) {
    bool success=false;
    value refmesh=MORPHO_NIL, grade=MORPHO_NIL, phi0=MORPHO_NIL;
    value a=MORPHO_NIL, b=MORPHO_NIL, c=MORPHO_NIL, d=MORPHO_NIL, phiref=MORPHO_NIL;

    if (objectinstance_getproperty(self, linearelasticity_referenceproperty, &refmesh) &&
        objectinstance_getproperty(self, functional_gradeproperty, &grade) &&
        MORPHO_ISINTEGER(grade) &&
        objectinstance_getproperty(self, hydrogel_aproperty, &a) &&
        MORPHO_ISNUMBER(a) &&
        objectinstance_getproperty(self, hydrogel_bproperty, &b) &&
        MORPHO_ISNUMBER(b) &&
        objectinstance_getproperty(self, hydrogel_cproperty, &c) &&
        MORPHO_ISNUMBER(c) &&
        objectinstance_getproperty(self, hydrogel_dproperty, &d) &&
        MORPHO_ISNUMBER(d) &&
        objectinstance_getproperty(self, hydrogel_phirefproperty, &phiref) &&
        MORPHO_ISNUMBER(phiref) &&
        objectinstance_getproperty(self, hydrogel_phi0property, &phi0) &&
        (MORPHO_ISNUMBER(phi0) || MORPHO_ISFIELD(phi0))) {
        ref->refmesh=MORPHO_GETMESH(refmesh);
        ref->grade=MORPHO_GETINTEGERVALUE(grade);

        if (ref->grade<0) ref->grade=mesh_maxgrade(mesh);

        if (morpho_valuetofloat(a, &ref->a) &&
            morpho_valuetofloat(b, &ref->b) &&
            morpho_valuetofloat(c, &ref->c) &&
            morpho_valuetofloat(d, &ref->d) &&
            morpho_valuetofloat(phiref, &ref->phiref)) {
            ref->phi0 = phi0;
            success=true;
        }
    }
    return success;
}

/** Calculate the Hydrogel energy */
bool hydrogel_integrand(vm *v, objectmesh *mesh, elementid id, int nv, int *vid, void *ref, double *out) {
    hydrogelref *info = (hydrogelref *) ref;
    value vphi0 = info->phi0;
    double V=0.0, V0=0.0, phi0=0.0;

    if (!functional_elementsize(v, info->refmesh, info->grade, id, nv, vid, &V0)) return false;
    if (!functional_elementsize(v, mesh, info->grade, id, nv, vid, &V)) return false;

    if (V0<1e-8) {
        printf("Warning: Reference element %u has tiny volume V=%g, V0=%g\n", id, V, V0);
        //morpho_runtimeerror(v, HYDROGEL_ZEEROREFELEMENT, id, V, V0);
    }

    if (fabs(V)<MORPHO_EPS) return false;

    // Determine phi0 either as a number or by looking up something in a field
    if (MORPHO_ISFIELD(info->phi0)) {
        objectfield *p = MORPHO_GETFIELD(info->phi0);
        if (!field_getelement(p, info->grade, id, 0, &vphi0)) {
            morpho_runtimeerror(v, HYDROGEL_FLDGRD, (unsigned int) info->grade);
            return false;
        }
    }
    if (MORPHO_ISNUMBER(vphi0)) {
        if (!morpho_valuetofloat(vphi0, &phi0)) return false;
    }

    double phi = phi0/(V/V0);
    double pr = info->phiref;
    if (phi<0) printf("Warning: phi<0 at element %u V=%g, V0=%g, phi=%g, 1-phi=%g\n", id, V, V0, phi, 1-phi);
    if (1-phi<0) printf("Warning: 1-phi<0 at element %u V=%g, V0=%g, phi=%g, 1-phi=%g\n", id, V, V0, phi, 1-phi);

    if (phi>1-MORPHO_EPS) phi = 1-MORPHO_EPS;
    if (phi<MORPHO_EPS) phi = MORPHO_EPS;

    *out = (info->a * phi*log(phi) +
            info->b * (1-phi)*log(1-phi) +
            info->c * phi*(1-phi))*V +
            info->d * (log(pr/phi)/3.0 - pow((pr/phi), (2.0/3)) + 1.0)*V0;

    if (phi<0 || 1-phi<0) return false;

    return true;
}

/** Calculate gradient */
bool hydrogel_gradient(vm *v, objectmesh *mesh, elementid id, int nv, int *vid, void *ref, objectmatrix *frc) {

    hydrogelref *info = (hydrogelref *) ref;
    value vphi0 = info->phi0;
    double V=0.0, V0=0.0, phi0=0.0;

    if (!functional_elementsize(v, info->refmesh, info->grade, id, nv, vid, &V0)) return false;
    if (!functional_elementsize(v, mesh, info->grade, id, nv, vid, &V)) return false;

    if (V0<1e-8) {
        printf("Warning: Reference element %u has tiny volume V=%g, V0=%g\n", id, V, V0);
        //morpho_runtimeerror(v, HYDROGEL_ZEEROREFELEMENT, id, V, V0);
    }

    if (fabs(V)<MORPHO_EPS) return false;

    // Determine phi0 either as a number or by looking up something in a field
    if (MORPHO_ISFIELD(info->phi0)) {
        objectfield *p = MORPHO_GETFIELD(info->phi0);
        if (!field_getelement(p, info->grade, id, 0, &vphi0)) {
            morpho_runtimeerror(v, HYDROGEL_FLDGRD, (unsigned int) info->grade);
            return false;
        }
    }
    if (MORPHO_ISNUMBER(vphi0)) {
        if (!morpho_valuetofloat(vphi0, &phi0)) return false;
    }

    double phi = phi0/(V/V0);
    double pr = info->phiref;
    if (phi<0) printf("Warning: phi<0 at element %u V=%g, V0=%g, phi=%g, 1-phi=%g\n", id, V, V0, phi, 1-phi);
    if (1-phi<0) printf("Warning: 1-phi<0 at element %u V=%g, V0=%g, phi=%g, 1-phi=%g\n", id, V, V0, phi, 1-phi);

    if (phi>1-MORPHO_EPS) phi = 1-MORPHO_EPS;
    if (phi<MORPHO_EPS) phi = MORPHO_EPS;

    double grad = (-info->a * phi +
            info->b * ( phi + log(1-phi) ) +
            info->c * phi*phi +
            info->d * (pr/phi0) * ((phi/pr)/3.0 - (2.0/3) * pow((phi/pr), (1.0/3)) ) );

    // Compute grad * element gradient
    if (!functional_elementgradient_scale(v, mesh, info->grade, id, nv, vid, frc, grad)) return false;

    return true;
}

/** Evaluate a gradient */
value Hydrogel_gradient(vm *v, int nargs, value *args) {
    functional_mapinfo info;
    value out=MORPHO_NIL;
    hydrogelref ref;
    if (functional_validateargs(v, nargs, args, &info)) {
        if (hydrogel_prepareref(MORPHO_GETINSTANCE(MORPHO_SELF(args)), info.mesh, -1, info.sel, &ref)) {
            info.g = ref.grade;
            info.grad = hydrogel_gradient;
            info.ref = &ref;
            info.sym = SYMMETRY_ADD;
            functional_mapgradient(v, &info, &out);
        }
    }

    if (!MORPHO_ISNIL(out)) morpho_bindobjects(v, 1, &out);

    return out;
}


value Hydrogel_init(vm *v, int nargs, value *args) {
    objectinstance *self = MORPHO_GETINSTANCE(MORPHO_SELF(args));
    int nfixed;
    value grade=MORPHO_INTEGER(-1);
    value a=MORPHO_NIL, b=MORPHO_NIL, c=MORPHO_NIL, d=MORPHO_NIL, phiref=MORPHO_NIL, phi0=MORPHO_NIL;

    if (builtin_options(v, nargs, args, &nfixed, 6,
                        hydrogel_aproperty, &a,
                        hydrogel_bproperty, &b,
                        hydrogel_cproperty, &c,
                        hydrogel_dproperty, &d,
                        hydrogel_phirefproperty, &phiref,
                        hydrogel_phi0property, &phi0,
                        functional_gradeproperty, &grade)) {

        objectinstance_setproperty(self, hydrogel_aproperty, a);
        objectinstance_setproperty(self, hydrogel_bproperty, b);
        objectinstance_setproperty(self, hydrogel_cproperty, c);
        objectinstance_setproperty(self, hydrogel_dproperty, d);
        objectinstance_setproperty(self, hydrogel_phirefproperty, phiref);
        objectinstance_setproperty(self, hydrogel_phi0property, phi0);
        objectinstance_setproperty(self, functional_gradeproperty, grade);

        if (nfixed==1 && MORPHO_ISMESH(MORPHO_GETARG(args, 0))) {
            objectinstance_setproperty(self, linearelasticity_referenceproperty, MORPHO_GETARG(args, 0));
        } else morpho_runtimeerror(v, HYDROGEL_ARGS);
    } else morpho_runtimeerror(v, HYDROGEL_ARGS);

    return MORPHO_NIL;
}

FUNCTIONAL_METHOD(Hydrogel, integrand, (ref.grade), hydrogelref, hydrogel_prepareref, functional_mapintegrand, hydrogel_integrand, NULL, HYDROGEL_PRP, SYMMETRY_NONE)

FUNCTIONAL_METHOD(Hydrogel, total, (ref.grade), hydrogelref, hydrogel_prepareref, functional_sumintegrand, hydrogel_integrand, NULL, HYDROGEL_PRP, SYMMETRY_NONE)

MORPHO_BEGINCLASS(Hydrogel)
MORPHO_METHOD(MORPHO_INITIALIZER_METHOD, Hydrogel_init, BUILTIN_FLAGSEMPTY),
MORPHO_METHOD(FUNCTIONAL_INTEGRAND_METHOD, Hydrogel_integrand, BUILTIN_FLAGSEMPTY),
MORPHO_METHOD(FUNCTIONAL_TOTAL_METHOD, Hydrogel_total, BUILTIN_FLAGSEMPTY),
MORPHO_METHOD(FUNCTIONAL_GRADIENT_METHOD, Hydrogel_gradient, BUILTIN_FLAGSEMPTY)
MORPHO_ENDCLASS

/* ----------------------------------------------
 * Equielement
 * ---------------------------------------------- */

static value equielement_weightproperty;

typedef struct {
    grade grade;
    objectsparse *vtoel; // Connect vertices to elements
    objectsparse *eltov; // Connect elements to vertices
    objectmatrix *weight; // Weight field
    double mean;
} equielementref;

/** Prepares the reference structure from the Equielement object's properties */
bool equielement_prepareref(objectinstance *self, objectmesh *mesh, grade g, objectselection *sel, equielementref *ref) {
    bool success=false;
    value grade=MORPHO_NIL;
    value weight=MORPHO_NIL;

    if (objectinstance_getproperty(self, functional_gradeproperty, &grade) &&
        MORPHO_ISINTEGER(grade) ) {
        ref->grade=MORPHO_GETINTEGERVALUE(grade);
        ref->weight=NULL;

        int maxgrade=mesh_maxgrade(mesh);
        if (ref->grade<0 || ref->grade>maxgrade) ref->grade = maxgrade;

        ref->vtoel=mesh_addconnectivityelement(mesh, ref->grade, 0);
        ref->eltov=mesh_addconnectivityelement(mesh, 0, ref->grade);

        if (ref->vtoel && ref->eltov) success=true;
    }

    if (objectinstance_getproperty(self, equielement_weightproperty, &weight) &&
        MORPHO_ISMATRIX(weight) ) {
        ref->weight=MORPHO_GETMATRIX(weight);
        if (ref->weight) {
            ref->mean=matrix_sum(ref->weight);
            ref->mean/=ref->weight->ncols;
        }
    }

    return success;
}


bool equielement_contains(varray_elementid *nbrs, elementid id) {
    for (unsigned int i=0; i<nbrs->count; i++) {
        if (nbrs->data[i]==id) return true;
    }
    return false;
}

/** Finds the points that a point depends on  */
bool equielement_dependencies(functional_mapinfo *info, elementid id, varray_elementid *out) {
    objectmesh *mesh = info->mesh;
    equielementref *eref = info->ref;
    bool success=false;
    varray_elementid nbrs;
    varray_elementidinit(&nbrs);

    if (mesh_findneighbors(mesh, MESH_GRADE_VERTEX, id, eref->grade, &nbrs)>0) {
        for (unsigned int i=0; i<nbrs.count; i++) {
            int nentries, *entries; // Get the vertices for this element
            if (!sparseccs_getrowindices(&eref->eltov->ccs, nbrs.data[i], &nentries, &entries)) goto equieleement_dependencies_cleanup;

            for (unsigned int j=0; j<nentries; j++) {
                if (entries[j]==id) continue;
                if (equielement_contains(out, entries[j])) continue;
                varray_elementidwrite(out, entries[j]);
            }
        }
    }
    success=true;

equieleement_dependencies_cleanup:
    varray_elementidclear(&nbrs);

    return success;
}

/** Calculate the equielement energy */
bool equielement_integrand(vm *v, objectmesh *mesh, elementid id, int nv, int *vid, void *r, double *out) {
    equielementref *ref = (equielementref *) r;
    int nconn, *conn;

    if (sparseccs_getrowindices(&ref->vtoel->ccs, id, &nconn, &conn)) {
        if (nconn==1) { *out = 0; return true; }

        double size[nconn], mean=0.0, total=0.0;

        for (int i=0; i<nconn; i++) {
            int nv, *vid;
            sparseccs_getrowindices(&ref->eltov->ccs, conn[i], &nv, &vid);
            functional_elementsize(v, mesh, ref->grade, conn[i], nv, vid, &size[i]);
            mean+=size[i];
        }

        mean /= ((double) nconn);

        if (fabs(mean)<MORPHO_EPS) return false;

        /* Now evaluate the functional at this vertex */
        if (!ref->weight || fabs(ref->mean)<MORPHO_EPS) {
            for (unsigned int i=0; i<nconn; i++) total+=(1.0-size[i]/mean)*(1.0-size[i]/mean);
        } else {
            double weight[nconn], wmean=0.0;

            for (int i=0; i<nconn; i++) {
                weight[i]=1.0;
                matrix_getelement(ref->weight, 0, conn[i], &weight[i]);
                wmean+=weight[i];
            }

            wmean /= ((double) nconn);
            if (fabs(wmean)<MORPHO_EPS) wmean = 1.0;

            for (unsigned int i=0; i<nconn; i++) {
                double term = (1.0-weight[i]*size[i]/mean/wmean);
                total+=term*term;
            }
        }

        *out = total;
    }

    return true;
}

value EquiElement_init(vm *v, int nargs, value *args) {
    objectinstance *self = MORPHO_GETINSTANCE(MORPHO_SELF(args));
    int nfixed;
    value grade=MORPHO_INTEGER(-1);
    value weight=MORPHO_NIL;

    if (builtin_options(v, nargs, args, &nfixed, 2, equielement_weightproperty, &weight, functional_gradeproperty, &grade)) {
        objectinstance_setproperty(self, equielement_weightproperty, weight);
        objectinstance_setproperty(self, functional_gradeproperty, grade);
    } else morpho_runtimeerror(v, EQUIELEMENT_ARGS);

    return MORPHO_NIL;
}

FUNCTIONAL_METHOD(EquiElement, integrand, MESH_GRADE_VERTEX, equielementref, equielement_prepareref, functional_mapintegrand, equielement_integrand, NULL, EQUIELEMENT_ARGS, SYMMETRY_NONE)

FUNCTIONAL_METHOD(EquiElement, total, MESH_GRADE_VERTEX, equielementref, equielement_prepareref, functional_sumintegrand, equielement_integrand, NULL, EQUIELEMENT_ARGS, SYMMETRY_NONE)

FUNCTIONAL_METHOD(EquiElement, gradient, MESH_GRADE_VERTEX, equielementref, equielement_prepareref, functional_mapnumericalgradient, equielement_integrand, equielement_dependencies, EQUIELEMENT_ARGS, SYMMETRY_ADD)

FUNCTIONAL_METHOD(EquiElement, hessian, MESH_GRADE_VERTEX, equielementref, equielement_prepareref, functional_mapnumericalhessian, equielement_integrand, equielement_dependencies, EQUIELEMENT_ARGS, SYMMETRY_ADD)

FUNCTIONAL_METHOD(EquiElement, hessian, MESH_GRADE_VERTEX, equielementref, equielement_prepareref, functional_mapnumericalhessian, equielement_integrand, NULL, EQUIELEMENT_ARGS, SYMMETRY_ADD)

MORPHO_BEGINCLASS(EquiElement)
MORPHO_METHOD(MORPHO_INITIALIZER_METHOD, EquiElement_init, BUILTIN_FLAGSEMPTY),
MORPHO_METHOD(FUNCTIONAL_INTEGRAND_METHOD, EquiElement_integrand, BUILTIN_FLAGSEMPTY),
MORPHO_METHOD(FUNCTIONAL_TOTAL_METHOD, EquiElement_total, BUILTIN_FLAGSEMPTY),
MORPHO_METHOD(FUNCTIONAL_GRADIENT_METHOD, EquiElement_gradient, BUILTIN_FLAGSEMPTY),
MORPHO_METHOD(FUNCTIONAL_HESSIAN_METHOD, EquiElement_hessian, BUILTIN_FLAGSEMPTY)
MORPHO_ENDCLASS

/* **********************************************************************
 * Curvatures
 * ********************************************************************** */

/* ----------------------------------------------
 * LineCurvatureSq
 * ---------------------------------------------- */

static value curvature_integrandonlyproperty;

typedef struct {
    objectsparse *lineel; // Lines
    objectselection *selection; // Selection
    bool integrandonly; // Output integrated curvature or 'bare' curvature.
} curvatureref;

bool curvature_prepareref(objectinstance *self, objectmesh *mesh, grade g, objectselection *sel, curvatureref *ref) {
    bool success = true;

    ref->selection=sel;

    ref->lineel = mesh_getconnectivityelement(mesh, MESH_GRADE_VERTEX, MESH_GRADE_LINE);
    if (ref->lineel) success=sparse_checkformat(ref->lineel, SPARSE_CCS, true, false);

    if (success) {
        objectsparse *s = mesh_getconnectivityelement(mesh, MESH_GRADE_LINE, MESH_GRADE_VERTEX);
        if (!s) s=mesh_addconnectivityelement(mesh, MESH_GRADE_LINE, MESH_GRADE_VERTEX);
        success=s;
    }

    if (success) {
        value integrandonly=MORPHO_FALSE;
        objectinstance_getproperty(self, curvature_integrandonlyproperty, &integrandonly);
        ref->integrandonly=MORPHO_ISTRUE(integrandonly);
    }

    return success;
}

/** Finds the points that a point depends on  */
bool linecurvsq_dependencies(functional_mapinfo *info, elementid id, varray_elementid *out) {
    objectmesh *mesh = info->mesh;
    curvatureref *cref = info->ref;
    bool success=false;
    varray_elementid nbrs;
    varray_elementidinit(&nbrs);

    if (mesh_findneighbors(mesh, MESH_GRADE_VERTEX, id, MESH_GRADE_LINE, &nbrs)>0) {
        for (unsigned int i=0; i<nbrs.count; i++) {
            int nentries, *entries; // Get the vertices for this edge
            if (!sparseccs_getrowindices(&cref->lineel->ccs, nbrs.data[i], &nentries, &entries)) goto linecurvsq_dependencies_cleanup;
            for (unsigned int j=0; j<nentries; j++) {
                if (entries[j]==id) continue;
                varray_elementidwrite(out, entries[j]);
            }
        }
    }
    success=true;
    /*printf("Vertex %u: ", id);
    for (int k=0; k<out->count; k++) printf("%u ", out->data[k]);
    printf("\n");*/

linecurvsq_dependencies_cleanup:
    varray_elementidclear(&nbrs);

    return success;
}

/** Calculate the integral of the curvature squared  */
bool linecurvsq_integrand(vm *v, objectmesh *mesh, elementid id, int nv, int *vid, void *ref, double *out) {
    curvatureref *cref = (curvatureref *) ref;
    double result = 0.0;
    varray_elementid nbrs;
    varray_elementid synid;
    varray_elementidinit(&nbrs);
    varray_elementidinit(&synid);

    double s0[mesh->dim], s1[mesh->dim], *s[2] = { s0, s1}, sgn=-1.0;

    if (mesh_findneighbors(mesh, MESH_GRADE_VERTEX, id, MESH_GRADE_LINE, &nbrs)>0 &&
        mesh_getsynonyms(mesh, MESH_GRADE_VERTEX, id, &synid)) {
        if (nbrs.count!=2) goto linecurvsq_integrand_cleanup;

        for (unsigned int i=0; i<2; i++) {
            int nentries, *entries; // Get the vertices for this edge
            if (!sparseccs_getrowindices(&cref->lineel->ccs, nbrs.data[i], &nentries, &entries)) break;

            double *x0, *x1;
            if (mesh_getvertexcoordinatesaslist(mesh, entries[0], &x0) &&
                mesh_getvertexcoordinatesaslist(mesh, entries[1], &x1)) {
                functional_vecsub(mesh->dim, x0, x1, s[i]);
            }
            if (!(entries[0]==id || functional_inlist(&synid, entries[0]))) sgn*=-1;
        }

        double s0s0=functional_vecdot(mesh->dim, s0, s0),
               s0s1=functional_vecdot(mesh->dim, s0, s1),
               s1s1=functional_vecdot(mesh->dim, s1, s1);

        s0s0=sqrt(s0s0); s1s1=sqrt(s1s1);

        if (s0s0<MORPHO_EPS || s1s1<MORPHO_EPS) return false;

        double u=sgn*s0s1/s0s0/s1s1,
               len=0.5*(s0s0+s1s1);

        if (u<1) u=acos(u); else u=0;

        result = u*u/len;
        if (cref->integrandonly) result /= len; // Get the bare curvature.
    }

linecurvsq_integrand_cleanup:

    *out = result;
    varray_elementidclear(&nbrs);
    varray_elementidclear(&synid);

    return true;
}

FUNCTIONAL_INIT(LineCurvatureSq, MESH_GRADE_VERTEX)
FUNCTIONAL_METHOD(LineCurvatureSq, integrand, MESH_GRADE_VERTEX, curvatureref, curvature_prepareref, functional_mapintegrand, linecurvsq_integrand, NULL, FUNCTIONAL_ARGS, SYMMETRY_NONE)
FUNCTIONAL_METHOD(LineCurvatureSq, total, MESH_GRADE_VERTEX, curvatureref, curvature_prepareref, functional_sumintegrand, linecurvsq_integrand, NULL, FUNCTIONAL_ARGS, SYMMETRY_NONE)
FUNCTIONAL_METHOD(LineCurvatureSq, gradient, MESH_GRADE_VERTEX, curvatureref, curvature_prepareref, functional_mapnumericalgradient, linecurvsq_integrand, linecurvsq_dependencies, FUNCTIONAL_ARGS, SYMMETRY_ADD)

MORPHO_BEGINCLASS(LineCurvatureSq)
MORPHO_METHOD(MORPHO_INITIALIZER_METHOD, LineCurvatureSq_init, BUILTIN_FLAGSEMPTY),
MORPHO_METHOD(FUNCTIONAL_INTEGRAND_METHOD, LineCurvatureSq_integrand, BUILTIN_FLAGSEMPTY),
MORPHO_METHOD(FUNCTIONAL_GRADIENT_METHOD, LineCurvatureSq_gradient, BUILTIN_FLAGSEMPTY),
MORPHO_METHOD(FUNCTIONAL_TOTAL_METHOD, LineCurvatureSq_total, BUILTIN_FLAGSEMPTY)
MORPHO_ENDCLASS

/* ----------------------------------------------
 * LineTorsionSq
 * ---------------------------------------------- */

/** Return a list of vertices that an element depends on  */
bool linetorsionsq_dependencies(functional_mapinfo *info, elementid id, varray_elementid *out) {
    objectmesh *mesh = info->mesh;
    curvatureref *cref = info->ref;
    bool success=false;
    varray_elementid nbrs;
    varray_elementid synid;

    varray_elementidinit(&nbrs);
    varray_elementidinit(&synid);

    if (mesh_findneighbors(mesh, MESH_GRADE_LINE, id, MESH_GRADE_LINE, &nbrs)>0) {
        for (unsigned int i=0; i<nbrs.count; i++) {
            int nentries, *entries; // Get the vertices for this edge
            if (!sparseccs_getrowindices(&cref->lineel->ccs, nbrs.data[i], &nentries, &entries)) goto linetorsionsq_dependencies_cleanup;
            for (unsigned int j=0; j<nentries; j++) {
                varray_elementidwriteunique(out, entries[j]);
            }
        }
    }
    success=true;

linetorsionsq_dependencies_cleanup:
    varray_elementidclear(&nbrs);
    varray_elementidclear(&synid);

    return success;
}


/** Calculate the integral of the torsion squared  */
bool linetorsionsq_integrand(vm *v, objectmesh *mesh, elementid id, int nv, int *vid, void *ref, double *out) {
    curvatureref *cref = (curvatureref *) ref;
    int tmpi; elementid tmpid;
    bool success=false;

    //double result = 0.0;
    varray_elementid nbrs;
    varray_elementid synid;
    varray_elementidinit(&nbrs);
    varray_elementidinit(&synid);
    elementid vlist[6]; // List of vertices in order  n
    int type[6];
    for (unsigned int i=0; i<6; i++) type[i]=-1;

    /* We want an ordered list of vertex indices:
     *               v the element
     *    0 --- 1/2 --- 3/4 --- 5
     * Where 1/2 and 3/4 are the same vertex, but could have different indices due to symmetries */
     vlist[2] = vid[0]; vlist[3] = vid[1]; // Copy the current element into place

    /* First identify neighbors and get the vertex ids for each element */
    if (mesh_findneighbors(mesh, MESH_GRADE_LINE, id, MESH_GRADE_LINE, &nbrs)>0) {
        if (nbrs.count<2) {
            *out = 0; success=true;
            goto linecurvsq_torsion_cleanup;
        }

        for (unsigned int i=0; i<nbrs.count; i++) {
            int nentries, *entries; // Get the vertices for this edge
            if (!sparseccs_getrowindices(&cref->lineel->ccs, nbrs.data[i], &nentries, &entries)) goto linecurvsq_torsion_cleanup;
            for (unsigned int j=0; j<nentries; j++) { // Copy the vertexids
                vlist[4*i+j] = entries[j];
            }
        }
    }

    /* The vertex ids are not yet in the right order. Let's identify which vertex is which */
    for (int i=0; i<2; i++) {
        if (mesh_getsynonyms(mesh, 0, vid[i], &synid)) {
            for (int j=0; j<6; j++) if (vlist[j]==vid[i] || functional_inlist(&synid, vlist[j])) type[j]=i;
        }
    }
    /* The type array now contains either 0,1 depending on which vertex we have, or -1 if the vertex is not a synonym for the element's vertices */
#define SWAP(var, i, j, tmp) { tmp=var[i]; var[i]=var[j]; var[j]=tmp; }
    if (type[0]==1 || type[1]==1) { // Make sure the first segment corresponds to the first vertex
        SWAP(vlist, 0, 4, tmpid); SWAP(vlist, 1, 5, tmpid);
        SWAP(type, 0, 4, tmpi); SWAP(type, 1, 5, tmpi);
    }

    if (type[1]==-1) { // Check order of first segment
        SWAP(vlist, 0, 1, tmpid);
        SWAP(type, 0, 1, tmpi);
    }

    if (type[4]==-1) { // Check order of first segment
        SWAP(vlist, 4, 5, tmpid);
        SWAP(type, 4, 5, tmpi);
    }
#undef SWAP

    /* We now have an ordered list of vertices.
       Get the vertex positions */
    double *x[6];
    for (int i=0; i<6; i++) matrix_getcolumn(mesh->vert, vlist[i], &x[i]);

    double A[3], B[3], C[3], crossAB[3], crossBC[3];
    functional_vecsub(3, x[1], x[0], A);
    functional_vecsub(3, x[3], x[2], B);
    functional_vecsub(3, x[5], x[4], C);

    functional_veccross(A, B, crossAB);
    functional_veccross(B, C, crossBC);

    double normB=functional_vecnorm(3, B),
           normAB=functional_vecnorm(3, crossAB),
           normBC=functional_vecnorm(3, crossBC);

    double S = functional_vecdot(3, A, crossBC)*normB;
    if (normAB>MORPHO_EPS) S/=normAB;
    if (normBC>MORPHO_EPS) S/=normBC;

    S=asin(S);
    *out=S*S/normB;
    success=true;

linecurvsq_torsion_cleanup:
    varray_elementidclear(&nbrs);
    varray_elementidclear(&synid);

    return success;
}

FUNCTIONAL_INIT(LineTorsionSq, MESH_GRADE_LINE)
FUNCTIONAL_METHOD(LineTorsionSq, integrand, MESH_GRADE_LINE, curvatureref, curvature_prepareref, functional_mapintegrand, linetorsionsq_integrand, NULL, FUNCTIONAL_ARGS, SYMMETRY_NONE)
FUNCTIONAL_METHOD(LineTorsionSq, total, MESH_GRADE_LINE, curvatureref, curvature_prepareref, functional_sumintegrand, linetorsionsq_integrand, NULL, FUNCTIONAL_ARGS, SYMMETRY_NONE)
FUNCTIONAL_METHOD(LineTorsionSq, gradient, MESH_GRADE_LINE, curvatureref, curvature_prepareref, functional_mapnumericalgradient, linetorsionsq_integrand, linetorsionsq_dependencies, FUNCTIONAL_ARGS, SYMMETRY_ADD)

MORPHO_BEGINCLASS(LineTorsionSq)
MORPHO_METHOD(MORPHO_INITIALIZER_METHOD, LineTorsionSq_init, BUILTIN_FLAGSEMPTY),
MORPHO_METHOD(FUNCTIONAL_INTEGRAND_METHOD, LineTorsionSq_integrand, BUILTIN_FLAGSEMPTY),
MORPHO_METHOD(FUNCTIONAL_GRADIENT_METHOD, LineTorsionSq_gradient, BUILTIN_FLAGSEMPTY),
MORPHO_METHOD(FUNCTIONAL_TOTAL_METHOD, LineTorsionSq_total, BUILTIN_FLAGSEMPTY)
MORPHO_ENDCLASS

/* ----------------------------------------------
 * MeanCurvatureSq
 * ---------------------------------------------- */

static value curvature_geodesicproperty;

typedef struct {
    objectsparse *areael; // Areas
    objectselection *selection; // Selection
    bool integrandonly; // Output integrated curvature or 'bare' curvature.
    bool geodesic; // Compute the geodesic curvature instead of the Gauss curvature (see https://cuhkmath.wordpress.com/2016/06/21/the-discrete-gauss-bonnet-theorem/)
} areacurvatureref;

bool areacurvature_prepareref(objectinstance *self, objectmesh *mesh, grade g, objectselection *sel, areacurvatureref *ref) {
    bool success = true;

    ref->selection=sel;

    ref->areael = mesh_getconnectivityelement(mesh, MESH_GRADE_VERTEX, MESH_GRADE_AREA);
    if (ref->areael) success=sparse_checkformat(ref->areael, SPARSE_CCS, true, false);

    if (success) {
        objectsparse *s = mesh_getconnectivityelement(mesh, MESH_GRADE_AREA, MESH_GRADE_VERTEX);
        if (!s) s=mesh_addconnectivityelement(mesh, MESH_GRADE_AREA, MESH_GRADE_VERTEX);
        success=s;
    }

    if (success) {
        value integrandonly=MORPHO_FALSE;
        objectinstance_getproperty(self, curvature_integrandonlyproperty, &integrandonly);
        ref->integrandonly=MORPHO_ISTRUE(integrandonly);

        value geodesic=MORPHO_FALSE;
        objectinstance_getproperty(self, curvature_geodesicproperty, &geodesic);
        ref->geodesic=MORPHO_ISTRUE(geodesic);
    }

    return success;
}

/** Return a list of vertices that an element depends on  */
bool meancurvaturesq_dependencies(functional_mapinfo *info, elementid id, varray_elementid *out) {
    objectmesh *mesh = info->mesh;
    areacurvatureref *cref = info->ref;
    bool success=false;
    varray_elementid nbrs;
    varray_elementid synid;

    varray_elementidinit(&nbrs);
    varray_elementidinit(&synid);

    mesh_getsynonyms(mesh, MESH_GRADE_VERTEX, id, &synid);
    varray_elementidwriteunique(&synid, id);

    /* Loop over synonyms of the element id */
    mesh_findneighbors(mesh, MESH_GRADE_VERTEX, id, MESH_GRADE_AREA, &nbrs);

    for (unsigned int i=0; i<nbrs.count; i++) { /* Loop over adjacent triangles */
        int nvert, *vids;
        if (!sparseccs_getrowindices(&cref->areael->ccs, nbrs.data[i], &nvert, &vids)) goto meancurvsq_dependencies_cleanup;

        for (unsigned int j=0; j<nvert; j++) {
            if (vids[j]==id) continue;
            varray_elementidwriteunique(out, vids[j]);
        }
    }
    success=true;

meancurvsq_dependencies_cleanup:
    varray_elementidclear(&nbrs);
    varray_elementidclear(&synid);

    return success;
}

/** Orders the vertices in the list vids so that the vertex in synid is first */
bool curvature_ordervertices(varray_elementid *synid, int nv, int *vids) {
    int posn=-1;
    for (unsigned int i=0; i<nv && posn<0; i++) {
        for (unsigned int k=0; k<synid->count; k++) if (synid->data[k]==vids[i]) { posn = i; break; }
    }

    if (posn>0) { // If the desired vertex isn't in first position, move it there.
        int tmp=vids[posn];
        vids[posn]=vids[0]; vids[0]=tmp;
    }

    return (posn>=0);
}

/** Calculate the integral of the mean curvature squared  */
bool meancurvaturesq_integrand(vm *v, objectmesh *mesh, elementid id, int nv, int *vid, void *ref, double *out) {
    areacurvatureref *cref = (areacurvatureref *) ref;
    double areasum = 0;
    bool success=false;

    varray_elementid nbrs;
    varray_elementid synid;
    varray_elementidinit(&nbrs);
    varray_elementidinit(&synid);

    mesh_getsynonyms(mesh, MESH_GRADE_VERTEX, id, &synid);
    varray_elementidwriteunique(&synid, id);

    double frc[mesh->dim]; // This will hold the total force due to the triangles present
    for (unsigned int i=0; i<mesh->dim; i++) frc[i]=0.0;

    mesh_findneighbors(mesh, MESH_GRADE_VERTEX, id, MESH_GRADE_AREA, &nbrs);

    for (unsigned int i=0; i<nbrs.count; i++) { /* Loop over adjacent triangles */
        int nvert, *vids;
        if (!sparseccs_getrowindices(&cref->areael->ccs, nbrs.data[i], &nvert, &vids)) goto meancurvsq_cleanup;

        /* Order the vertices */
        if (!curvature_ordervertices(&synid, nvert, vids)) goto meancurvsq_cleanup;

        double *x[3], s0[3], s1[3], s01[3], s101[3];
        double norm;
        for (int j=0; j<3; j++) matrix_getcolumn(mesh->vert, vids[j], &x[j]);

        /* s0 = x1-x0; s1 = x2-x1 */
        functional_vecsub(mesh->dim, x[1], x[0], s0);
        functional_vecsub(mesh->dim, x[2], x[1], s1);

        /* F(v0) = (s1 x s0 x s1)/|s0 x x1|/2 */
        functional_veccross(s0, s1, s01);
        norm=functional_vecnorm(mesh->dim, s01);
        if (norm<MORPHO_EPS) goto meancurvsq_cleanup;

        areasum+=norm/2;
        functional_veccross(s1, s01, s101);

        functional_vecaddscale(mesh->dim, frc, 0.5/norm, s101, frc);
    }

    *out = functional_vecdot(mesh->dim, frc, frc)/(areasum/3.0)/4.0;
    if (cref->integrandonly) *out /= (areasum/3.0);
    success=true;

meancurvsq_cleanup:
    varray_elementidclear(&nbrs);
    varray_elementidclear(&synid);

    return success;
}

FUNCTIONAL_INIT(MeanCurvatureSq, MESH_GRADE_VERTEX)
FUNCTIONAL_METHOD(MeanCurvatureSq, integrand, MESH_GRADE_VERTEX, areacurvatureref, areacurvature_prepareref, functional_mapintegrand, meancurvaturesq_integrand, NULL, FUNCTIONAL_ARGS, SYMMETRY_NONE)
FUNCTIONAL_METHOD(MeanCurvatureSq, total, MESH_GRADE_VERTEX, areacurvatureref, areacurvature_prepareref, functional_sumintegrand, meancurvaturesq_integrand, NULL, FUNCTIONAL_ARGS, SYMMETRY_NONE)
FUNCTIONAL_METHOD(MeanCurvatureSq, gradient, MESH_GRADE_VERTEX, areacurvatureref, areacurvature_prepareref, functional_mapnumericalgradient, meancurvaturesq_integrand, meancurvaturesq_dependencies, FUNCTIONAL_ARGS, SYMMETRY_ADD)

MORPHO_BEGINCLASS(MeanCurvatureSq)
MORPHO_METHOD(MORPHO_INITIALIZER_METHOD, MeanCurvatureSq_init, BUILTIN_FLAGSEMPTY),
MORPHO_METHOD(FUNCTIONAL_INTEGRAND_METHOD, MeanCurvatureSq_integrand, BUILTIN_FLAGSEMPTY),
MORPHO_METHOD(FUNCTIONAL_GRADIENT_METHOD, MeanCurvatureSq_gradient, BUILTIN_FLAGSEMPTY),
MORPHO_METHOD(FUNCTIONAL_TOTAL_METHOD, MeanCurvatureSq_total, BUILTIN_FLAGSEMPTY)
MORPHO_ENDCLASS

/* ----------------------------------------------
 * GaussCurvature
 * ---------------------------------------------- */

/** Calculate the integral of the gaussian curvature  */
bool gausscurvature_integrand(vm *v, objectmesh *mesh, elementid id, int nv, int *vid, void *ref, double *out) {
    areacurvatureref *cref = (areacurvatureref *) ref;
    double anglesum = 0, areasum = 0;
    bool success=false;

    varray_elementid nbrs;
    varray_elementid synid;
    varray_elementidinit(&nbrs);
    varray_elementidinit(&synid);

    mesh_getsynonyms(mesh, MESH_GRADE_VERTEX, id, &synid);
    varray_elementidwriteunique(&synid, id);

    double frc[mesh->dim]; // This will hold the total force due to the triangles present
    for (unsigned int i=0; i<mesh->dim; i++) frc[i]=0.0;

    mesh_findneighbors(mesh, MESH_GRADE_VERTEX, id, MESH_GRADE_AREA, &nbrs);

    for (unsigned int i=0; i<nbrs.count; i++) { /* Loop over adjacent triangles */
        int nvert, *vids;
        if (!sparseccs_getrowindices(&cref->areael->ccs, nbrs.data[i], &nvert, &vids)) goto gausscurv_cleanup;

        /* Order the vertices */
        if (!curvature_ordervertices(&synid, nvert, vids)) goto gausscurv_cleanup;

        double *x[3], s0[3], s1[3], s01[3];
        for (int j=0; j<3; j++) matrix_getcolumn(mesh->vert, vids[j], &x[j]);

        /* s0 = x1-x0; s1 = x2-x0 */
        functional_vecsub(mesh->dim, x[1], x[0], s0);
        functional_vecsub(mesh->dim, x[2], x[0], s1);

        functional_veccross(s0, s1, s01);
        double area = functional_vecnorm(mesh->dim, s01);
        anglesum+=atan2(area, functional_vecdot(mesh->dim, s0, s1));

        areasum+=area/2;
    }

    *out = 2*M_PI-anglesum;
    if (cref->geodesic) *out = M_PI-anglesum;
    if (cref->integrandonly) *out /= (areasum/3.0);
    success=true;

gausscurv_cleanup:
    varray_elementidclear(&nbrs);
    varray_elementidclear(&synid);

    return success;
}

FUNCTIONAL_INIT(GaussCurvature, MESH_GRADE_VERTEX)
FUNCTIONAL_METHOD(GaussCurvature, integrand, MESH_GRADE_VERTEX, areacurvatureref, areacurvature_prepareref, functional_mapintegrand, gausscurvature_integrand, NULL, FUNCTIONAL_ARGS, SYMMETRY_NONE)
FUNCTIONAL_METHOD(GaussCurvature, total, MESH_GRADE_VERTEX, areacurvatureref, areacurvature_prepareref, functional_sumintegrand, gausscurvature_integrand, NULL, FUNCTIONAL_ARGS, SYMMETRY_NONE)
FUNCTIONAL_METHOD(GaussCurvature, gradient, MESH_GRADE_VERTEX, areacurvatureref, areacurvature_prepareref, functional_mapnumericalgradient, gausscurvature_integrand, meancurvaturesq_dependencies, FUNCTIONAL_ARGS, SYMMETRY_ADD)

MORPHO_BEGINCLASS(GaussCurvature)
MORPHO_METHOD(MORPHO_INITIALIZER_METHOD, GaussCurvature_init, BUILTIN_FLAGSEMPTY),
MORPHO_METHOD(FUNCTIONAL_INTEGRAND_METHOD, GaussCurvature_integrand, BUILTIN_FLAGSEMPTY),
MORPHO_METHOD(FUNCTIONAL_GRADIENT_METHOD, GaussCurvature_gradient, BUILTIN_FLAGSEMPTY),
MORPHO_METHOD(FUNCTIONAL_TOTAL_METHOD, GaussCurvature_total, BUILTIN_FLAGSEMPTY)
MORPHO_ENDCLASS

/* **********************************************************************
 * Fields
 * ********************************************************************** */

typedef struct {
    objectfield *field;
    grade grade;
} fieldref;

/* ----------------------------------------------
 * GradSq
 * ---------------------------------------------- */

bool gradsq_computeperpendicular(unsigned int n, double *s1, double *s2, double *out) {
    double s1s2, s2s2, sout;

    /* Compute s1 - (s1.s2) s2 / (s2.2) */
    s1s2 = functional_vecdot(n, s1, s2);
    s2s2 = functional_vecdot(n, s2, s2);
    if (fabs(s2s2)<MORPHO_EPS) return false; // Check for side of zero weight

    double temp[n];
    functional_vecscale(n, s1s2/s2s2, s2, temp);
    functional_vecsub(n, s1, temp, out);

    /* Scale by 1/|t|^2 */
    sout = functional_vecnorm(n, out);
    if (fabs(sout)<MORPHO_EPS) return false; // Check for side of zero weight

    functional_vecscale(n, 1/(sout*sout), out, out);
    return true;
}

/** Evaluates the gradient of a field quantity
 @param[in] mesh - object to use
 @param[in] field - field to compute gradient of
 @param[in] nv - number of vertices
 @param[in] vid - vertex ids
 @param[out] out - should be field->psize * mesh->dim units of storage */
bool gradsq_evaluategradient(objectmesh *mesh, objectfield *field, int nv, int *vid, double *out) {
    double *f[nv]; // Field value lists
    double *x[nv]; // Vertex coordinates
    unsigned int nentries=0;

    // Get field values and vertex coordinates
    for (unsigned int i=0; i<nv; i++) {
        if (!mesh_getvertexcoordinatesaslist(mesh, vid[i], &x[i])) return false;
        if (!field_getelementaslist(field, MESH_GRADE_VERTEX, vid[i], 0, &nentries, &f[i])) return false;
    }

    double s[3][mesh->dim], t[3][mesh->dim];

    /* Vector sides */
    functional_vecsub(mesh->dim, x[1], x[0], s[0]);
    functional_vecsub(mesh->dim, x[2], x[1], s[1]);
    functional_vecsub(mesh->dim, x[0], x[2], s[2]);

    /* Perpendicular vectors */
    gradsq_computeperpendicular(mesh->dim, s[2], s[1], t[0]);
    gradsq_computeperpendicular(mesh->dim, s[0], s[2], t[1]);
    gradsq_computeperpendicular(mesh->dim, s[1], s[0], t[2]);

    /* Compute the gradient */
    for (unsigned int i=0; i<mesh->dim*nentries; i++) out[i]=0;
    for (unsigned int j=0; j<mesh->dim; j++) {
        for (unsigned int i=0; i<nentries; i++) {
            functional_vecaddscale(mesh->dim, &out[i*mesh->dim], f[j][i], t[j], &out[i*mesh->dim]);
        }
    }

    return true;
}

/** Evaluates the gradient of a field quantity in 3D
 @param[in] mesh - object to use
 @param[in] field - field to compute gradient of
 @param[in] nv - number of vertices
 @param[in] vid - vertex ids
 @param[out] out - should be field->psize * mesh->dim units of storage */
bool gradsq_evaluategradient3d(objectmesh *mesh, objectfield *field, int nv, int *vid, double *out) {
    double *f[nv]; // Field value lists
    double *x[nv]; // Vertex coordinates
    double xarray[nv*mesh->dim]; // Vertex coordinates
    double xtarray[nv*mesh->dim]; // Vertex coordinates
    unsigned int nentries=0;

    // Get field values and vertex coordinates
    for (unsigned int i=0; i<nv; i++) {
        if (!mesh_getvertexcoordinatesaslist(mesh, vid[i], &x[i])) return false;
        if (!field_getelementaslist(field, MESH_GRADE_VERTEX, vid[i], 0, &nentries, &f[i])) return false;
    }

    // Build a matrix such that the columns are x_i - x_0
    for (unsigned int i=1; i<nv; i++) {
        functional_vecsub(mesh->dim, x[i], x[0], &xarray[(i-1)*mesh->dim]);
    }

    for (unsigned int i=0; i<mesh->dim*nentries; i++) out[i]=0;

    objectmatrix M = MORPHO_STATICMATRIX(xarray, mesh->dim, mesh->dim);
    objectmatrix Mt = MORPHO_STATICMATRIX(xtarray, mesh->dim, mesh->dim);
    matrix_transpose(&M, &Mt);

    double farray[nentries*mesh->dim]; // Field elements
    objectmatrix frhs = MORPHO_STATICMATRIX(farray, mesh->dim, nentries);
    objectmatrix grad = MORPHO_STATICMATRIX(out, mesh->dim, nentries);

    // Loop over elements of the field
    for (unsigned int i=0; i<nentries; i++) {
        // Copy across the field values to form the rhs
        for (unsigned int j=0; j<mesh->dim; j++) farray[i*mesh->dim+j] = f[j+1][i]-f[0][i];
    }

    // Solve to obtain the gradient of each element
    matrix_divs(&Mt, &frhs, &grad);

    return true;
}

/** Prepares the gradsq reference */
bool gradsq_prepareref(objectinstance *self, objectmesh *mesh, grade g, objectselection *sel, fieldref *ref) {
    bool success=false, grdset=false;
    value field=MORPHO_NIL, grd=MORPHO_NIL;

    if (objectinstance_getproperty(self, functional_fieldproperty, &field) &&
        MORPHO_ISFIELD(field)) {
        ref->field=MORPHO_GETFIELD(field);
        success=true;
    }

    if (objectinstance_getproperty(self, functional_gradeproperty, &grd) &&
        MORPHO_ISINTEGER(grd)) {
        ref->grade=MORPHO_GETINTEGERVALUE(grd);
        if (ref->grade>0) grdset=true;
    }
    if (!grdset) ref->grade=mesh_maxgrade(mesh);

    return success;
}

/** Calculate the |grad q|^2 energy */
bool gradsq_integrand(vm *v, objectmesh *mesh, elementid id, int nv, int *vid, void *ref, double *out) {
    fieldref *eref = ref;
    double size=0; // Length area or volume of the element
    double grad[eref->field->psize*mesh->dim];

    if (!functional_elementsize(v, mesh, eref->grade, id, nv, vid, &size)) return false;

    if (eref->grade==2) {
        if (!gradsq_evaluategradient(mesh, eref->field, nv, vid, grad)) return false;
    } else if (eref->grade==3) {
        if (!gradsq_evaluategradient3d(mesh, eref->field, nv, vid, grad)) return false;
    } else {
        return false;
    }

    double gradnrm=functional_vecnorm(eref->field->psize*mesh->dim, grad);
    *out = gradnrm*gradnrm*size;

    return true;
}

/** Initialize a GradSq object */
value GradSq_init(vm *v, int nargs, value *args) {
    objectinstance *self = MORPHO_GETINSTANCE(MORPHO_SELF(args));

    if (nargs>0 && MORPHO_ISFIELD(MORPHO_GETARG(args, 0))) {
        objectinstance_setproperty(self, functional_fieldproperty, MORPHO_GETARG(args, 0));
    } else {
        morpho_runtimeerror(v, VM_INVALIDARGS);
        return MORPHO_FALSE;
    }

    /* Second (optional) argument is the grade to act on */
    if (nargs>1) {
        if (MORPHO_ISINTEGER(MORPHO_GETARG(args, 1))) {
            objectinstance_setproperty(MORPHO_GETINSTANCE(MORPHO_SELF(args)), functional_gradeproperty, MORPHO_GETARG(args, 1));
        }
    }

    return MORPHO_NIL;
}

FUNCTIONAL_METHOD(GradSq, integrand, (ref.grade), fieldref, gradsq_prepareref, functional_mapintegrand, gradsq_integrand, NULL, GRADSQ_ARGS, SYMMETRY_NONE);

FUNCTIONAL_METHOD(GradSq, total, (ref.grade), fieldref, gradsq_prepareref, functional_sumintegrand, gradsq_integrand, NULL, GRADSQ_ARGS, SYMMETRY_NONE);

FUNCTIONAL_METHOD(GradSq, gradient, (ref.grade), fieldref, gradsq_prepareref, functional_mapnumericalgradient, gradsq_integrand, NULL, GRADSQ_ARGS, SYMMETRY_ADD);

value GradSq_fieldgradient(vm *v, int nargs, value *args) {
    functional_mapinfo info;
    fieldref ref;
    value out=MORPHO_NIL;

    if (functional_validateargs(v, nargs, args, &info)) {
        if (gradsq_prepareref(MORPHO_GETINSTANCE(MORPHO_SELF(args)), info.mesh, MESH_GRADE_AREA, info.sel, &ref)) {
            info.g = ref.grade;
            info.field = ref.field;
            info.integrand = gradsq_integrand;
            info.ref = &ref;
            functional_mapnumericalfieldgradient(v, &info, &out);
        } else morpho_runtimeerror(v, GRADSQ_ARGS);
    }
    if (!MORPHO_ISNIL(out)) morpho_bindobjects(v, 1, &out);
    return out;
}

MORPHO_BEGINCLASS(GradSq)
MORPHO_METHOD(MORPHO_INITIALIZER_METHOD, GradSq_init, BUILTIN_FLAGSEMPTY),
MORPHO_METHOD(FUNCTIONAL_INTEGRAND_METHOD, GradSq_integrand, BUILTIN_FLAGSEMPTY),
MORPHO_METHOD(FUNCTIONAL_TOTAL_METHOD, GradSq_total, BUILTIN_FLAGSEMPTY),
MORPHO_METHOD(FUNCTIONAL_GRADIENT_METHOD, GradSq_gradient, BUILTIN_FLAGSEMPTY),
MORPHO_METHOD(FUNCTIONAL_FIELDGRADIENT_METHOD, GradSq_fieldgradient, BUILTIN_FLAGSEMPTY)
MORPHO_ENDCLASS

/* ----------------------------------------------
 * Nematic
 * ---------------------------------------------- */

static value nematic_ksplayproperty;
static value nematic_ktwistproperty;
static value nematic_kbendproperty;
static value nematic_pitchproperty;

typedef struct {
    double ksplay,ktwist,kbend,pitch;
    bool haspitch;
    objectfield *field;
    grade grade;
} nematicref;

/** Prepares the nematic reference */
bool nematic_prepareref(objectinstance *self, objectmesh *mesh, grade g, objectselection *sel, nematicref *ref) {
    bool success=false, grdset=false;
    value field=MORPHO_NIL, grd=MORPHO_NIL;
    value val=MORPHO_NIL;
    ref->ksplay=1.0; ref->ktwist=1.0; ref->kbend=1.0; ref->pitch=0.0;
    ref->haspitch=false;

    if (objectinstance_getproperty(self, functional_fieldproperty, &field) &&
        MORPHO_ISFIELD(field)) {
        ref->field=MORPHO_GETFIELD(field);
        success=true;
    }
    if (objectinstance_getproperty(self, nematic_ksplayproperty, &val) && MORPHO_ISNUMBER(val)) {
        morpho_valuetofloat(val, &ref->ksplay);
    }
    if (objectinstance_getproperty(self, nematic_ktwistproperty, &val) && MORPHO_ISNUMBER(val)) {
        morpho_valuetofloat(val, &ref->ktwist);
    }
    if (objectinstance_getproperty(self, nematic_kbendproperty, &val) && MORPHO_ISNUMBER(val)) {
        morpho_valuetofloat(val, &ref->kbend);
    }
    if (objectinstance_getproperty(self, nematic_pitchproperty, &val) && MORPHO_ISNUMBER(val)) {
        morpho_valuetofloat(val, &ref->pitch);
        ref->haspitch=true;
    }

    if (objectinstance_getproperty(self, functional_gradeproperty, &grd) &&
        MORPHO_ISINTEGER(grd)) {
        ref->grade=MORPHO_GETINTEGERVALUE(grd);
        if (ref->grade>0) grdset=true;
    }
    if (!grdset) ref->grade=mesh_maxgrade(mesh);

    return success;
}

/* Integrates two linear functions with values at vertices f[0]...f[2] and g[0]...g[2] */
double nematic_bcint(double *f, double *g) {
    return (f[0]*(2*g[0]+g[1]+g[2]) + f[1]*(g[0]+2*g[1]+g[2]) + f[2]*(g[0]+g[1]+2*g[2]))/12;
}

/* Integrates a linear vector function with values at vertices f[0]...f[2] */
double nematic_bcint1(double *f) {
    return (f[0] + f[1] + f[2])/3;
}

/* Integrates a linear vector function with values at vertices f[0]...f[n]
   Works for dimensions 1-3 at least */
double nematic_bcintf(unsigned int n, double *f) {
    double sum = 0;
    for (unsigned int i=0; i<n; i++) sum+=f[i];
    return sum/n;
}

/* Integrates a product of two linear functions with values at vertices
   f[0]...f[n] and g[0]...g[n].
   Works for dimensions 1-3 at least */
double nematic_bcintfg(unsigned int n, double *f, double *g) {
    double sum = 0;
    for (unsigned int i=0; i<n; i++) {
        for (unsigned int j=0; j<n; j++) sum+=f[i]*g[j];
        sum+=f[i]*g[i];
    }
    return sum/(n*(n+1));
}

/** Calculate the nematic energy */
bool nematic_integrand(vm *v, objectmesh *mesh, elementid id, int nv, int *vid, void *ref, double *out) {
    nematicref *eref = ref;
    double size=0; // Length area or volume of the element
    double gradnn[eref->field->psize*mesh->dim];
    double divnn, curlnn[mesh->dim];

    if (!functional_elementsize(v, mesh, eref->grade, id, nv, vid, &size)) return false;

    // Get nematic director components
    double *nn[nv]; // Field value lists
    unsigned int nentries=0;
    for (unsigned int i=0; i<nv; i++) {
        if (!field_getelementaslist(eref->field, MESH_GRADE_VERTEX, vid[i], 0, &nentries, &nn[i])) return false;
    }

    // Evaluate gradients of the director
    if (eref->grade==2) {
        if (!gradsq_evaluategradient(mesh, eref->field, nv, vid, gradnn)) return
            false;
    } else if (eref->grade==3) {
        if (!gradsq_evaluategradient3d(mesh, eref->field, nv, vid, gradnn)) return
            false;
    }
    // Output of this is the matrix:
    // [ nx,x ny,x nz,x ] [ 0 3 6 ] <- indices
    // [ nx,y ny,y nz,y ] [ 1 4 7 ]
    // [ nx,z ny,z nz,z ] [ 2 5 8 ]
    objectmatrix gradnnmat = MORPHO_STATICMATRIX(gradnn, mesh->dim, mesh->dim);

    matrix_trace(&gradnnmat, &divnn);
    curlnn[0]=gradnn[7]-gradnn[5]; // nz,y - ny,z
    curlnn[1]=gradnn[2]-gradnn[6]; // nx,z - nz,x
    curlnn[2]=gradnn[3]-gradnn[1]; // ny,x - nx,y

    /* From components of the curl, construct the coefficients that go in front of integrals of
           nx^2, ny^2, nz^2, nx*ny, ny*nz, and nz*nx over the element. */
    double ctwst[6] = { curlnn[0]*curlnn[0], curlnn[1]*curlnn[1], curlnn[2]*curlnn[2],
                        2*curlnn[0]*curlnn[1], 2*curlnn[1]*curlnn[2], 2*curlnn[2]*curlnn[0]};

    double cbnd[6] = { ctwst[1] + ctwst[2], ctwst[0] + ctwst[2], ctwst[0] + ctwst[1],
                       -ctwst[3], -ctwst[4], -ctwst[5] };

    /* Calculate integrals of nx^2, ny^2, nz^2, nx*ny, ny*nz, and nz*nx over the element */
    double nnt[mesh->dim][nv]; // The transpose of nn
    for (unsigned int i=0; i<nv; i++)
        for (unsigned int j=0; j<mesh->dim; j++) nnt[j][i]=nn[i][j];

    double integrals[] = {  nematic_bcintfg(nv, nnt[0], nnt[0]),
                            nematic_bcintfg(nv, nnt[1], nnt[1]),
                            nematic_bcintfg(nv, nnt[2], nnt[2]),
                            nematic_bcintfg(nv, nnt[0], nnt[1]),
                            nematic_bcintfg(nv, nnt[1], nnt[2]),
                            nematic_bcintfg(nv, nnt[2], nnt[0])
    };

    /* Now we can calculate the components of splay, twist and bend */
    double splay=0.0, twist=0.0, bend=0.0, chol=0.0;

    /* Evaluate the three contributions to the integral */
    splay = 0.5*eref->ksplay*size*divnn*divnn;
    for (unsigned int i=0; i<6; i++) {
        twist += ctwst[i]*integrals[i];
        bend += cbnd[i]*integrals[i];
    }
    twist *= 0.5*eref->ktwist*size;
    bend *= 0.5*eref->kbend*size;

    if (eref->haspitch) {
        /* Cholesteric terms: 0.5 * k22 * [- 2 q (cx <nx> + cy <ny> + cz <nz>) + q^2] */
        for (unsigned i=0; i<3; i++) {
            chol += -2*curlnn[i]*nematic_bcintf(nv, nnt[i])*eref->pitch;
        }
        chol += (eref->pitch*eref->pitch);
        chol *= 0.5*eref->ktwist*size;
    }

    *out = splay+twist+bend+chol;

    return true;
}

/** Initialize a Nematic object */
value Nematic_init(vm *v, int nargs, value *args) {
    objectinstance *self = MORPHO_GETINSTANCE(MORPHO_SELF(args));

    int nfixed=nargs;
    value ksplay=MORPHO_FLOAT(1.0),
          ktwist=MORPHO_FLOAT(1.0),
          kbend=MORPHO_FLOAT(1.0);
    value pitch=MORPHO_NIL;

    if (builtin_options(v, nargs, args, &nfixed, 4,
                        nematic_ksplayproperty, &ksplay,
                        nematic_ktwistproperty, &ktwist,
                        nematic_kbendproperty, &kbend,
                        nematic_pitchproperty, &pitch)) {
        objectinstance_setproperty(self, nematic_ksplayproperty, ksplay);
        objectinstance_setproperty(self, nematic_ktwistproperty, ktwist);
        objectinstance_setproperty(self, nematic_kbendproperty, kbend);
        objectinstance_setproperty(self, nematic_pitchproperty, pitch);
    } else morpho_runtimeerror(v, NEMATIC_ARGS);

    if (nfixed==1 && MORPHO_ISFIELD(MORPHO_GETARG(args, 0))) {
        objectinstance_setproperty(self, functional_fieldproperty, MORPHO_GETARG(args, 0));
    } else morpho_runtimeerror(v, NEMATIC_ARGS);

    return MORPHO_NIL;
}

FUNCTIONAL_METHOD(Nematic, integrand, (ref.grade), nematicref, nematic_prepareref, functional_mapintegrand, nematic_integrand, NULL, NEMATIC_ARGS, SYMMETRY_NONE);

FUNCTIONAL_METHOD(Nematic, total, (ref.grade), nematicref, nematic_prepareref, functional_sumintegrand, nematic_integrand, NULL, NEMATIC_ARGS, SYMMETRY_NONE);

FUNCTIONAL_METHOD(Nematic, gradient, (ref.grade), nematicref, nematic_prepareref, functional_mapnumericalgradient, nematic_integrand, NULL, NEMATIC_ARGS, SYMMETRY_NONE);

value Nematic_fieldgradient(vm *v, int nargs, value *args) {
    functional_mapinfo info;
    nematicref ref;
    value out=MORPHO_NIL;

    if (functional_validateargs(v, nargs, args, &info)) {
        if (nematic_prepareref(MORPHO_GETINSTANCE(MORPHO_SELF(args)), info.mesh, MESH_GRADE_AREA, info.sel, &ref)) {
            info.g=ref.grade;
            info.integrand=nematic_integrand;
            info.ref=&ref;
            functional_mapnumericalfieldgradient(v, &info, &out);
        } else morpho_runtimeerror(v, GRADSQ_ARGS);
    }
    if (!MORPHO_ISNIL(out)) morpho_bindobjects(v, 1, &out);
    return out;
}

MORPHO_BEGINCLASS(Nematic)
MORPHO_METHOD(MORPHO_INITIALIZER_METHOD, Nematic_init, BUILTIN_FLAGSEMPTY),
MORPHO_METHOD(FUNCTIONAL_INTEGRAND_METHOD, Nematic_integrand, BUILTIN_FLAGSEMPTY),
MORPHO_METHOD(FUNCTIONAL_TOTAL_METHOD, Nematic_total, BUILTIN_FLAGSEMPTY),
MORPHO_METHOD(FUNCTIONAL_GRADIENT_METHOD, Nematic_gradient, BUILTIN_FLAGSEMPTY),
MORPHO_METHOD(FUNCTIONAL_FIELDGRADIENT_METHOD, Nematic_fieldgradient, BUILTIN_FLAGSEMPTY)
MORPHO_ENDCLASS

/* ----------------------------------------------
 * NematicElectric
 * ---------------------------------------------- */

typedef struct {
    objectfield *director;
    value field;
    grade grade;
} nematicelectricref;

/** Prepares the nematicelectric reference */
bool nematicelectric_prepareref(objectinstance *self, objectmesh *mesh, grade g, objectselection *sel, nematicelectricref *ref) {
    bool success=false, grdset=false;
    ref->field=MORPHO_NIL;
    value fieldlist=MORPHO_NIL, grd=MORPHO_NIL;

    if (objectinstance_getproperty(self, functional_fieldproperty, &fieldlist) &&
        MORPHO_ISLIST(fieldlist)) {
        objectlist *lst = MORPHO_GETLIST(fieldlist);
        value director = MORPHO_NIL;
        list_getelement(lst, 0, &director);
        list_getelement(lst, 1, &ref->field);

        if (MORPHO_ISFIELD(director)) ref->director=MORPHO_GETFIELD(director);

        if (MORPHO_ISFIELD(ref->field) || MORPHO_ISMATRIX(ref->field)) success=true;
    }

    if (objectinstance_getproperty(self, functional_gradeproperty, &grd) &&
        MORPHO_ISINTEGER(grd)) {
        ref->grade=MORPHO_GETINTEGERVALUE(grd);
        if (ref->grade>0) grdset=true;
    }
    if (!grdset) ref->grade=mesh_maxgrade(mesh);

    return success;
}

/** Calculate the integral (n.E)^2 energy, where E is calculated from the electric potential */
bool nematicelectric_integrand(vm *v, objectmesh *mesh, elementid id, int nv, int *vid, void *ref, double *out) {
    nematicelectricref *eref = ref;
    double size=0; // Length area or volume of the element

    if (!functional_elementsize(v, mesh, eref->grade, id, nv, vid, &size)) return false;

    // Get nematic director components
    double *nn[nv]; // Field value lists
    unsigned int nentries=0;
    for (unsigned int i=0; i<nv; i++) {
        if (!field_getelementaslist(eref->director, MESH_GRADE_VERTEX, vid[i], 0, &nentries, &nn[i])) return false;
    }

    // The electric field ends up being constant over the element
    double ee[mesh->dim];
    if (MORPHO_ISFIELD(eref->field)) {
        if (eref->grade==2) {
            if (!gradsq_evaluategradient(mesh, MORPHO_GETFIELD(eref->field), nv, vid, ee)) return false;
        } else if (eref->grade==3) {
            if (!gradsq_evaluategradient3d(mesh, MORPHO_GETFIELD(eref->field), nv, vid, ee)) return false;
        }
    }

    /* Calculate integrals of nx^2, ny^2, nz^2, nx*ny, ny*nz, and nz*nx over the element */
    double nnt[mesh->dim][nv]; // The transpose of nn
    for (unsigned int i=0; i<nv; i++)
        for (unsigned int j=0; j<mesh->dim; j++) nnt[j][i]=nn[i][j];

    /* Calculate integral (n.e)^2 using the above results */
    double total = ee[0]*ee[0]*nematic_bcintfg(nv, nnt[0], nnt[0])+
                   ee[1]*ee[1]*nematic_bcintfg(nv, nnt[1], nnt[1])+
                   ee[2]*ee[2]*nematic_bcintfg(nv, nnt[2], nnt[2])+
                   2*ee[0]*ee[1]*nematic_bcintfg(nv, nnt[0], nnt[1])+
                   2*ee[1]*ee[2]*nematic_bcintfg(nv, nnt[1], nnt[2])+
                   2*ee[2]*ee[0]*nematic_bcintfg(nv, nnt[2], nnt[0]);

    *out = size*total;

    return true;
}

/** Initialize a NematicElectric object */
value NematicElectric_init(vm *v, int nargs, value *args) {
    objectinstance *self = MORPHO_GETINSTANCE(MORPHO_SELF(args));

    if (nargs==2 && MORPHO_ISFIELD(MORPHO_GETARG(args, 0)) &&
        MORPHO_ISFIELD(MORPHO_GETARG(args, 1))) {
        objectlist *new = object_newlist(2, &MORPHO_GETARG(args, 0));
        if (new) {
            value lst = MORPHO_OBJECT(new);
            objectinstance_setproperty(self, functional_fieldproperty, lst);
            morpho_bindobjects(v, 1, &lst);
        }
    } else morpho_runtimeerror(v, NEMATICELECTRIC_ARGS);

    return MORPHO_NIL;
}

FUNCTIONAL_METHOD(NematicElectric, integrand, (ref.grade), nematicelectricref, nematicelectric_prepareref, functional_mapintegrand, nematicelectric_integrand, NULL, FUNCTIONAL_ARGS, SYMMETRY_NONE);

FUNCTIONAL_METHOD(NematicElectric, total, (ref.grade), nematicelectricref, nematicelectric_prepareref, functional_sumintegrand, nematicelectric_integrand, NULL, FUNCTIONAL_ARGS, SYMMETRY_NONE);

FUNCTIONAL_METHOD(NematicElectric, gradient, (ref.grade), nematicelectricref, nematicelectric_prepareref, functional_mapnumericalgradient, nematicelectric_integrand, NULL, FUNCTIONAL_ARGS, SYMMETRY_NONE);

value NematicElectric_fieldgradient(vm *v, int nargs, value *args) {
    functional_mapinfo info;
    nematicelectricref ref;
    value out=MORPHO_NIL;

    if (functional_validateargs(v, nargs, args, &info)) {
        if (nematicelectric_prepareref(MORPHO_GETINSTANCE(MORPHO_SELF(args)), info.mesh, MESH_GRADE_AREA, info.sel, &ref)) {
            info.g=ref.grade;
            info.integrand=nematicelectric_integrand;
            info.ref=&ref;
            functional_mapnumericalfieldgradient(v, &info, &out);
        } else morpho_runtimeerror(v, GRADSQ_ARGS);
    }
    if (!MORPHO_ISNIL(out)) morpho_bindobjects(v, 1, &out);
    return out;
}

MORPHO_BEGINCLASS(NematicElectric)
MORPHO_METHOD(MORPHO_INITIALIZER_METHOD, NematicElectric_init, BUILTIN_FLAGSEMPTY),
MORPHO_METHOD(FUNCTIONAL_INTEGRAND_METHOD, NematicElectric_integrand, BUILTIN_FLAGSEMPTY),
MORPHO_METHOD(FUNCTIONAL_TOTAL_METHOD, NematicElectric_total, BUILTIN_FLAGSEMPTY),
MORPHO_METHOD(FUNCTIONAL_GRADIENT_METHOD, NematicElectric_gradient, BUILTIN_FLAGSEMPTY),
MORPHO_METHOD(FUNCTIONAL_FIELDGRADIENT_METHOD, NematicElectric_fieldgradient, BUILTIN_FLAGSEMPTY)
MORPHO_ENDCLASS

/* ----------------------------------------------
 * NormSq
 * ---------------------------------------------- */

/** Calculate the norm squared of a field quantity */
bool normsq_integrand(vm *v, objectmesh *mesh, elementid id, int nv, int *vid, void *ref, double *out) {
    fieldref *eref = ref;
    unsigned int nentries;
    double *entries;

    if (field_getelementaslist(eref->field, MESH_GRADE_VERTEX, id, 0, &nentries, &entries)) {
        *out = functional_vecdot(nentries, entries, entries);
        return true;
    }

    return false;
}

FUNCTIONAL_METHOD(NormSq, integrand, MESH_GRADE_VERTEX, fieldref, gradsq_prepareref, functional_mapintegrand, normsq_integrand, NULL, GRADSQ_ARGS, SYMMETRY_NONE);

FUNCTIONAL_METHOD(NormSq, total, MESH_GRADE_VERTEX, fieldref, gradsq_prepareref, functional_sumintegrand, normsq_integrand, NULL, GRADSQ_ARGS, SYMMETRY_NONE);

FUNCTIONAL_METHOD(NormSq, gradient, MESH_GRADE_AREA, fieldref, gradsq_prepareref, functional_mapnumericalgradient, normsq_integrand, NULL, GRADSQ_ARGS, SYMMETRY_NONE);

value NormSq_fieldgradient(vm *v, int nargs, value *args) {
    functional_mapinfo info;
    fieldref ref;
    value out=MORPHO_NIL;

    if (functional_validateargs(v, nargs, args, &info)) {
        if (gradsq_prepareref(MORPHO_GETINSTANCE(MORPHO_SELF(args)), info.mesh, MESH_GRADE_VERTEX, info.sel, &ref)) {
            info.g=MESH_GRADE_VERTEX;
            info.ref=&ref;
            info.field=ref.field;
            info.integrand=normsq_integrand;
            functional_mapnumericalfieldgradient(v, &info, &out);
        } else morpho_runtimeerror(v, GRADSQ_ARGS);
    }
    if (!MORPHO_ISNIL(out)) morpho_bindobjects(v, 1, &out);
    return out;
}

MORPHO_BEGINCLASS(NormSq)
MORPHO_METHOD(MORPHO_INITIALIZER_METHOD, GradSq_init, BUILTIN_FLAGSEMPTY),
MORPHO_METHOD(FUNCTIONAL_INTEGRAND_METHOD, NormSq_integrand, BUILTIN_FLAGSEMPTY),
MORPHO_METHOD(FUNCTIONAL_TOTAL_METHOD, NormSq_total, BUILTIN_FLAGSEMPTY),
MORPHO_METHOD(FUNCTIONAL_GRADIENT_METHOD, NormSq_gradient, BUILTIN_FLAGSEMPTY),
MORPHO_METHOD(FUNCTIONAL_FIELDGRADIENT_METHOD, NormSq_fieldgradient, BUILTIN_FLAGSEMPTY)
MORPHO_ENDCLASS

/* **********************************************************************
 * Integrals
 * ********************************************************************** */

/* ----------------------------------------------
 * Integrand functions
 * ---------------------------------------------- */

value tangent;

static value functional_tangent(vm *v, int nargs, value *args) {
    return tangent;
}

value norml;

static value functional_normal(vm *v, int nargs, value *args) {
    return norml;
}

value gradfn;

static value functional_gradfn(vm *v, int nargs, value *args) {
    return gradfn;
}

/* ----------------------------------------------
 * LineIntegral
 * ---------------------------------------------- */

typedef struct {
    value integrand;
    int nfields;
    value *fields;
    vm *v;
} integralref;

/** Prepares an integral reference */
bool integral_prepareref(objectinstance *self, objectmesh *mesh, grade g, objectselection *sel, integralref *ref) {
    bool success=false;
    value func=MORPHO_NIL;
    value field=MORPHO_NIL;
    ref->v=NULL;
    ref->nfields=0;

    if (objectinstance_getproperty(self, scalarpotential_functionproperty, &func) &&
        MORPHO_ISCALLABLE(func)) {
        ref->integrand=func;
        success=true;
    }
    if (objectinstance_getproperty(self, functional_fieldproperty, &field) &&
        MORPHO_ISLIST(field)) {
        objectlist *list = MORPHO_GETLIST(field);
        ref->nfields=list->val.count;
        ref->fields=list->val.data;
    }
    return success;
}

bool integral_integrandfn(unsigned int dim, double *t, double *x, unsigned int nquantity, value *quantity, void *ref, double *fout) {
    integralref *iref = ref;
    objectmatrix posn = MORPHO_STATICMATRIX(x, dim, 1);
    value args[nquantity+1], out;

    args[0]=MORPHO_OBJECT(&posn);
    for (unsigned int i=0; i<nquantity; i++) args[i+1]=quantity[i];

    if (morpho_call(iref->v, iref->integrand, nquantity+1, args, &out)) {
        morpho_valuetofloat(out,fout);
        return true;
    }

    return false;
}

/** Integrate a function over a line */
bool lineintegral_integrand(vm *v, objectmesh *mesh, elementid id, int nv, int *vid, void *ref, double *out) {
    integralref *iref = ref;
    double *x[2], size;
    bool success;

    if (!functional_elementsize(v, mesh, MESH_GRADE_LINE, id, nv, vid, &size)) return false;

    iref->v=v;
    for (unsigned int i=0; i<nv; i++) {
        mesh_getvertexcoordinatesaslist(mesh, vid[i], &x[i]);
    }

    /* Set up tangent vector... (temporary code here) */
    double tangentdata[mesh->dim], tnorm=0.0;
    functional_vecsub(mesh->dim, x[1], x[0], tangentdata);
    tnorm=functional_vecnorm(mesh->dim, tangentdata);
    if (fabs(tnorm)>MORPHO_EPS) functional_vecscale(mesh->dim, 1.0/tnorm, tangentdata, tangentdata);
    objectmatrix mtangent = MORPHO_STATICMATRIX(tangentdata, mesh->dim, 1);
    tangent = MORPHO_OBJECT(&mtangent);

    value q0[iref->nfields+1], q1[iref->nfields+1];
    value *q[2] = { q0, q1 };
    for (unsigned int k=0; k<iref->nfields; k++) {
        for (unsigned int i=0; i<nv; i++) {
            field_getelement(MORPHO_GETFIELD(iref->fields[k]), MESH_GRADE_VERTEX, vid[i], 0, &q[i][k]);
        }
    }

    success=integrate_integrate(integral_integrandfn, mesh->dim, MESH_GRADE_LINE, x, iref->nfields, q, iref, out);
    if (success) *out *=size;

    return success;
}

FUNCTIONAL_METHOD(LineIntegral, integrand, MESH_GRADE_LINE, integralref, integral_prepareref, functional_mapintegrand, lineintegral_integrand, NULL, GRADSQ_ARGS, SYMMETRY_NONE);

FUNCTIONAL_METHOD(LineIntegral, total, MESH_GRADE_LINE, integralref, integral_prepareref, functional_sumintegrand, lineintegral_integrand, NULL, GRADSQ_ARGS, SYMMETRY_NONE);

FUNCTIONAL_METHOD(LineIntegral, gradient, MESH_GRADE_LINE, integralref, integral_prepareref, functional_mapnumericalgradient, lineintegral_integrand, NULL, GRADSQ_ARGS, SYMMETRY_NONE);

/** Initialize a LineIntegral object */
value LineIntegral_init(vm *v, int nargs, value *args) {
    objectinstance *self = MORPHO_GETINSTANCE(MORPHO_SELF(args));
    int nparams = -1, nfields = 0;

    if (nargs>0) {
        value f = MORPHO_GETARG(args, 0);

        if (morpho_countparameters(f, &nparams)) {
            objectinstance_setproperty(self, scalarpotential_functionproperty, MORPHO_GETARG(args, 0));
        } else {
            morpho_runtimeerror(v, LINEINTEGRAL_ARGS);
            return MORPHO_NIL;
        }
    }

    if (nparams!=nargs) {
        morpho_runtimeerror(v, LINEINTEGRAL_NFLDS);
        return MORPHO_NIL;
    }

    if (nargs>1) {
        /* Remaining arguments should be fields */
        objectlist *list = object_newlist(nargs-1, & MORPHO_GETARG(args, 1));
        if (!list) { morpho_runtimeerror(v, ERROR_ALLOCATIONFAILED); return MORPHO_NIL; }

        for (unsigned int i=1; i<nargs; i++) {
            if (!MORPHO_ISFIELD(MORPHO_GETARG(args, i))) {
                morpho_runtimeerror(v, LINEINTEGRAL_ARGS);
                object_free((object *) list);
                return MORPHO_NIL;
            }
        }

        value field = MORPHO_OBJECT(list);
        objectinstance_setproperty(self, functional_fieldproperty, field);
        morpho_bindobjects(v, 1, &field);
    }

    return MORPHO_NIL;
}

/** Field gradients for Line Integrals */
value LineIntegral_fieldgradient(vm *v, int nargs, value *args) {
    functional_mapinfo info;
    integralref ref;
    value out=MORPHO_NIL;

    if (functional_validateargs(v, nargs, args, &info)) {
        // Should check whether the field is known about here...
        if (integral_prepareref(MORPHO_GETINSTANCE(MORPHO_SELF(args)), info.mesh, MESH_GRADE_LINE, info.sel, &ref)) {
            info.g=MESH_GRADE_LINE;
            info.integrand=lineintegral_integrand;
            info.ref=&ref;
            functional_mapnumericalfieldgradient(v, &info, &out);
        } else morpho_runtimeerror(v, GRADSQ_ARGS);
    }
    if (!MORPHO_ISNIL(out)) morpho_bindobjects(v, 1, &out);
    return out;
}

MORPHO_BEGINCLASS(LineIntegral)
MORPHO_METHOD(MORPHO_INITIALIZER_METHOD, LineIntegral_init, BUILTIN_FLAGSEMPTY),
MORPHO_METHOD(FUNCTIONAL_INTEGRAND_METHOD, LineIntegral_integrand, BUILTIN_FLAGSEMPTY),
MORPHO_METHOD(FUNCTIONAL_TOTAL_METHOD, LineIntegral_total, BUILTIN_FLAGSEMPTY),
MORPHO_METHOD(FUNCTIONAL_GRADIENT_METHOD, LineIntegral_gradient, BUILTIN_FLAGSEMPTY),
MORPHO_METHOD(FUNCTIONAL_FIELDGRADIENT_METHOD, LineIntegral_fieldgradient, BUILTIN_FLAGSEMPTY)
MORPHO_ENDCLASS

/* ----------------------------------------------
 * AreaIntegral
 * ---------------------------------------------- */

/** Integrate a function over an area */
bool areaintegral_integrand(vm *v, objectmesh *mesh, elementid id, int nv, int *vid, void *ref, double *out) {
    integralref *iref = ref;
    double *x[3], size;
    bool success;

    if (!functional_elementsize(v, mesh, MESH_GRADE_AREA, id, nv, vid, &size)) return false;

    iref->v=v;
    for (unsigned int i=0; i<nv; i++) {
        mesh_getvertexcoordinatesaslist(mesh, vid[i], &x[i]);
    }

    /* Set up normal vector... (temporary code here) */
    double s0[mesh->dim], s1[mesh->dim], normaldata[mesh->dim], nnorm=0.0;
    functional_vecsub(mesh->dim, x[1], x[0], s0);
    functional_vecsub(mesh->dim, x[2], x[1], s1);
    functional_veccross(s0, s1, normaldata);
    nnorm=functional_vecnorm(mesh->dim, normaldata);
    if (fabs(nnorm)>MORPHO_EPS) functional_vecscale(mesh->dim, 1.0/nnorm, normaldata, normaldata);
    objectmatrix mnormal = MORPHO_STATICMATRIX(normaldata, mesh->dim, 1);
    norml = MORPHO_OBJECT(&mnormal);

    /* Evaluate gradient */
<<<<<<< HEAD
    objectfield *fld=MORPHO_GETFIELD(iref->fields[0]);
    double grad[fld->mesh->dim]; //  *mesh->dim];
    if (!gradsq_evaluategradient(mesh, fld, nv, vid, grad)) return false;
    objectmatrix mgrad = MORPHO_STATICMATRIX(grad, mesh->dim, 1);
    gradfn = MORPHO_OBJECT(&mgrad);
=======
    /* -- Temporary code below -- */
    /*objectfield *fld=MORPHO_GETFIELD(iref->fields[0]);
    double grad[fld->mesh->dim]; //  *mesh->dim];
    if (!gradsq_evaluategradient(mesh, fld, nv, vid, grad)) return false;
    objectmatrix mgrad = MORPHO_STATICMATRIX(grad, mesh->dim, 1);
    gradfn = MORPHO_OBJECT(&mgrad);*/
>>>>>>> 9b694c63
    
    value q0[iref->nfields+1], q1[iref->nfields+1], q2[iref->nfields+1];
    value *q[3] = { q0, q1, q2 };
    for (unsigned int k=0; k<iref->nfields; k++) {
        for (unsigned int i=0; i<nv; i++) {
            field_getelement(MORPHO_GETFIELD(iref->fields[k]), MESH_GRADE_VERTEX, vid[i], 0, &q[i][k]);
        }
    }

    success=integrate_integrate(integral_integrandfn, mesh->dim, MESH_GRADE_AREA, x, iref->nfields, q, iref, out);
    if (success) *out *=size;

    return success;
}

FUNCTIONAL_METHOD(AreaIntegral, integrand, MESH_GRADE_AREA, integralref, integral_prepareref, functional_mapintegrand, areaintegral_integrand, NULL, GRADSQ_ARGS, SYMMETRY_NONE);

FUNCTIONAL_METHOD(AreaIntegral, total, MESH_GRADE_AREA, integralref, integral_prepareref, functional_sumintegrand, areaintegral_integrand, NULL, GRADSQ_ARGS, SYMMETRY_NONE);

FUNCTIONAL_METHOD(AreaIntegral, gradient, MESH_GRADE_AREA, integralref, integral_prepareref, functional_mapnumericalgradient, areaintegral_integrand, NULL, GRADSQ_ARGS, SYMMETRY_NONE);

/** Field gradients for Area Integrals */
value AreaIntegral_fieldgradient(vm *v, int nargs, value *args) {
    functional_mapinfo info;
    integralref ref;
    value out=MORPHO_NIL;

    if (functional_validateargs(v, nargs, args, &info)) {
        // Should check whether the field is known about here...
        if (integral_prepareref(MORPHO_GETINSTANCE(MORPHO_SELF(args)), info.mesh, MESH_GRADE_AREA, info.sel, &ref)) {
            info.g=MESH_GRADE_AREA;
            info.integrand=areaintegral_integrand;
            info.ref=&ref;
            functional_mapnumericalfieldgradient(v, &info, &out);
        } else morpho_runtimeerror(v, GRADSQ_ARGS);
    }
    if (!MORPHO_ISNIL(out)) morpho_bindobjects(v, 1, &out);
    return out;
}

MORPHO_BEGINCLASS(AreaIntegral)
MORPHO_METHOD(MORPHO_INITIALIZER_METHOD, LineIntegral_init, BUILTIN_FLAGSEMPTY),
MORPHO_METHOD(FUNCTIONAL_INTEGRAND_METHOD, AreaIntegral_integrand, BUILTIN_FLAGSEMPTY),
MORPHO_METHOD(FUNCTIONAL_TOTAL_METHOD, AreaIntegral_total, BUILTIN_FLAGSEMPTY),
MORPHO_METHOD(FUNCTIONAL_GRADIENT_METHOD, AreaIntegral_gradient, BUILTIN_FLAGSEMPTY),
MORPHO_METHOD(FUNCTIONAL_FIELDGRADIENT_METHOD, AreaIntegral_fieldgradient, BUILTIN_FLAGSEMPTY)
MORPHO_ENDCLASS

/* ----------------------------------------------
 * VolumeIntegral
 * ---------------------------------------------- */

/** Integrate a function over a volume */
bool volumeintegral_integrand(vm *v, objectmesh *mesh, elementid id, int nv, int *vid, void *ref, double *out) {
    integralref *iref = ref;
    double *x[4], size;
    bool success;

    if (!functional_elementsize(v, mesh, MESH_GRADE_VOLUME, id, nv, vid, &size)) return false;

    iref->v=v;
    for (unsigned int i=0; i<nv; i++) {
        mesh_getvertexcoordinatesaslist(mesh, vid[i], &x[i]);
    }

    value q0[iref->nfields+1], q1[iref->nfields+1], q2[iref->nfields+1], q3[iref->nfields+1];
    value *q[4] = { q0, q1, q2, q3 };
    for (unsigned int k=0; k<iref->nfields; k++) {
        for (unsigned int i=0; i<nv; i++) {
            field_getelement(MORPHO_GETFIELD(iref->fields[k]), MESH_GRADE_VERTEX, vid[i], 0, &q[i][k]);
        }
    }

    success=integrate_integrate(integral_integrandfn, mesh->dim, MESH_GRADE_VOLUME, x, iref->nfields, q, iref, out);
    if (success) *out *=size;

    return success;
}

FUNCTIONAL_METHOD(VolumeIntegral, integrand, MESH_GRADE_VOLUME, integralref, integral_prepareref, functional_mapintegrand, volumeintegral_integrand, NULL, GRADSQ_ARGS, SYMMETRY_NONE);

FUNCTIONAL_METHOD(VolumeIntegral, total, MESH_GRADE_VOLUME, integralref, integral_prepareref, functional_sumintegrand, volumeintegral_integrand, NULL, GRADSQ_ARGS, SYMMETRY_NONE);

FUNCTIONAL_METHOD(VolumeIntegral, gradient, MESH_GRADE_VOLUME, integralref, integral_prepareref, functional_mapnumericalgradient, volumeintegral_integrand, NULL, GRADSQ_ARGS, SYMMETRY_NONE);

/** Field gradients for Volume Integrals */
value VolumeIntegral_fieldgradient(vm *v, int nargs, value *args) {
    functional_mapinfo info;
    integralref ref;
    value out=MORPHO_NIL;

    if (functional_validateargs(v, nargs, args, &info)) {
        // Should check whether the field is known about here...
        if (integral_prepareref(MORPHO_GETINSTANCE(MORPHO_SELF(args)), info.mesh, MESH_GRADE_VOLUME, info.sel, &ref)) {
            info.g=MESH_GRADE_VOLUME;
            info.integrand=volumeintegral_integrand;
            info.ref=&ref;
            functional_mapnumericalfieldgradient(v, &info, &out);
        } else morpho_runtimeerror(v, GRADSQ_ARGS);
    }
    if (!MORPHO_ISNIL(out)) morpho_bindobjects(v, 1, &out);
    return out;
}

MORPHO_BEGINCLASS(VolumeIntegral)
MORPHO_METHOD(MORPHO_INITIALIZER_METHOD, LineIntegral_init, BUILTIN_FLAGSEMPTY),
MORPHO_METHOD(FUNCTIONAL_INTEGRAND_METHOD, VolumeIntegral_integrand, BUILTIN_FLAGSEMPTY),
MORPHO_METHOD(FUNCTIONAL_TOTAL_METHOD, VolumeIntegral_total, BUILTIN_FLAGSEMPTY),
MORPHO_METHOD(FUNCTIONAL_GRADIENT_METHOD, VolumeIntegral_gradient, BUILTIN_FLAGSEMPTY),
MORPHO_METHOD(FUNCTIONAL_FIELDGRADIENT_METHOD, VolumeIntegral_fieldgradient, BUILTIN_FLAGSEMPTY)
MORPHO_ENDCLASS


/* **********************************************************************
 * Initialization
 * ********************************************************************** */

void functional_initialize(void) {
    functional_gradeproperty=builtin_internsymbolascstring(FUNCTIONAL_GRADE_PROPERTY);
    functional_fieldproperty=builtin_internsymbolascstring(FUNCTIONAL_FIELD_PROPERTY);
    scalarpotential_functionproperty=builtin_internsymbolascstring(SCALARPOTENTIAL_FUNCTION_PROPERTY);
    scalarpotential_gradfunctionproperty=builtin_internsymbolascstring(SCALARPOTENTIAL_GRADFUNCTION_PROPERTY);
    linearelasticity_referenceproperty=builtin_internsymbolascstring(LINEARELASTICITY_REFERENCE_PROPERTY);
    linearelasticity_poissonproperty=builtin_internsymbolascstring(LINEARELASTICITY_POISSON_PROPERTY);
    hydrogel_aproperty=builtin_internsymbolascstring(HYDROGEL_A_PROPERTY);
    hydrogel_bproperty=builtin_internsymbolascstring(HYDROGEL_B_PROPERTY);
    hydrogel_cproperty=builtin_internsymbolascstring(HYDROGEL_C_PROPERTY);
    hydrogel_dproperty=builtin_internsymbolascstring(HYDROGEL_D_PROPERTY);
    hydrogel_phirefproperty=builtin_internsymbolascstring(HYDROGEL_PHIREF_PROPERTY);
    hydrogel_phi0property=builtin_internsymbolascstring(HYDROGEL_PHI0_PROPERTY);
    equielement_weightproperty=builtin_internsymbolascstring(EQUIELEMENT_WEIGHT_PROPERTY);
    nematic_ksplayproperty=builtin_internsymbolascstring(NEMATIC_KSPLAY_PROPERTY);
    nematic_ktwistproperty=builtin_internsymbolascstring(NEMATIC_KTWIST_PROPERTY);
    nematic_kbendproperty=builtin_internsymbolascstring(NEMATIC_KBEND_PROPERTY);
    nematic_pitchproperty=builtin_internsymbolascstring(NEMATIC_PITCH_PROPERTY);

    curvature_integrandonlyproperty=builtin_internsymbolascstring(CURVATURE_INTEGRANDONLY_PROPERTY);
    curvature_geodesicproperty=builtin_internsymbolascstring(CURVATURE_GEODESIC_PROPERTY);

    objectstring objclassname = MORPHO_STATICSTRING(OBJECT_CLASSNAME);
    value objclass = builtin_findclass(MORPHO_OBJECT(&objclassname));

    builtin_addclass(LENGTH_CLASSNAME, MORPHO_GETCLASSDEFINITION(Length), objclass);
    builtin_addclass(AREA_CLASSNAME, MORPHO_GETCLASSDEFINITION(Area), objclass);
    builtin_addclass(AREAENCLOSED_CLASSNAME, MORPHO_GETCLASSDEFINITION(AreaEnclosed), objclass);
    builtin_addclass(VOLUMEENCLOSED_CLASSNAME, MORPHO_GETCLASSDEFINITION(VolumeEnclosed), objclass);
    builtin_addclass(VOLUME_CLASSNAME, MORPHO_GETCLASSDEFINITION(Volume), objclass);
    builtin_addclass(SCALARPOTENTIAL_CLASSNAME, MORPHO_GETCLASSDEFINITION(ScalarPotential), objclass);
    builtin_addclass(LINEARELASTICITY_CLASSNAME, MORPHO_GETCLASSDEFINITION(LinearElasticity), objclass);
    builtin_addclass(HYDROGEL_CLASSNAME, MORPHO_GETCLASSDEFINITION(Hydrogel), objclass);
    builtin_addclass(EQUIELEMENT_CLASSNAME, MORPHO_GETCLASSDEFINITION(EquiElement), objclass);
    builtin_addclass(LINECURVATURESQ_CLASSNAME, MORPHO_GETCLASSDEFINITION(LineCurvatureSq), objclass);
    builtin_addclass(LINETORSIONSQ_CLASSNAME, MORPHO_GETCLASSDEFINITION(LineTorsionSq), objclass);
    builtin_addclass(MEANCURVATURESQ_CLASSNAME, MORPHO_GETCLASSDEFINITION(MeanCurvatureSq), objclass);
    builtin_addclass(GAUSSCURVATURE_CLASSNAME, MORPHO_GETCLASSDEFINITION(GaussCurvature), objclass);
    builtin_addclass(GRADSQ_CLASSNAME, MORPHO_GETCLASSDEFINITION(GradSq), objclass);
    builtin_addclass(NORMSQ_CLASSNAME, MORPHO_GETCLASSDEFINITION(NormSq), objclass);
    builtin_addclass(LINEINTEGRAL_CLASSNAME, MORPHO_GETCLASSDEFINITION(LineIntegral), objclass);
    builtin_addclass(AREAINTEGRAL_CLASSNAME, MORPHO_GETCLASSDEFINITION(AreaIntegral), objclass);
    builtin_addclass(VOLUMEINTEGRAL_CLASSNAME, MORPHO_GETCLASSDEFINITION(VolumeIntegral), objclass);
    builtin_addclass(NEMATIC_CLASSNAME, MORPHO_GETCLASSDEFINITION(Nematic), objclass);
    builtin_addclass(NEMATICELECTRIC_CLASSNAME, MORPHO_GETCLASSDEFINITION(NematicElectric), objclass);

    builtin_addfunction(TANGENT_FUNCTION, functional_tangent, BUILTIN_FLAGSEMPTY);
    builtin_addfunction(NORMAL_FUNCTION, functional_normal, BUILTIN_FLAGSEMPTY);
    builtin_addfunction(GRAD_FUNCTION, functional_gradfn, BUILTIN_FLAGSEMPTY);

    morpho_defineerror(FUNC_INTEGRAND_MESH, ERROR_HALT, FUNC_INTEGRAND_MESH_MSG);
    morpho_defineerror(FUNC_ELNTFND, ERROR_HALT, FUNC_ELNTFND_MSG);

    morpho_defineerror(SCALARPOTENTIAL_FNCLLBL, ERROR_HALT, SCALARPOTENTIAL_FNCLLBL_MSG);

    morpho_defineerror(LINEARELASTICITY_REF, ERROR_HALT, LINEARELASTICITY_REF_MSG);
    morpho_defineerror(LINEARELASTICITY_PRP, ERROR_HALT, LINEARELASTICITY_PRP_MSG);

    morpho_defineerror(HYDROGEL_ARGS, ERROR_HALT, HYDROGEL_ARGS_MSG);
    morpho_defineerror(HYDROGEL_PRP, ERROR_HALT, HYDROGEL_PRP_MSG);
    morpho_defineerror(HYDROGEL_FLDGRD, ERROR_HALT, HYDROGEL_FLDGRD_MSG);
    morpho_defineerror(HYDROGEL_ZEEROREFELEMENT, ERROR_WARNING, HYDROGEL_ZEEROREFELEMENT_MSG);

    morpho_defineerror(EQUIELEMENT_ARGS, ERROR_HALT, EQUIELEMENT_ARGS_MSG);
    morpho_defineerror(GRADSQ_ARGS, ERROR_HALT, GRADSQ_ARGS_MSG);
    morpho_defineerror(NEMATIC_ARGS, ERROR_HALT, NEMATIC_ARGS_MSG);
    morpho_defineerror(NEMATICELECTRIC_ARGS, ERROR_HALT, NEMATICELECTRIC_ARGS_MSG);

    morpho_defineerror(FUNCTIONAL_ARGS, ERROR_HALT, FUNCTIONAL_ARGS_MSG);

    morpho_defineerror(LINEINTEGRAL_ARGS, ERROR_HALT, LINEINTEGRAL_ARGS_MSG);
    morpho_defineerror(LINEINTEGRAL_NFLDS, ERROR_HALT, LINEINTEGRAL_NFLDS_MSG);
}<|MERGE_RESOLUTION|>--- conflicted
+++ resolved
@@ -726,12 +726,9 @@
     bool ret=false;
     int n=0;
 
-<<<<<<< HEAD
-=======
     varray_elementid dependencies;
     if (info->dependencies) varray_elementidinit(&dependencies);
-    
->>>>>>> 9b694c63
+
     /* How many elements? */
     if (!functional_countelements(v, mesh, g, &n, &conn)) return false;
 
@@ -752,9 +749,7 @@
 
         if (vid && nv>0) {
             if (!functional_numericalhessian(v, mesh, i, nv, vid, integrand, ref, hess)) goto functional_mapnumericalhessian_cleanup;
-<<<<<<< HEAD
-=======
-            
+
             if (info->dependencies && // Loop over dependencies if there are any
                 (info->dependencies) (info, i, &dependencies)) {
                 for (int j=0; j<dependencies.count; j++) {
@@ -763,7 +758,6 @@
                 }
                 dependencies.count=0;
             }
->>>>>>> 9b694c63
         }
     }
 
@@ -771,10 +765,7 @@
     ret=true;
 
 functional_mapnumericalhessian_cleanup:
-<<<<<<< HEAD
-=======
     if (info->dependencies) varray_elementidclear(&dependencies);
->>>>>>> 9b694c63
     if (!ret) object_free((object *) hess);
 
     return ret;
@@ -985,14 +976,11 @@
     return true;
 }
 
-<<<<<<< HEAD
-=======
 /** Calculate gradient */
 bool length_gradient(vm *v, objectmesh *mesh, elementid id, int nv, int *vid, void *ref, objectmatrix *frc) {
     return length_gradient_scale(v, mesh, id, nv, vid, NULL, frc, 1.0);
 }
 
->>>>>>> 9b694c63
 /** Evaluate a hessian */
 value Length_hessian(vm *v, int nargs, value *args) {
     functional_mapinfo info;
@@ -3295,21 +3283,13 @@
     norml = MORPHO_OBJECT(&mnormal);
 
     /* Evaluate gradient */
-<<<<<<< HEAD
-    objectfield *fld=MORPHO_GETFIELD(iref->fields[0]);
-    double grad[fld->mesh->dim]; //  *mesh->dim];
-    if (!gradsq_evaluategradient(mesh, fld, nv, vid, grad)) return false;
-    objectmatrix mgrad = MORPHO_STATICMATRIX(grad, mesh->dim, 1);
-    gradfn = MORPHO_OBJECT(&mgrad);
-=======
     /* -- Temporary code below -- */
     /*objectfield *fld=MORPHO_GETFIELD(iref->fields[0]);
     double grad[fld->mesh->dim]; //  *mesh->dim];
     if (!gradsq_evaluategradient(mesh, fld, nv, vid, grad)) return false;
     objectmatrix mgrad = MORPHO_STATICMATRIX(grad, mesh->dim, 1);
     gradfn = MORPHO_OBJECT(&mgrad);*/
->>>>>>> 9b694c63
-    
+
     value q0[iref->nfields+1], q1[iref->nfields+1], q2[iref->nfields+1];
     value *q[3] = { q0, q1, q2 };
     for (unsigned int k=0; k<iref->nfields; k++) {
