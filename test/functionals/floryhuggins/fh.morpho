// Flory-Huggins mixing energy
var m = Mesh("tetrahedron.mesh")
var m0 = Mesh("tetrahedron.mesh")
var lfh = FloryHuggins(m0, a=1, b=1, c=1, phi0=0.5)

<<<<<<< HEAD
var tol = 1e-6

print lfh.integrand(m)
// expect: [ -0.0522253 ]
=======
var expected = -0.0522253
var tol = 1e-6
print abs(lfh.integrand(m)[0]-expected)<tol
// expect: true
>>>>>>> 4fbe6d27

print abs(lfh.total(m)-expected)<tol
// expect: true

<<<<<<< HEAD
var Grad = lfh.gradient(m)
var GradExpected = Matrix([[ 0, 0.0301523, 0.0301523, -0.0603047 ],[ 0, 0.0522254, -0.0522253, -3.46945e-08 ],[ -0.0639627, 0.0213209, 0.0213209, 0.0213209 ]])
var err = Grad - GradExpected

if (max([max(err),max(-err)])<tol) print "ok"
// expect: ok
=======
expected = Matrix([ [ 0, 0.0301523, 0.0301523, -0.0603047 ],
                    [ 0, 0.0522254, -0.0522253, -3.46945e-08 ],
                    [ -0.0639627, 0.0213209, 0.0213209, 0.0213209 ] ])

print (lfh.gradient(m)-expected).norm()<tol
// expect: true
>>>>>>> 4fbe6d27
<|MERGE_RESOLUTION|>--- conflicted
+++ resolved
@@ -3,33 +3,17 @@
 var m0 = Mesh("tetrahedron.mesh")
 var lfh = FloryHuggins(m0, a=1, b=1, c=1, phi0=0.5)
 
-<<<<<<< HEAD
-var tol = 1e-6
-
-print lfh.integrand(m)
-// expect: [ -0.0522253 ]
-=======
 var expected = -0.0522253
 var tol = 1e-6
 print abs(lfh.integrand(m)[0]-expected)<tol
 // expect: true
->>>>>>> 4fbe6d27
 
 print abs(lfh.total(m)-expected)<tol
 // expect: true
 
-<<<<<<< HEAD
-var Grad = lfh.gradient(m)
-var GradExpected = Matrix([[ 0, 0.0301523, 0.0301523, -0.0603047 ],[ 0, 0.0522254, -0.0522253, -3.46945e-08 ],[ -0.0639627, 0.0213209, 0.0213209, 0.0213209 ]])
-var err = Grad - GradExpected
-
-if (max([max(err),max(-err)])<tol) print "ok"
-// expect: ok
-=======
 expected = Matrix([ [ 0, 0.0301523, 0.0301523, -0.0603047 ],
                     [ 0, 0.0522254, -0.0522253, -3.46945e-08 ],
                     [ -0.0639627, 0.0213209, 0.0213209, 0.0213209 ] ])
 
 print (lfh.gradient(m)-expected).norm()<tol
-// expect: true
->>>>>>> 4fbe6d27
+// expect: true