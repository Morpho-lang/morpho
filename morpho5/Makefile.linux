--- conflicted
+++ resolved
@@ -1,66 +1,55 @@
-src = $(wildcard *.c) $(wildcard */*.c) $(wildcard */*/*.cu) $(wildcard */*/*.c) 
-tmp = $(src:.c=.o)
-obj = $(tmp:.cu=.o) 
-PREFIX = /usr/local
-HELPDIR = /usr/local/share/morpho/help
-MODULESDIR = /usr/local/share/morpho/modules
-help = $(wildcard docs/*.md)
-modules = $(wildcard modules/*)
-NVCC = nvcc
-
-LDFLAGS  = -lm -lblas -llapacke -lcxsparse -lcublas -lcusolver -lcudart 
-CFLAGS   = -std=c99 -O3 -I. -I/usr/include/suitesparse -I./datastructures  -I./datastructures/GPUdatastructures -I./geometry -I./interface -I./utils -I./vm -I./builtin
-CUDAFLAGS =         -O3 -I. -I/usr/include/suitesparse -I./datastructures  -I./datastructures/GPUdatastructures -I./geometry -I./interface -I./utils -I./vm -I./builtin
-
-%.o: %.cu
-	$(NVCC) -c -o $@ $< $(LDFLAGS) $(CUDAFLAGS) 
-
-
-morpho5: $(obj)
-	$(CC) -o $@ $^ $(LDFLAGS) $(MODULES) $(CFLAGS) 
-
-.PHONY: clean
-clean:
-	rm -f $(obj) morpho5
-
-.PHONY: help
-help:
-	mkdir -p $(HELPDIR)
-	cp $(help) $(HELPDIR)
-
-.PHONY: modules
-modules:
-	mkdir -p $(MODULESDIR)
-	cp -R $(modules) $(MODULESDIR)
-
-.PHONY: install
-install: morpho5
-	mkdir -p $(DESTDIR)$(PREFIX)/bin
-	cp $< $(DESTDIR)$(PREFIX)/bin/morpho5
-	make modules
-	make help
-	make clean
-<<<<<<< HEAD
-	
-debug: CFLAGS+= -ggdb -O0
-debug: CUDAFLAGS+= -g -G
-debug: install
-
-nonanboxing: CFLAGS += -D_NO_NAN_BOXING -ggdb
-nonanboxing: install
-
-garbagecollectortest: CFLAGS += -D_DEBUG_STRESSGARBAGECOLLECTOR
-garbagecollectortest: install
-
-Macros: CFLAGS+= -E
-Macros: morpho5
-
-=======
-
-nonanboxing: CFLAGS += -D_NO_NAN_BOXING
-nonanboxing: install
-
-garbagecollectortest: CFLAGS += -D_DEBUG_STRESSGARBAGECOLLECTOR
-garbagecollectortest: install
-
->>>>>>> f060fff4
+src = $(wildcard *.c) $(wildcard */*.c) $(wildcard */*/*.cu) $(wildcard */*/*.c) 
+tmp = $(src:.c=.o)
+obj = $(tmp:.cu=.o) 
+PREFIX = /usr/local
+HELPDIR = /usr/local/share/morpho/help
+MODULESDIR = /usr/local/share/morpho/modules
+help = $(wildcard docs/*.md)
+modules = $(wildcard modules/*)
+NVCC = nvcc
+
+LDFLAGS  = -lm -lblas -llapacke -lcxsparse -lcublas -lcusolver -lcudart 
+CFLAGS   = -std=c99 -O3 -I. -I/usr/include/suitesparse -I./datastructures  -I./datastructures/GPUdatastructures -I./geometry -I./interface -I./utils -I./vm -I./builtin
+CUDAFLAGS =         -O3 -I. -I/usr/include/suitesparse -I./datastructures  -I./datastructures/GPUdatastructures -I./geometry -I./interface -I./utils -I./vm -I./builtin
+
+%.o: %.cu
+	$(NVCC) -c -o $@ $< $(LDFLAGS) $(CUDAFLAGS) 
+
+
+morpho5: $(obj)
+	$(CC) -o $@ $^ $(LDFLAGS) $(MODULES) $(CFLAGS) 
+
+.PHONY: clean
+clean:
+	rm -f $(obj) morpho5
+
+.PHONY: help
+help:
+	mkdir -p $(HELPDIR)
+	cp $(help) $(HELPDIR)
+
+.PHONY: modules
+modules:
+	mkdir -p $(MODULESDIR)
+	cp -R $(modules) $(MODULESDIR)
+
+.PHONY: install
+install: morpho5
+	mkdir -p $(DESTDIR)$(PREFIX)/bin
+	cp $< $(DESTDIR)$(PREFIX)/bin/morpho5
+	make modules
+	make help
+	make clean
+	
+debug: CFLAGS+= -ggdb -O0
+debug: CUDAFLAGS+= -g -G
+debug: install
+
+nonanboxing: CFLAGS += -D_NO_NAN_BOXING
+nonanboxing: install
+
+garbagecollectortest: CFLAGS += -D_DEBUG_STRESSGARBAGECOLLECTOR
+garbagecollectortest: install
+
+Macros: CFLAGS+= -E
+Macros: morpho5