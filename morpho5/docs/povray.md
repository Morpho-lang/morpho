[comment]: # (Povray module help)
[version]: # (0.5)

# POVRay
[tagpovray]: # (povray)

The `povray` module provides integration with POVRay, a popular open source ray-tracing package for high quality graphical rendering. To use the module, first import it:

    import povray

To raytrace a graphic, begin by creating a `POVRaytracer` object:

    var pov = POVRaytracer(graphic)

Create a .pov file that can be run with POVRay:

    pov.write("out.pov")

Create, render and display a scene using POVRay:

    pov.render("out.pov")

This also creates the .png file for the scene.

The `POVRaytracer` constructor supports an optional `camera` argument:

* `camera` - a `Camera` object (see below / help) containing the
  settings for the povray camera.

The `Camera` object can be initialized as follows:

    var camera = Camera()

This object contains the default settings of the camera, which can be
changed using the following optional arguments, or by just setting the
attributes after instantiation:

* `antialias` - whether to antialias the output or not (`true` by default)
* `width` - image width (`2048` by default)
* `height` - image height (`1536` by default)
* `viewangle` - camera angle (higher means wider view) (`24` by default)
* `viewpoint` - position of camera (`Matrix([0,0,-5])` by default)
* `look_at` - coordinate to look at (`Matrix([0,0,0])` by defualt)
* `sky` - orientation pointing to the sky (`Matrix([0,1,0])` by default)

The default settings generate a reasonable centered view of the x-y
plane.

These attributes can also be set directly for the `POVRaytracer` object:

    pov.look_at = Matrix([0,0,1])

The `render` method supports two optional boolean arguments:

* `quiet` - whether to suppress the parser and render statistics from `povray` or not (`false` by default)
* `display` - whether to turn on the graphic display while rendering or not (`true` by default) 

# Camera
<<<<<<< HEAD
[tagpovray]: # (camera)
=======
[tagcamera]: # (camera)
>>>>>>> a501b98b

The `Camera` object can be initialized as follows:

    var camera = Camera()

This object contains the default settings of the camera, which can be
changed using the following optional arguments, or by just setting the
attributes after instantiation:

* `antialias` - whether to antialias the output or not (`true` by default)
* `width` - image width (`2048` by default)
* `height` - image height (`1536` by default)
* `viewangle` - camera angle (higher means wider view) (`24` by default)
* `viewpoint` - position of camera (`Matrix([0,0,-5])` by default)
* `look_at` - coordinate to look at (`Matrix([0,0,0])` by defualt)
* `sky` - orientation pointing to the sky (`Matrix([0,1,0])` by default)

    camera.sky = Matrix([0,0,1])

The default settings generate a reasonable centered view of the x-y
plane.<|MERGE_RESOLUTION|>--- conflicted
+++ resolved
@@ -56,11 +56,7 @@
 * `display` - whether to turn on the graphic display while rendering or not (`true` by default) 
 
 # Camera
-<<<<<<< HEAD
-[tagpovray]: # (camera)
-=======
 [tagcamera]: # (camera)
->>>>>>> a501b98b
 
 The `Camera` object can be initialized as follows:
 
