--- conflicted
+++ resolved
@@ -62,7 +62,7 @@
     return (a==b);
 #else
     if (a.type!=b.type) return false;
-    
+
     switch (a.type) {
         case VALUE_NIL:
             return true; /** Nils are always the same */
@@ -78,7 +78,7 @@
         default:
             UNREACHABLE("unhandled value type for comparison [Check morpho_comparevaluesame]");
     }
-    
+
     return false;
 #endif
 }
@@ -123,9 +123,6 @@
 void morpho_tuplesinit(unsigned int nval, unsigned int n, unsigned int *c, tuplemode mode);
 bool morpho_tuples(unsigned int nval, value *list, unsigned int n, unsigned int *c, tuplemode mode, value *tuple);
 
-<<<<<<< HEAD
-bool morpho_findresource(char *folder, char *name, char *extensions[], bool recurse, varray_char *out);
-=======
 /* -----------------------------------------
  * Thread pools
  * ----------------------------------------- */
@@ -148,7 +145,7 @@
     int nprocessing; /* Number of threads actively processing work */
     int nthreads; /* Number of active threads. */
     bool stop; /* Indicates threads should terminate */
-    
+
     varray_task queue; /* Queue of tasks lined up */
 } threadpool;
 
@@ -157,6 +154,7 @@
 bool threadpool_add_task(threadpool *pool, workfn func, void *arg);
 void threadpool_fence(threadpool *pool);
 void threadpool_wait(threadpool *pool);
->>>>>>> 1cfa347c
+
+bool morpho_findresource(char *folder, char *name, char *extensions[], bool recurse, varray_char *out);
 
 #endif /* common_h */