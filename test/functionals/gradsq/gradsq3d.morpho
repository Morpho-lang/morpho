// Test gradsq on a single tetrahedron
import meshtools
import shapeopt
import plot

var tol = 2e-4

var mb = MeshBuilder()
mb.addvertex(Matrix([0,0,0]))
mb.addvertex(Matrix([2,3,0]))
mb.addvertex(Matrix([-1,2,1]))
mb.addvertex(Matrix([1,4,5]))
mb.addelement(3,[0,1,2,3])

var m = mb.build()
m.addgrade(1)

var phi = Field(m, Matrix(2))
phi[0]=Matrix([0,1])
phi[1]=Matrix([8,2])
phi[2]=Matrix([7/2,3])
phi[3]=Matrix([23/2,4])

var lel = GradSq(phi)

var expected = 29.8611
var tol = 1e-4

print abs(lel.integrand(m)[0]-expected)<tol
// expect: true

print abs(lel.total(m)-expected)<tol
// expect: true

expected = Matrix([ [ 10.6944, 0.972271, -13.5417, 1.87502 ],
                    [ 1.9908, -4.0278, 5.3241, -3.28704 ],
                    [ 7.96296, -8.47221, -6.13422, 6.64349 ] ])

print (lel.gradient(m)-expected).norm()<tol
// expect: true

expected = [ [-6.66663, -3.88891], [5.00007, 0], [0.833325, 4.44448], [0.833325, -0.555556] ]
var grd=lel.fieldgradient(m, phi)
for (x,k in grd) print (x-Matrix(expected[k])).norm()<tol
// expect: true
// expect: true
// expect: true
<<<<<<< HEAD
// expect: true
=======
// expect: true
>>>>>>> 8f77c177
<|MERGE_RESOLUTION|>--- conflicted
+++ resolved
@@ -45,8 +45,4 @@
 // expect: true
 // expect: true
 // expect: true
-<<<<<<< HEAD
-// expect: true
-=======
-// expect: true
->>>>>>> 8f77c177
+// expect: true