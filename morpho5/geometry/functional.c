/** @file functional.c
 *  @author T J Atherton
 *
 *  @brief Functionals
 */

#include "functional.h"
#include "builtin.h"
#include "veneer.h"
#include "common.h"
#include "error.h"
#include "value.h"
#include "object.h"
#include "morpho.h"
#include "matrix.h"
#include "sparse.h"
#include "mesh.h"
#include "field.h"
#include "selection.h"
#include "integrate.h"
#include <math.h>

#ifndef M_PI
    #define M_PI 3.14159265358979323846
#endif

static value functional_gradeproperty;
static value functional_fieldproperty;
//static value functional_functionproperty;

/** Symmetry behaviors */
typedef enum {
    SYMMETRY_NONE,
    SYMMETRY_ADD
} symmetrybhvr;

/** Integrand function */
typedef bool (functional_integrand) (vm *v, objectmesh *mesh, elementid id, int nv, int *vid, void *ref, double *out);

/** Gradient function */
typedef bool (functional_gradient) (vm *v, objectmesh *mesh, elementid id, int nv, int *vid, void *ref, objectmatrix *frc);

struct s_functional_mapinfo; // Resolve circular typedef dependency

/** Dependencies function */
typedef bool (functional_dependencies) (struct s_functional_mapinfo *info, elementid id, varray_elementid *out);

typedef struct s_functional_mapinfo {
    objectmesh *mesh; // Mesh to use
    objectselection *sel; // Selection, if any
    objectfield *field; // Field, if any
    grade g; // Grade to use
    functional_integrand *integrand; // Integrand function
    functional_gradient *grad; // Gradient
    functional_dependencies *dependencies; // Dependencies
    symmetrybhvr sym; // Symmetry behavior
    void *ref; // Reference to pass on
} functional_mapinfo;



/* **********************************************************************
 * Utility functions
 * ********************************************************************** */

static void functional_clearmapinfo(functional_mapinfo *info) {
    info->mesh=NULL;
    info->field=NULL;
    info->sel=NULL;
    info->g=0;
    info->integrand=NULL;
    info->grad=NULL;
    info->dependencies=NULL;
    info->ref=NULL;
    info->sym=SYMMETRY_NONE;
}

/** Validates the arguments provided to a functional
 * @param[in] v - vm
 * @param[in] nargs - number of arguments
 * @param[in] args - the arguments
 * @param[out] info - mapinfo block  */
bool functional_validateargs(vm *v, int nargs, value *args, functional_mapinfo *info) {
    functional_clearmapinfo(info);

    for (unsigned int i=0; i<nargs; i++) {
        if (MORPHO_ISMESH(MORPHO_GETARG(args,i))) {
            info->mesh = MORPHO_GETMESH(MORPHO_GETARG(args,i));
        } else if (MORPHO_ISSELECTION(MORPHO_GETARG(args,i))) {
            info->sel = MORPHO_GETSELECTION(MORPHO_GETARG(args,i));
        } else if (MORPHO_ISFIELD(MORPHO_GETARG(args,i))) {
            info->field = MORPHO_GETFIELD(MORPHO_GETARG(args,i));
            if (info->field) info->mesh = (info->field->mesh); // Retrieve the mesh from the field
        }
    }


    if (info->mesh) return true;
    morpho_runtimeerror(v, FUNC_INTEGRAND_MESH);
    return false;
}


/* **********************************************************************
 * Common routines
 * ********************************************************************** */

/** Internal function to count the number of elements */
static bool functional_countelements(vm *v, objectmesh *mesh, grade g, int *n, objectsparse **s) {
    /* How many elements? */
    if (g==MESH_GRADE_VERTEX) {
        *n=mesh->vert->ncols;
    } else {
        *s=mesh_getconnectivityelement(mesh, 0, g);
        if (*s) {
            *n=(*s)->ccs.ncols; // Number of elements
        } else {
            morpho_runtimeerror(v, FUNC_ELNTFND, g);
            return false;
        }
    }
    return true;
}

static int functional_symmetryimagelistfn(const void *a, const void *b) {
    elementid i=*(elementid *) a; elementid j=*(elementid *) b;
    return (int) i-j;
}

/** Gets a list of all image elements (those that map onto a target element)
 * @param[in] mesh - the mesh
 * @param[in] g - grade to look up
 * @param[in] sort - whether to sort othe results
 * @param[out] ids - varray is filled with image element ids */
void functional_symmetryimagelist(objectmesh *mesh, grade g, bool sort, varray_elementid *ids) {
    objectsparse *conn=mesh_getconnectivityelement(mesh, g, g);

    ids->count=0; // Initialize the varray

    if (conn) {
        int i,j;
        void *ctr=sparsedok_loopstart(&conn->dok);

        while (sparsedok_loop(&conn->dok, &ctr, &i, &j)) {
            varray_elementidwrite(ids, j);
        }

        if (sort) qsort(ids->data, ids->count, sizeof(elementid), functional_symmetryimagelistfn);
    }
}

/** Sums forces on symmetry vertices
 * @param[in] mesh - mesh object
 * @param frc - force object; updated if symmetries are present. */
bool functional_symmetrysumforces(objectmesh *mesh, objectmatrix *frc) {
    objectsparse *s=mesh_getconnectivityelement(mesh, 0, 0); // Checking for vertex symmetries

    if (s) {
        int i,j;
        void *ctr = sparsedok_loopstart(&s->dok);
        double *fi, *fj, fsum[mesh->dim];

        while (sparsedok_loop(&s->dok, &ctr, &i, &j)) {
            if (matrix_getcolumn(frc, i, &fi) &&
                matrix_getcolumn(frc, j, &fj)) {

                for (unsigned int k=0; k<mesh->dim; k++) fsum[k]=fi[k]+fj[k];
                matrix_setcolumn(frc, i, fsum);
                matrix_setcolumn(frc, j, fsum);
            }
        }
    }

    return s;
}

bool functional_inlist(varray_elementid *list, elementid id) {
    for (unsigned int i=0; i<list->count; i++) if (list->data[i]==id) return true;
    return false;
}

bool functional_containsvertex(int nv, int *vid, elementid id) {
    for (unsigned int i=0; i<nv; i++) if (vid[i]==id) return true;
    return false;
}

/* **********************************************************************
 * Map functions
 * ********************************************************************** */

/** Sums an integrand
 * @param[in] v - virtual machine in use
 * @param[in] info - map info
 * @param[out] out - a matrix of integrand values
 * @returns true on success, false otherwise. Error reporting through VM. */
bool functional_sumintegrand(vm *v, functional_mapinfo *info, value *out) {
    bool success=false;
    objectmesh *mesh = info->mesh;
    objectselection *sel = info->sel;
    grade g = info->g;
    functional_integrand *integrand = info->integrand;
    void *ref = info->ref;
    objectsparse *s=NULL;
    int n=0;

    if (!functional_countelements(v, mesh, g, &n, &s)) return false;

    /* Find any image elements so we can skip over them */
    varray_elementid imageids;
    varray_elementidinit(&imageids);
    functional_symmetryimagelist(mesh, g, true, &imageids);

    if (n>0) {
        int vertexid; // Use this if looping over grade 0
        int *vid=(g==0 ? &vertexid : NULL),
            nv=(g==0 ? 1 : 0); // The vertex indices
        int sindx=0; // Index into imageids array
        double sum=0.0, c=0.0, y, t, result;

        if (sel) { // Loop over selection
            if (sel->selected[g].count>0) for (unsigned int k=0; k<sel->selected[g].capacity; k++) {
                if (!MORPHO_ISINTEGER(sel->selected[g].contents[k].key)) continue;
                elementid i = MORPHO_GETINTEGERVALUE(sel->selected[g].contents[k].key);

                // Skip this element if it's an image element:
                if ((imageids.count>0) && (sindx<imageids.count) && imageids.data[sindx]==i) { sindx++; continue; }

                if (s) sparseccs_getrowindices(&s->ccs, i, &nv, &vid);
                else vertexid=i;

                if (vid && nv>0) {
                    if ((*integrand) (v, mesh, i, nv, vid, ref, &result)) {
                        y=result-c; t=sum+y; c=(t-sum)-y; sum=t; // Kahan summation
                    } else goto functional_sumintegrand_cleanup;
                }
            }
        } else { // Loop over elements
            for (elementid i=0; i<n; i++) {
                // Skip this element if it's an image element
                if ((imageids.count>0) && (sindx<imageids.count) && imageids.data[sindx]==i) { sindx++; continue; }

                if (s) sparseccs_getrowindices(&s->ccs, i, &nv, &vid);
                else vertexid=i;

                if (vid && nv>0) {
                    if ((*integrand) (v, mesh, i, nv, vid, ref, &result)) {
                        y=result-c; t=sum+y; c=(t-sum)-y; sum=t; // Kahan summation
                    } else goto functional_sumintegrand_cleanup;
                }
            }
        }

        *out=MORPHO_FLOAT(sum);
    }

    success=true;

functional_sumintegrand_cleanup:
    varray_elementidclear(&imageids);
    return success;
}

/** Calculate an integrand
 * @param[in] v - virtual machine in use
 * @param[in] info - map info
 * @param[out] out - a matrix of integrand values
 * @returns true on success, false otherwise. Error reporting through VM. */
bool functional_mapintegrand(vm *v, functional_mapinfo *info, value *out) {
    objectmesh *mesh = info->mesh;
    objectselection *sel = info->sel;
    grade g = info->g;
    functional_integrand *integrand = info->integrand;
    void *ref = info->ref;
    objectsparse *s=NULL;
    objectmatrix *new=NULL;
    bool ret=false;
    int n=0;

    /* How many elements? */
    if (!functional_countelements(v, mesh, g, &n, &s)) return false;

    /* Find any image elements so we can skip over them */
    varray_elementid imageids;
    varray_elementidinit(&imageids);
    functional_symmetryimagelist(mesh, g, true, &imageids);

    /* Create the output matrix */
    if (n>0) {
        new=object_newmatrix(1, n, true);
        if (!new) { morpho_runtimeerror(v, ERROR_ALLOCATIONFAILED); return false; }
    }

    if (new) {
        int vertexid; // Use this if looping over grade 0
        int *vid=(g==0 ? &vertexid : NULL),
            nv=(g==0 ? 1 : 0); // The vertex indices
        int sindx=0; // Index into imageids array
        double result;

        if (sel) { // Loop over selection
            if (sel->selected[g].count>0) for (unsigned int k=0; k<sel->selected[g].capacity; k++) {
                if (!MORPHO_ISINTEGER(sel->selected[g].contents[k].key)) continue;
                elementid i = MORPHO_GETINTEGERVALUE(sel->selected[g].contents[k].key);

                // Skip this element if it's an image element
                if ((imageids.count>0) && (sindx<imageids.count) && imageids.data[sindx]==i) { sindx++; continue; }

                if (s) sparseccs_getrowindices(&s->ccs, i, &nv, &vid);
                else vertexid=i;

                if (vid && nv>0) {
                    if ((*integrand) (v, mesh, i, nv, vid, ref, &result)) {
                        matrix_setelement(new, 0, i, result);
                    } else goto functional_mapintegrand_cleanup;
                }
            }
        } else { // Loop over elements
            for (elementid i=0; i<n; i++) {
                // Skip this element if it's an image element
                if ((imageids.count>0) && (sindx<imageids.count) && imageids.data[sindx]==i) { sindx++; continue; }

                if (s) sparseccs_getrowindices(&s->ccs, i, &nv, &vid);
                else vertexid=i;

                if (vid && nv>0) {
                    if ((*integrand) (v, mesh, i, nv, vid, ref, &result)) {
                        matrix_setelement(new, 0, i, result);
                    } else goto functional_mapintegrand_cleanup;
                }
            }
        }
        *out = MORPHO_OBJECT(new);
        ret=true;
    }

    varray_elementidclear(&imageids);
    return ret;

functional_mapintegrand_cleanup:
    object_free((object *) new);
    varray_elementidclear(&imageids);
    return false;
}

/** Calculate gradient
 * @param[in] v - virtual machine in use
 * @param[in] info - map info structure
 * @param[out] out - a matrix of integrand values
 * @returns true on success, false otherwise. Error reporting through VM. */
bool functional_mapgradient(vm *v, functional_mapinfo *info, value *out) {
    objectmesh *mesh = info->mesh;
    objectselection *sel = info->sel;
    grade g = info->g;
    functional_gradient *grad = info->grad;
    void *ref = info->ref;
    symmetrybhvr sym = info->sym;
    objectsparse *s=NULL;
    objectmatrix *frc=NULL;
    bool ret=false;
    int n=0;

    /* How many elements? */
    if (!functional_countelements(v, mesh, g, &n, &s)) return false;

    /* Create the output matrix */
    if (n>0) {
        frc=object_newmatrix(mesh->vert->nrows, mesh->vert->ncols, true);
        if (!frc)  { morpho_runtimeerror(v, ERROR_ALLOCATIONFAILED); return false; }
    }

    if (frc) {
        int vertexid; // Use this if looping over grade 0
        int *vid=(g==0 ? &vertexid : NULL),
            nv=(g==0 ? 1 : 0); // The vertex indices


        if (sel) { // Loop over selection
            if (sel->selected[g].count>0) for (unsigned int k=0; k<sel->selected[g].capacity; k++) {
                if (!MORPHO_ISINTEGER(sel->selected[g].contents[k].key)) continue;

                elementid i = MORPHO_GETINTEGERVALUE(sel->selected[g].contents[k].key);
                if (s) sparseccs_getrowindices(&s->ccs, i, &nv, &vid);
                else vertexid=i;

                if (vid && nv>0) {
                    if (!(*grad) (v, mesh, i, nv, vid, ref, frc)) goto functional_mapgradient_cleanup;
                }
            }
        } else { // Loop over elements
            for (elementid i=0; i<n; i++) {
                if (s) sparseccs_getrowindices(&s->ccs, i, &nv, &vid);
                else vertexid=i;

                if (vid && nv>0) {
                    if (!(*grad) (v, mesh, i, nv, vid, ref, frc)) goto functional_mapgradient_cleanup;
                }
            }
        }

        if (sym==SYMMETRY_ADD) functional_symmetrysumforces(mesh, frc);

        *out = MORPHO_OBJECT(frc);
        ret=true;
    }

functional_mapgradient_cleanup:
    if (!ret) object_free((object *) frc);

    return ret;
}

/* Calculates a numerical gradient */
bool functional_numericalgradient(vm *v, objectmesh *mesh, elementid i, int nv, int *vid, functional_integrand *integrand, void *ref, objectmatrix *frc) {
    double f0,fp,fm,x0,eps=1e-10; // Should use sqrt(machineeps)*(1+|x|) here

    // Loop over vertices in element
    for (unsigned int j=0; j<nv; j++) {
        // Loop over coordinates
        for (unsigned int k=0; k<mesh->dim; k++) {
            matrix_getelement(frc, k, vid[j], &f0);

            matrix_getelement(mesh->vert, k, vid[j], &x0);
            matrix_setelement(mesh->vert, k, vid[j], x0+eps);
            if (!(*integrand) (v, mesh, i, nv, vid, ref, &fp)) return false;
            matrix_setelement(mesh->vert, k, vid[j], x0-eps);
            if (!(*integrand) (v, mesh, i, nv, vid, ref, &fm)) return false;
            matrix_setelement(mesh->vert, k, vid[j], x0);

            matrix_setelement(frc, k, vid[j], f0+(fp-fm)/(2*eps));
        }
    }
    return true;
}

<<<<<<< HEAD
/** Calculates the gradient of element remoteid with respect to vertex i */
bool functional_numericalremotegradient(vm *v, functional_mapinfo *info, objectsparse *conn, elementid remoteid, elementid i, int nv, int *vid, objectmatrix *frc) {
=======
/* Calculates a numerical gradient for a remote vertex */
/*static bool functional_numericalremotegradientold(vm *v, functional_mapinfo *info, objectsparse *conn, elementid remoteid, elementid i, int nv, int *vid, objectmatrix *frc) {
    objectmesh *mesh = info->mesh;
    double f0,fp,fm,x0,eps=1e-10; // Should use sqrt(machineeps)*(1+|x|) here

    int *rvid=(info->g==0 ? &remoteid : NULL),
        rnv=(info->g==0 ? 1 : 0); // The vertex indices

    if (conn) sparseccs_getrowindices(&conn->ccs, remoteid, &rnv, &rvid);

    // Loop over vertices in element
    for (unsigned int j=0; j<nv; j++) {
        // Loop over coordinates
        for (unsigned int k=0; k<mesh->dim; k++) {
            matrix_getelement(frc, k, vid[j], &f0);

            matrix_getelement(mesh->vert, k, vid[j], &x0);
            matrix_setelement(mesh->vert, k, vid[j], x0+eps);
            if (!(*info->integrand) (v, mesh, remoteid, rnv, rvid, info->ref, &fp)) return false;
            matrix_setelement(mesh->vert, k, vid[j], x0-eps);
            if (!(*info->integrand) (v, mesh, remoteid, rnv, rvid, info->ref, &fm)) return false;
            matrix_setelement(mesh->vert, k, vid[j], x0);

            matrix_setelement(frc, k, vid[j], f0+(fp-fm)/(2*eps));
        }
    }

    return true;
}*/

static bool functional_numericalremotegradient(vm *v, functional_mapinfo *info, objectsparse *conn, elementid remoteid, elementid i, int nv, int *vid, objectmatrix *frc) {
>>>>>>> 4e57e918
    objectmesh *mesh = info->mesh;
    double f0,fp,fm,x0,eps=1e-10; // Should use sqrt(machineeps)*(1+|x|) here

    // Loop over coordinates
    for (unsigned int k=0; k<mesh->dim; k++) {
        matrix_getelement(frc, k, remoteid, &f0);

        matrix_getelement(mesh->vert, k, remoteid, &x0);
        matrix_setelement(mesh->vert, k, remoteid, x0+eps);
        if (!(*info->integrand) (v, mesh, i, nv, vid, info->ref, &fp)) return false;
        matrix_setelement(mesh->vert, k, remoteid, x0-eps);
        if (!(*info->integrand) (v, mesh, i, nv, vid, info->ref, &fm)) return false;
        matrix_setelement(mesh->vert, k, remoteid, x0);

        matrix_setelement(frc, k, remoteid, f0+(fp-fm)/(2*eps));
    }

    return true;
}

double functional_sumlist(double *list, unsigned int nel) {
    double sum=0.0, c=0.0, y,t;

    for (unsigned int i=0; i<nel; i++) {
        y=list[i]-c;
        t=sum+y;
        c=(t-sum)-y;
        sum=t;
    }

    return sum;
}

/* Calculates a numerical hessian */
static bool functional_numericalhessian(vm *v, objectmesh *mesh, elementid i, int nv, int *vid, functional_integrand *integrand, void *ref, objectsparse *hess) {
    double eps=1e-4; // ~ (eps)^(1/4)
    value f0;

    // Finite difference rules from Abramowitz and Stegun 1972, p. 884
    double d2xy[] = { 1.0, eps, eps, // Data for second derivative formula
                     1.0,-eps,-eps,
                    -1.0,-eps, eps,
                    -1.0, eps,-eps};

    double d2xx[] = { -1.0, 0, 2*eps, // Data for second derivative formula
                     -1.0, 0, -2*eps,
                    +16.0, 0, +eps,
                    +16.0, 0, -eps,
                    -30.0, 0,    0 };

    double *d2,scale=1.0;
    int neval, nevalxx=5, nevalxy=4;

    // Loop over vertices in element
    for (unsigned int j=0; j<nv; j++) {
        for (unsigned int k=0; k<nv; k++) {

            // Loop over coordinates
            for (unsigned int l=0; l<mesh->dim; l++) {
                double x0,y0; // x and y are the two variables currently being differentiated wrt; x=Xj[l], y=Xk[m]
                for (unsigned int m=0; m<mesh->dim; m++) {
                    double ff=0;
                    matrix_getelement(mesh->vert, l, vid[j], &x0); // Get the initial values
                    matrix_getelement(mesh->vert, m, vid[k], &y0);

                    if (sparsedok_get(&hess->dok, vid[j]*mesh->dim+l, vid[k]*mesh->dim+m, &f0)) ff=MORPHO_GETFLOATVALUE(f0);

                    if ((j==k) && (l==m)) { // Diagonal element
                        d2=d2xx; neval=nevalxx;
                        scale=1.0/(12.0*eps*eps);
                    } else {
                        d2=d2xy; neval=nevalxy;
                        scale=1.0/(4.0*eps*eps);
                    }

                    double f[neval];
                    for (int n=0; n<neval; n++) {
                        matrix_setelement(mesh->vert, l, vid[j], x0+d2[3*n+1]);
                        matrix_setelement(mesh->vert, m, vid[k], y0+d2[3*n+2]); // For j==l and l==m, this just overwrites the x value
                        if (!(*integrand) (v, mesh, i, nv, vid, ref, &f[n])) return false;
                        f[n]*=d2[3*n+0];
                    }

                    double d2f = functional_sumlist(f, neval);

                    matrix_setelement(mesh->vert, l, vid[j], x0); // Reset element
                    matrix_setelement(mesh->vert, m, vid[k], y0);

                    f0=MORPHO_FLOAT(ff+d2f*scale);

                    sparsedok_insert(&hess->dok, vid[j]*mesh->dim+l, vid[k]*mesh->dim+m, f0);
                }
            }
        }
    }
    return true;
}

/* *************************
 * Map functions
 * ************************* */

/** Map numerical gradient over the elements
 * @param[in] v - virtual machine in use
 * @param[in] info - map info
 * @param[out] out - a matrix of integrand values
 * @returns true on success, false otherwise. Error reporting through VM. */
bool functional_mapnumericalgradient(vm *v, functional_mapinfo *info, value *out) {
    objectmesh *mesh = info->mesh;
    objectselection *sel = info->sel;
    grade g = info->g;
    functional_integrand *integrand = info->integrand;
    void *ref = info->ref;
    symmetrybhvr sym = info->sym;
    objectsparse *s=NULL;
    objectmatrix *frc=NULL;
    bool ret=false;
    int n=0;

    varray_elementid dependencies;
    if (info->dependencies) varray_elementidinit(&dependencies);

    /* Find any image elements so we can skip over them */
    varray_elementid imageids;
    varray_elementidinit(&imageids);
    functional_symmetryimagelist(mesh, g, true, &imageids);

    /* How many elements? */
    if (!functional_countelements(v, mesh, g, &n, &s)) return false;

    /* Create the output matrix */
    if (n>0) {
        frc=object_newmatrix(mesh->vert->nrows, mesh->vert->ncols, true);
        if (!frc)  { morpho_runtimeerror(v, ERROR_ALLOCATIONFAILED); return false; }
    }

    if (frc) {
        int vertexid; // Use this if looping over grade 0
        int *vid=(g==0 ? &vertexid : NULL),
            nv=(g==0 ? 1 : 0); // The vertex indices
        int sindx=0; // Index into imageids array

        if (sel) { // Loop over selection
            if (sel->selected[g].count>0) for (unsigned int k=0; k<sel->selected[g].capacity; k++) {
                if (!MORPHO_ISINTEGER(sel->selected[g].contents[k].key)) continue;

                elementid i = MORPHO_GETINTEGERVALUE(sel->selected[g].contents[k].key);
                if (s) sparseccs_getrowindices(&s->ccs, i, &nv, &vid);
                else vertexid=i;

                // Skip this element if it's an image element
                if ((imageids.count>0) && (sindx<imageids.count) && imageids.data[sindx]==i) { sindx++; continue; }

                if (vid && nv>0) {
                    if (!functional_numericalgradient(v, mesh, i, nv, vid, integrand, ref, frc)) goto functional_numericalgradient_cleanup;

                    if (info->dependencies && // Loop over dependencies if there are any
                        (info->dependencies) (info, i, &dependencies)) {
                        for (int j=0; j<dependencies.count; j++) {
                            if (!functional_numericalremotegradient(v, info, s, dependencies.data[j], i, nv, vid, frc)) goto functional_numericalgradient_cleanup;
                        }
                        dependencies.count=0;
                    }
                }
            }
        } else { // Loop over elements
            for (elementid i=0; i<n; i++) {
                // Skip this element if it's an image element
                if ((imageids.count>0) && (sindx<imageids.count) && imageids.data[sindx]==i) { sindx++; continue; }

                if (s) sparseccs_getrowindices(&s->ccs, i, &nv, &vid);
                else vertexid=i;

                if (vid && nv>0) {

                    if (!functional_numericalgradient(v, mesh, i, nv, vid, integrand, ref, frc)) goto functional_numericalgradient_cleanup;

                    if (info->dependencies && // Loop over dependencies if there are any
                        (info->dependencies) (info, i, &dependencies)) {
                        for (int j=0; j<dependencies.count; j++) {
                            if (functional_containsvertex(nv, vid, dependencies.data[j])) continue;
                            if (!functional_numericalremotegradient(v, info, s, dependencies.data[j], i, nv, vid, frc)) goto functional_numericalgradient_cleanup;
                        }
                        dependencies.count=0;
                    }
                }
            }
        }

        if (sym==SYMMETRY_ADD) functional_symmetrysumforces(mesh, frc);

        *out = MORPHO_OBJECT(frc);
        ret=true;
    }

functional_numericalgradient_cleanup:
    varray_elementidclear(&imageids);
    if (info->dependencies) varray_elementidclear(&dependencies);
    if (!ret) object_free((object *) frc);

    return ret;
}

bool functional_mapnumericalfieldgradient(vm *v, functional_mapinfo *info, value *out) {
    objectmesh *mesh = info->mesh;
    objectselection *sel = info->sel;
    objectfield *field = info->field;
    grade grd = info->g;
    functional_integrand *integrand = info->integrand;
    void *ref = info->ref;
    //symmetrybhvr sym = info->sym;

    double eps=1e-10;
    bool ret=false;
    objectsparse *conn=mesh_getconnectivityelement(mesh, 0, grd); // Connectivity for the element

    /* Create the output field */
    objectfield *grad=object_newfield(mesh, field->prototype, field->dof);
    if (!grad) return false;

    field_zero(grad);

    /* Loop over elements in the field */
    for (grade g=0; g<field->ngrades; g++) {
        if (field->dof[g]==0) continue;
        int nentries=1, *entries, nv, *vid;
        double fr,fl;
        objectsparse *rconn=mesh_addconnectivityelement(mesh, grd, g); // Find dependencies for the grade

        for (elementid id=0; id<mesh_nelementsforgrade(mesh, g); id++) {
            entries = &id; // if there's no connectivity matrix, we'll just use the id itself

            if ((!rconn) || mesh_getconnectivity(rconn, id, &nentries, &entries)) {
                for (int i=0; i<nentries; i++) {
                    if (conn) {
                        if (sel) if (!selection_isselected(sel, grd, entries[i])) continue;
                        // Check selections here
                        sparseccs_getrowindices(&conn->ccs, entries[i], &nv, &vid);
                    } else {
                        if (sel) if (!selection_isselected(sel, grd, id)) continue;
                        nv=1; vid=&id;
                    }

                    /* Loop over dofs in field entry */
                    for (int j=0; j<field->psize*field->dof[g]; j++) {
                        int k=field->offset[g]+id*field->psize*field->dof[g]+j;
                        double fld=field->data.elements[k];
                        field->data.elements[k]+=eps;

                        if (!(*integrand) (v, mesh, id, nv, vid, ref, &fr)) goto functional_mapnumericalfieldgradient_cleanup;

                        field->data.elements[k]=fld-eps;

                        if (!(*integrand) (v, mesh, id, nv, vid, ref, &fl)) goto functional_mapnumericalfieldgradient_cleanup;

                        field->data.elements[k]=fld;

                        grad->data.elements[k]+=(fr-fl)/(2*eps);
                    }
                }
            }
        }

        *out = MORPHO_OBJECT(grad);
        ret=true;
    }

functional_mapnumericalfieldgradient_cleanup:
    if (!ret) object_free((object *) grad);

    return ret;
}

/** Map numerical hessian over the elements
 * @param[in] v - virtual machine in use
 * @param[in] info - map info
 * @param[out] out - a matrix of integrand values
 * @returns true on success, false otherwise. Error reporting through VM. */
bool functional_mapnumericalhessian(vm *v, functional_mapinfo *info, value *out) {
    objectmesh *mesh = info->mesh;
    objectselection *sel = info->sel;
    if (sel) UNREACHABLE("Selections not implemented in hessian");
    grade g = info->g;
    functional_integrand *integrand = info->integrand;
    void *ref = info->ref;

    objectsparse *conn=NULL;
    objectsparse *hess=NULL;

    bool ret=false;
    int n=0;

    varray_elementid dependencies;
    if (info->dependencies) varray_elementidinit(&dependencies);

    /* How many elements? */
    if (!functional_countelements(v, mesh, g, &n, &conn)) return false;

    /* Create the output matrix */
    if (n>0) {
        int ndof = mesh->vert->nrows*mesh->vert->ncols;
        hess=object_newsparse(&ndof, &ndof);
        if (!hess)  { morpho_runtimeerror(v, ERROR_ALLOCATIONFAILED); return false; }
    }

    int vertexid; // Use this if looping over grade 0
    int *vid=(g==0 ? &vertexid : NULL),
        nv=(g==0 ? 1 : 0); // The vertex indice

    for (elementid i=0; i<n; i++) {
        if (conn) sparseccs_getrowindices(&conn->ccs, i, &nv, &vid);
        else vertexid=i;

        if (vid && nv>0) {
            if (!functional_numericalhessian(v, mesh, i, nv, vid, integrand, ref, hess)) goto functional_mapnumericalhessian_cleanup;

            if (info->dependencies && // Loop over dependencies if there are any
                (info->dependencies) (info, i, &dependencies)) {
                for (int j=0; j<dependencies.count; j++) {
                    if (functional_containsvertex(nv, vid, dependencies.data[j])) continue;
                    //if (!functional_numericalremotegradient(v, info, s, dependencies.data[j], i, nv, vid, frc)) goto functional_mapnumericalhessian_cleanup;
                }
                dependencies.count=0;
            }
        }
    }

    *out = MORPHO_OBJECT(hess);
    ret=true;

functional_mapnumericalhessian_cleanup:
    if (info->dependencies) varray_elementidclear(&dependencies);
    if (!ret) object_free((object *) hess);

    return ret;
}

/* **********************************************************************
 * Common library functions
 * ********************************************************************** */

/** Calculate the difference of two vectors */
void functional_vecadd(unsigned int n, double *a, double *b, double *out) {
    for (unsigned int i=0; i<n; i++) out[i]=a[i]+b[i];
}

/** Add with scale */
void functional_vecaddscale(unsigned int n, double *a, double lambda, double *b, double *out) {
    for (unsigned int i=0; i<n; i++) out[i]=a[i]+lambda*b[i];
}

/** Calculate the difference of two vectors */
void functional_vecsub(unsigned int n, double *a, double *b, double *out) {
    for (unsigned int i=0; i<n; i++) out[i]=a[i]-b[i];
}

/** Scale a vector */
void functional_vecscale(unsigned int n, double lambda, double *a, double *out) {
    for (unsigned int i=0; i<n; i++) out[i]=lambda*a[i];
}

/** Calculate the norm of a vector */
double functional_vecnorm(unsigned int n, double *a) {
    return cblas_dnrm2(n, a, 1);
}

/** Dot product of two vectors */
double functional_vecdot(unsigned int n, double *a, double *b) {
    return cblas_ddot(n, a, 1, b, 1);
}

/** 3D cross product  */
void functional_veccross(double *a, double *b, double *out) {
    out[0]=a[1]*b[2]-a[2]*b[1];
    out[1]=a[2]*b[0]-a[0]*b[2];
    out[2]=a[0]*b[1]-a[1]*b[0];
}

/** 2D cross product  */
void functional_veccross2d(double *a, double *b, double *out) {
    *out=a[0]*b[1]-a[1]*b[0];
}

bool length_integrand(vm *v, objectmesh *mesh, elementid id, int nv, int *vid, void *ref, double *out);
bool area_integrand(vm *v, objectmesh *mesh, elementid id, int nv, int *vid, void *ref, double *out);
bool volume_integrand(vm *v, objectmesh *mesh, elementid id, int nv, int *vid, void *ref, double *out);

/** Calculate element size */
bool functional_elementsize(vm *v, objectmesh *mesh, grade g, elementid id, int nv, int *vid, double *out) {
    switch (g) {
        case 1: return length_integrand(v, mesh, id, nv, vid, NULL, out);
        case 2: return area_integrand(v, mesh, id, nv, vid, NULL, out);
        case 3: return volume_integrand(v, mesh, id, nv, vid, NULL, out);
    }
    return false;
}

bool length_gradient_scale(vm *v, objectmesh *mesh, elementid id, int nv, int *vid, void *ref, objectmatrix *frc, double scale);
bool area_gradient_scale(vm *v, objectmesh *mesh, elementid id, int nv, int *vid, void *ref, objectmatrix *frc, double scale);
bool volume_gradient_scale(vm *v, objectmesh *mesh, elementid id, int nv, int *vid, void *ref, objectmatrix *frc, double scale);

bool length_gradient(vm *v, objectmesh *mesh, elementid id, int nv, int *vid, void *ref, objectmatrix *frc);
bool area_gradient(vm *v, objectmesh *mesh, elementid id, int nv, int *vid, void *ref, objectmatrix *frc);
bool volume_gradient(vm *v, objectmesh *mesh, elementid id, int nv, int *vid, void *ref, objectmatrix *frc);

/** Calculate a scaled element gradient */
bool functional_elementgradient_scale(vm *v, objectmesh *mesh, grade g, elementid id, int nv, int *vid, objectmatrix *frc, double scale) {
    switch (g) {
        case 1: return length_gradient_scale(v, mesh, id, nv, vid, NULL, frc, scale);
        case 2: return area_gradient_scale(v, mesh, id, nv, vid, NULL, frc, scale);
        case 3: return volume_gradient_scale(v, mesh, id, nv, vid, NULL, frc, scale);
    }
    return false;
}

/** Calculate element gradient */
bool functional_elementgradient(vm *v, objectmesh *mesh, grade g, elementid id, int nv, int *vid, objectmatrix *frc) {
    switch (g) {
        case 1: return length_gradient(v, mesh, id, nv, vid, NULL, frc);
        case 2: return area_gradient(v, mesh, id, nv, vid, NULL, frc);
        case 3: return volume_gradient(v, mesh, id, nv, vid, NULL, frc);
    }
    return false;
}

/* **********************************************************************
 * Functionals
 * ********************************************************************** */

/** Initialize a functional */
#define FUNCTIONAL_INIT(name, grade) value name##_init(vm *v, int nargs, value *args) { \
    objectinstance_setproperty(MORPHO_GETINSTANCE(MORPHO_SELF(args)), functional_gradeproperty, MORPHO_INTEGER(grade)); \
    return MORPHO_NIL; \
}

/** Evaluate an integrand */
#define FUNCTIONAL_INTEGRAND(name, grade, integrandfn) value name##_integrand(vm *v, int nargs, value *args) { \
    functional_mapinfo info; \
    value out=MORPHO_NIL; \
    \
    if (functional_validateargs(v, nargs, args, &info)) { \
        info.g = grade; info.integrand = integrandfn; \
        functional_mapintegrand(v, &info, &out); \
    } \
    if (!MORPHO_ISNIL(out)) morpho_bindobjects(v, 1, &out); \
    return out; \
}

/** Evaluate a gradient */
#define FUNCTIONAL_GRADIENT(name, grade, gradientfn, symbhvr) \
value name##_gradient(vm *v, int nargs, value *args) { \
    functional_mapinfo info; \
    value out=MORPHO_NIL; \
    \
    if (functional_validateargs(v, nargs, args, &info)) { \
        info.g = grade; info.grad = gradientfn; info.sym = symbhvr; \
        functional_mapgradient(v, &info, &out); \
    } \
    if (!MORPHO_ISNIL(out)) morpho_bindobjects(v, 1, &out); \
    \
    return out; \
}

/** Evaluate a gradient */
#define FUNCTIONAL_NUMERICALGRADIENT(name, grade, integrandfn, symbhvr) \
value name##_gradient(vm *v, int nargs, value *args) { \
    functional_mapinfo info; \
    value out=MORPHO_NIL; \
    \
    if (functional_validateargs(v, nargs, args, &info)) { \
        info.g = grade; info.integrand = integrandfn; info.sym = symbhvr; \
        functional_mapnumericalgradient(v, &info, &out); \
    } \
    if (!MORPHO_ISNIL(out)) morpho_bindobjects(v, 1, &out); \
    \
    return out; \
}

/** Total an integrand */
#define FUNCTIONAL_TOTAL(name, grade, totalfn) \
value name##_total(vm *v, int nargs, value *args) { \
    functional_mapinfo info; \
    value out=MORPHO_NIL; \
    \
    if (functional_validateargs(v, nargs, args, &info)) { \
        info.g = grade; info.integrand = totalfn; \
        functional_sumintegrand(v, &info, &out); \
    } \
    \
    return out; \
}

/* Alternative way of defining methods that use a reference */
#define FUNCTIONAL_METHOD(class, name, grade, reftype, prepare, integrandfn, integrandmapfn, deps, err, symbhvr) value class##_##name(vm *v, int nargs, value *args) { \
    functional_mapinfo info; \
    reftype ref; \
    value out=MORPHO_NIL; \
    \
    if (functional_validateargs(v, nargs, args, &info)) { \
        if (prepare(MORPHO_GETINSTANCE(MORPHO_SELF(args)), info.mesh, grade, info.sel, &ref)) { \
            info.integrand = integrandmapfn; \
            info.dependencies = deps, \
            info.sym = symbhvr; \
            info.g = grade; \
            info.ref = &ref; \
            integrandfn(v, &info, &out); \
        } else morpho_runtimeerror(v, err); \
    } \
    if (!MORPHO_ISNIL(out)) morpho_bindobjects(v, 1, &out); \
    return out; \
}

/* ----------------------------------------------
 * Length
 * ---------------------------------------------- */

/** Calculate area */
bool length_integrand(vm *v, objectmesh *mesh, elementid id, int nv, int *vid, void *ref, double *out) {
    double *x[nv], s0[mesh->dim];
    for (int j=0; j<nv; j++) matrix_getcolumn(mesh->vert, vid[j], &x[j]);

    functional_vecsub(mesh->dim, x[1], x[0], s0);

    *out=functional_vecnorm(mesh->dim, s0);
    return true;
}

/** Calculate scaled gradient */
bool length_gradient_scale(vm *v, objectmesh *mesh, elementid id, int nv, int *vid, void *ref, objectmatrix *frc, double scale) {
    double *x[nv], s0[mesh->dim], norm;
    for (int j=0; j<nv; j++) matrix_getcolumn(mesh->vert, vid[j], &x[j]);

    functional_vecsub(mesh->dim, x[1], x[0], s0);
    norm=functional_vecnorm(mesh->dim, s0);
    if (norm<MORPHO_EPS) return false;

    matrix_addtocolumn(frc, vid[0], -1.0/norm*scale, s0);
    matrix_addtocolumn(frc, vid[1], 1./norm*scale, s0);

    return true;
}

/** Calculate gradient */
bool length_gradient(vm *v, objectmesh *mesh, elementid id, int nv, int *vid, void *ref, objectmatrix *frc) {
    return length_gradient_scale(v, mesh, id, nv, vid, NULL, frc, 1.0);
}

/** Evaluate a hessian */
value Length_hessian(vm *v, int nargs, value *args) {
    functional_mapinfo info;
    value out=MORPHO_NIL;

    if (functional_validateargs(v, nargs, args, &info)) {
        info.g=MESH_GRADE_LINE;
        info.integrand=length_integrand;
        functional_mapnumericalhessian(v, &info, &out);
    }

    if (!MORPHO_ISNIL(out)) morpho_bindobjects(v, 1, &out);

    return out;
}

FUNCTIONAL_INIT(Length, MESH_GRADE_LINE)
FUNCTIONAL_INTEGRAND(Length, MESH_GRADE_LINE, length_integrand)
FUNCTIONAL_GRADIENT(Length, MESH_GRADE_LINE, length_gradient, SYMMETRY_ADD)
FUNCTIONAL_TOTAL(Length, MESH_GRADE_LINE, length_integrand)

MORPHO_BEGINCLASS(Length)
MORPHO_METHOD(MORPHO_INITIALIZER_METHOD, Length_init, BUILTIN_FLAGSEMPTY),
MORPHO_METHOD(FUNCTIONAL_INTEGRAND_METHOD, Length_integrand, BUILTIN_FLAGSEMPTY),
MORPHO_METHOD(FUNCTIONAL_GRADIENT_METHOD, Length_gradient, BUILTIN_FLAGSEMPTY),
MORPHO_METHOD(FUNCTIONAL_TOTAL_METHOD, Length_total, BUILTIN_FLAGSEMPTY),
MORPHO_METHOD(FUNCTIONAL_HESSIAN_METHOD, Length_hessian, BUILTIN_FLAGSEMPTY)
MORPHO_ENDCLASS

/* ----------------------------------------------
 * Enclosed area
 * ---------------------------------------------- */

/** Calculate area enclosed */
bool areaenclosed_integrand(vm *v, objectmesh *mesh, elementid id, int nv, int *vid, void *ref, double *out) {
    double *x[nv], cx[mesh->dim], normcx;
    for (int j=0; j<nv; j++) matrix_getcolumn(mesh->vert, vid[j], &x[j]);

    if (mesh->dim==2) {
        functional_veccross2d(x[0], x[1], cx);
        normcx=fabs(cx[0]);
    } else {
        functional_veccross(x[0], x[1], cx);
        normcx=functional_vecnorm(mesh->dim, cx);
    }

    *out=0.5*normcx;

    return true;
}

/** Calculate gradient */
bool areaenclosed_gradient(vm *v, objectmesh *mesh, elementid id, int nv, int *vid, void *ref, objectmatrix *frc) {
    double *x[nv], cx[3], s[3];
    double norm;
    for (int j=0; j<nv; j++) matrix_getcolumn(mesh->vert, vid[j], &x[j]);

    if (mesh->dim==3) {
        functional_veccross(x[0], x[1], cx);
        norm=functional_vecnorm(mesh->dim, cx);
        if (norm<MORPHO_EPS) return false;

        functional_veccross(x[1], cx, s);
        matrix_addtocolumn(frc, vid[0], 0.5/norm, s);

        functional_veccross(cx, x[0], s);
        matrix_addtocolumn(frc, vid[1], 0.5/norm, s);
    } else if (mesh->dim==2) {
        functional_veccross2d(x[0], x[1], cx);

    }

    return true;
}

/** Evaluate a hessian */
value AreaEnclosed_hessian(vm *v, int nargs, value *args) {
    functional_mapinfo info;
    value out=MORPHO_NIL;

    if (functional_validateargs(v, nargs, args, &info)) {
        info.g=MESH_GRADE_LINE;
        info.integrand=areaenclosed_integrand;
        functional_mapnumericalhessian(v, &info, &out);
    }

    if (!MORPHO_ISNIL(out)) morpho_bindobjects(v, 1, &out);

    return out;
}

FUNCTIONAL_INIT(AreaEnclosed, MESH_GRADE_LINE)
FUNCTIONAL_INTEGRAND(AreaEnclosed, MESH_GRADE_LINE, areaenclosed_integrand)
FUNCTIONAL_NUMERICALGRADIENT(AreaEnclosed, MESH_GRADE_LINE, areaenclosed_integrand, SYMMETRY_ADD)
//FUNCTIONAL_GRADIENT(AreaEnclosed, MESH_GRADE_LINE, areaenclosed_gradient, SYMMETRY_ADD)
FUNCTIONAL_TOTAL(AreaEnclosed, MESH_GRADE_LINE, areaenclosed_integrand)

MORPHO_BEGINCLASS(AreaEnclosed)
MORPHO_METHOD(MORPHO_INITIALIZER_METHOD, AreaEnclosed_init, BUILTIN_FLAGSEMPTY),
MORPHO_METHOD(FUNCTIONAL_INTEGRAND_METHOD, AreaEnclosed_integrand, BUILTIN_FLAGSEMPTY),
MORPHO_METHOD(FUNCTIONAL_GRADIENT_METHOD, AreaEnclosed_gradient, BUILTIN_FLAGSEMPTY),
MORPHO_METHOD(FUNCTIONAL_HESSIAN_METHOD, AreaEnclosed_hessian, BUILTIN_FLAGSEMPTY),
MORPHO_METHOD(FUNCTIONAL_TOTAL_METHOD, AreaEnclosed_total, BUILTIN_FLAGSEMPTY)
MORPHO_ENDCLASS

/* ----------------------------------------------
 * Area
 * ---------------------------------------------- */

/** Calculate area */
bool area_integrand(vm *v, objectmesh *mesh, elementid id, int nv, int *vid, void *ref, double *out) {
    double *x[nv], s0[3], s1[3], cx[3];
    for (int j=0; j<3; j++) { s0[j]=0; s1[j]=0; cx[j]=0; }
    for (int j=0; j<nv; j++) matrix_getcolumn(mesh->vert, vid[j], &x[j]);

    functional_vecsub(mesh->dim, x[1], x[0], s0);
    functional_vecsub(mesh->dim, x[2], x[1], s1);

    functional_veccross(s0, s1, cx);
    *out=0.5*functional_vecnorm(3, cx);
    
    return true;
}

/** Calculate scaled gradient */
bool area_gradient_scale(vm *v, objectmesh *mesh, elementid id, int nv, int *vid, void *ref, objectmatrix *frc, double scale) {
    double *x[nv], s0[3], s1[3], s01[3], s010[3], s011[3];
    double norm;
    for (int j=0; j<3; j++) { s0[j]=0; s1[j]=0; s01[j]=0; s010[j]=0; s011[j]=0; }
    for (int j=0; j<nv; j++) matrix_getcolumn(mesh->vert, vid[j], &x[j]);

    functional_vecsub(mesh->dim, x[1], x[0], s0);
    functional_vecsub(mesh->dim, x[2], x[1], s1);

    functional_veccross(s0, s1, s01);
    norm=functional_vecnorm(3, s01);
    if (norm<MORPHO_EPS) return false;

    functional_veccross(s01, s0, s010);
    functional_veccross(s01, s1, s011);

    matrix_addtocolumn(frc, vid[0], 0.5/norm*scale, s011);
    matrix_addtocolumn(frc, vid[2], 0.5/norm*scale, s010);

    functional_vecadd(mesh->dim, s010, s011, s0);

    matrix_addtocolumn(frc, vid[1], -0.5/norm*scale, s0);

    return true;
}

/** Calculate gradient */
bool area_gradient(vm *v, objectmesh *mesh, elementid id, int nv, int *vid, void *ref, objectmatrix *frc) {
    return area_gradient_scale(v, mesh, id, nv, vid, NULL, frc, 1.0);
}

FUNCTIONAL_INIT(Area, MESH_GRADE_AREA)
FUNCTIONAL_INTEGRAND(Area, MESH_GRADE_AREA, area_integrand)
FUNCTIONAL_GRADIENT(Area, MESH_GRADE_AREA, area_gradient, SYMMETRY_ADD)
FUNCTIONAL_TOTAL(Area, MESH_GRADE_AREA, area_integrand)

MORPHO_BEGINCLASS(Area)
MORPHO_METHOD(MORPHO_INITIALIZER_METHOD, Area_init, BUILTIN_FLAGSEMPTY),
MORPHO_METHOD(FUNCTIONAL_INTEGRAND_METHOD, Area_integrand, BUILTIN_FLAGSEMPTY),
MORPHO_METHOD(FUNCTIONAL_GRADIENT_METHOD, Area_gradient, BUILTIN_FLAGSEMPTY),
MORPHO_METHOD(FUNCTIONAL_TOTAL_METHOD, Area_total, BUILTIN_FLAGSEMPTY)
MORPHO_ENDCLASS

/* ----------------------------------------------
 * Enclosed volume
 * ---------------------------------------------- */

/** Calculate enclosed volume */
bool volumeenclosed_integrand(vm *v, objectmesh *mesh, elementid id, int nv, int *vid, void *ref, double *out) {
    double *x[nv], cx[mesh->dim];
    for (int j=0; j<nv; j++) matrix_getcolumn(mesh->vert, vid[j], &x[j]);

    functional_veccross(x[0], x[1], cx);

    *out=fabs(functional_vecdot(mesh->dim, cx, x[2]))/6.0;
    return true;
}

/** Calculate gradient */
bool volumeenclosed_gradient(vm *v, objectmesh *mesh, elementid id, int nv, int *vid, void *ref, objectmatrix *frc) {
    double *x[nv], cx[mesh->dim], dot;
    for (int j=0; j<nv; j++) matrix_getcolumn(mesh->vert, vid[j], &x[j]);

    functional_veccross(x[0], x[1], cx);
    dot=functional_vecdot(mesh->dim, cx, x[2]);
    dot/=fabs(dot);

    matrix_addtocolumn(frc, vid[2], dot/6.0, cx);

    functional_veccross(x[1], x[2], cx);
    matrix_addtocolumn(frc, vid[0], dot/6.0, cx);

    functional_veccross(x[2], x[0], cx);
    matrix_addtocolumn(frc, vid[1], dot/6.0, cx);

    return true;
}

FUNCTIONAL_INIT(VolumeEnclosed, MESH_GRADE_AREA)
FUNCTIONAL_INTEGRAND(VolumeEnclosed, MESH_GRADE_AREA, volumeenclosed_integrand)
FUNCTIONAL_GRADIENT(VolumeEnclosed, MESH_GRADE_AREA, volumeenclosed_gradient, SYMMETRY_ADD)
FUNCTIONAL_TOTAL(VolumeEnclosed, MESH_GRADE_AREA, volumeenclosed_integrand)

MORPHO_BEGINCLASS(VolumeEnclosed)
MORPHO_METHOD(MORPHO_INITIALIZER_METHOD, VolumeEnclosed_init, BUILTIN_FLAGSEMPTY),
MORPHO_METHOD(FUNCTIONAL_INTEGRAND_METHOD, VolumeEnclosed_integrand, BUILTIN_FLAGSEMPTY),
MORPHO_METHOD(FUNCTIONAL_GRADIENT_METHOD, VolumeEnclosed_gradient, BUILTIN_FLAGSEMPTY),
MORPHO_METHOD(FUNCTIONAL_TOTAL_METHOD, VolumeEnclosed_total, BUILTIN_FLAGSEMPTY)
MORPHO_ENDCLASS

/* ----------------------------------------------
 * Volume
 * ---------------------------------------------- */

/** Calculate enclosed volume */
bool volume_integrand(vm *v, objectmesh *mesh, elementid id, int nv, int *vid, void *ref, double *out) {
    double *x[nv], s10[mesh->dim], s20[mesh->dim], s30[mesh->dim], cx[mesh->dim];
    for (int j=0; j<nv; j++) matrix_getcolumn(mesh->vert, vid[j], &x[j]);

    functional_vecsub(mesh->dim, x[1], x[0], s10);
    functional_vecsub(mesh->dim, x[2], x[0], s20);
    functional_vecsub(mesh->dim, x[3], x[0], s30);

    functional_veccross(s20, s30, cx);

    *out=fabs(functional_vecdot(mesh->dim, s10, cx))/6.0;
    return true;
}

/** Calculate scaled gradient */
bool volume_gradient_scale(vm *v, objectmesh *mesh, elementid id, int nv, int *vid, void *ref, objectmatrix *frc, double scale) {
    double *x[nv], s10[mesh->dim], s20[mesh->dim], s30[mesh->dim];
    double s31[mesh->dim], s21[mesh->dim], cx[mesh->dim], uu;
    for (int j=0; j<nv; j++) matrix_getcolumn(mesh->vert, vid[j], &x[j]);

    functional_vecsub(mesh->dim, x[1], x[0], s10);
    functional_vecsub(mesh->dim, x[2], x[0], s20);
    functional_vecsub(mesh->dim, x[3], x[0], s30);
    functional_vecsub(mesh->dim, x[3], x[1], s31);
    functional_vecsub(mesh->dim, x[2], x[1], s21);

    functional_veccross(s20, s30, cx);
    uu=functional_vecdot(mesh->dim, s10, cx);
    uu=(uu>0 ? 1.0 : -1.0);

    matrix_addtocolumn(frc, vid[1], uu/6.0*scale, cx);

    functional_veccross(s31, s21, cx);
    matrix_addtocolumn(frc, vid[0], uu/6.0*scale, cx);

    functional_veccross(s30, s10, cx);
    matrix_addtocolumn(frc, vid[2], uu/6.0*scale, cx);

    functional_veccross(s10, s20, cx);
    matrix_addtocolumn(frc, vid[3], uu/6.0*scale, cx);

    return true;
}

/** Calculate gradient */
bool volume_gradient(vm *v, objectmesh *mesh, elementid id, int nv, int *vid, void *ref, objectmatrix *frc) {
    return volume_gradient_scale(v, mesh, id, nv, vid, NULL, frc, 1.0);
}

FUNCTIONAL_INIT(Volume, MESH_GRADE_VOLUME)
FUNCTIONAL_INTEGRAND(Volume, MESH_GRADE_VOLUME, volume_integrand)
FUNCTIONAL_GRADIENT(Volume, MESH_GRADE_VOLUME, volume_gradient, SYMMETRY_ADD)
FUNCTIONAL_TOTAL(Volume, MESH_GRADE_VOLUME, volume_integrand)

MORPHO_BEGINCLASS(Volume)
MORPHO_METHOD(MORPHO_INITIALIZER_METHOD, Volume_init, BUILTIN_FLAGSEMPTY),
MORPHO_METHOD(FUNCTIONAL_INTEGRAND_METHOD, Volume_integrand, BUILTIN_FLAGSEMPTY),
MORPHO_METHOD(FUNCTIONAL_GRADIENT_METHOD, Volume_gradient, BUILTIN_FLAGSEMPTY),
MORPHO_METHOD(FUNCTIONAL_TOTAL_METHOD, Volume_total, BUILTIN_FLAGSEMPTY)
MORPHO_ENDCLASS

/* ----------------------------------------------
 * Scalar potential
 * ---------------------------------------------- */

static value scalarpotential_functionproperty;
static value scalarpotential_gradfunctionproperty;

/** Evaluate the scalar potential */
bool scalarpotential_integrand(vm *v, objectmesh *mesh, elementid id, int nv, int *vid, void *ref, double *out) {
    double *x;
    value fn = *(value *) ref;
    value args[mesh->dim];
    value ret;

    matrix_getcolumn(mesh->vert, id, &x);
    for (int i=0; i<mesh->dim; i++) args[i]=MORPHO_FLOAT(x[i]);

    if (morpho_call(v, fn, mesh->dim, args, &ret)) {
        return morpho_valuetofloat(ret, out);
    }

    return false;
}

/** Evaluate the gradient of the scalar potential */
bool scalarpotential_gradient(vm *v, objectmesh *mesh, elementid id, int nv, int *vid, void *ref, objectmatrix *frc) {
    double *x;
    value fn = *(value *) ref;
    value args[mesh->dim];
    value ret;

    matrix_getcolumn(mesh->vert, id, &x);
    for (int i=0; i<mesh->dim; i++) args[i]=MORPHO_FLOAT(x[i]);

    if (morpho_call(v, fn, mesh->dim, args, &ret)) {
        if (MORPHO_ISMATRIX(ret)) {
            objectmatrix *vf=MORPHO_GETMATRIX(ret);

            if (vf->nrows*vf->ncols==frc->nrows) {
                return matrix_addtocolumn(frc, id, 1.0, vf->elements);
            }
        }
    }

    return false;
}


/** Initialize a scalar potential */
value ScalarPotential_init(vm *v, int nargs, value *args) {
    objectinstance_setproperty(MORPHO_GETINSTANCE(MORPHO_SELF(args)), functional_gradeproperty, MORPHO_INTEGER(MESH_GRADE_VERTEX));

    /* First argument is the potential function */
    if (nargs>0) {
        if (MORPHO_ISCALLABLE(MORPHO_GETARG(args, 0))) {
            objectinstance_setproperty(MORPHO_GETINSTANCE(MORPHO_SELF(args)), scalarpotential_functionproperty, MORPHO_GETARG(args, 0));
        } else morpho_runtimeerror(v, SCALARPOTENTIAL_FNCLLBL);
    }
    /* Second argument is the gradient of the potential function */
    if (nargs>1) {
        if (MORPHO_ISCALLABLE(MORPHO_GETARG(args, 1))) {
            objectinstance_setproperty(MORPHO_GETINSTANCE(MORPHO_SELF(args)), scalarpotential_gradfunctionproperty, MORPHO_GETARG(args, 1));
        } else morpho_runtimeerror(v, SCALARPOTENTIAL_FNCLLBL);
    }

    return MORPHO_NIL;
}

/** Integrand function */
value ScalarPotential_integrand(vm *v, int nargs, value *args) {
    functional_mapinfo info;
    value out=MORPHO_NIL;

    if (functional_validateargs(v, nargs, args, &info)) {
        value fn;
        if (objectinstance_getproperty(MORPHO_GETINSTANCE(MORPHO_SELF(args)), scalarpotential_functionproperty, &fn)) {
            info.g = MESH_GRADE_VERTEX;
            info.integrand = scalarpotential_integrand;
            info.ref = &fn;
            if (MORPHO_ISCALLABLE(fn)) {
                functional_mapintegrand(v, &info, &out);
            } else morpho_runtimeerror(v, SCALARPOTENTIAL_FNCLLBL);
        } else morpho_runtimeerror(v, VM_OBJECTLACKSPROPERTY, SCALARPOTENTIAL_FUNCTION_PROPERTY);
    }
    if (!MORPHO_ISNIL(out)) morpho_bindobjects(v, 1, &out);
    return out;
}

/** Evaluate a gradient */
value ScalarPotential_gradient(vm *v, int nargs, value *args) {
    functional_mapinfo info;
    value out=MORPHO_NIL;

    if (functional_validateargs(v, nargs, args, &info)) {
        value fn;
        // Check if a gradient function is available
        if (objectinstance_getproperty(MORPHO_GETINSTANCE(MORPHO_SELF(args)), scalarpotential_gradfunctionproperty, &fn)) {
            info.g = MESH_GRADE_VERTEX;
            info.grad = scalarpotential_gradient;
            info.ref = &fn;
            if (MORPHO_ISCALLABLE(fn)) {
                functional_mapgradient(v, &info, &out);
            } else morpho_runtimeerror(v, SCALARPOTENTIAL_FNCLLBL);
        } else if (objectinstance_getproperty(MORPHO_GETINSTANCE(MORPHO_SELF(args)), scalarpotential_functionproperty, &fn)) {
            // Otherwise try to use the regular scalar function

            value fn;
            if (objectinstance_getproperty(MORPHO_GETINSTANCE(MORPHO_SELF(args)), scalarpotential_functionproperty, &fn)) {
                info.g = MESH_GRADE_VERTEX;
                info.integrand = scalarpotential_integrand;
                info.ref = &fn;
                if (MORPHO_ISCALLABLE(fn)) {
                    functional_mapnumericalgradient(v, &info, &out);
                } else morpho_runtimeerror(v, SCALARPOTENTIAL_FNCLLBL);
            } else morpho_runtimeerror(v, VM_OBJECTLACKSPROPERTY, SCALARPOTENTIAL_FUNCTION_PROPERTY);

        } else morpho_runtimeerror(v, VM_OBJECTLACKSPROPERTY, SCALARPOTENTIAL_FUNCTION_PROPERTY);
    }
    if (!MORPHO_ISNIL(out)) morpho_bindobjects(v, 1, &out);

    return out;
}

/** Total function */
value ScalarPotential_total(vm *v, int nargs, value *args) {
    functional_mapinfo info;
    value out=MORPHO_NIL;

    if (functional_validateargs(v, nargs, args, &info)) {
        value fn;
        if (objectinstance_getproperty(MORPHO_GETINSTANCE(MORPHO_SELF(args)), scalarpotential_functionproperty, &fn)) {
            info.g = MESH_GRADE_VERTEX;
            info.integrand = scalarpotential_integrand;
            info.ref = &fn;
            if (MORPHO_ISCALLABLE(fn)) {
                functional_sumintegrand(v, &info, &out);
            } else morpho_runtimeerror(v, SCALARPOTENTIAL_FNCLLBL);
        } else morpho_runtimeerror(v, VM_OBJECTLACKSPROPERTY, SCALARPOTENTIAL_FUNCTION_PROPERTY);
    }
    return out;
}

MORPHO_BEGINCLASS(ScalarPotential)
MORPHO_METHOD(MORPHO_INITIALIZER_METHOD, ScalarPotential_init, BUILTIN_FLAGSEMPTY),
MORPHO_METHOD(FUNCTIONAL_INTEGRAND_METHOD, ScalarPotential_integrand, BUILTIN_FLAGSEMPTY),
MORPHO_METHOD(FUNCTIONAL_GRADIENT_METHOD, ScalarPotential_gradient, BUILTIN_FLAGSEMPTY),
MORPHO_METHOD(FUNCTIONAL_TOTAL_METHOD, ScalarPotential_total, BUILTIN_FLAGSEMPTY)
MORPHO_ENDCLASS

/* ----------------------------------------------
 * Linear Elasticity
 * ---------------------------------------------- */

static value linearelasticity_referenceproperty;
static value linearelasticity_poissonproperty;

typedef struct {
    objectmesh *refmesh;
    grade grade;
    double lambda; // Lamé coefficients
    double mu;     //
} linearelasticityref;

/** Calculates the Gram matrix */
void linearelasticity_calculategram(objectmatrix *vert, int dim, int nv, int *vid, objectmatrix *gram) {
    int gdim=nv-1; // Dimension of Gram matrix
    double *x[nv], // Positions of vertices
            s[gdim][nv]; // Side vectors

    for (int j=0; j<nv; j++) matrix_getcolumn(vert, vid[j], &x[j]); // Get vertices
    for (int j=1; j<nv; j++) functional_vecsub(dim, x[j], x[0], s[j-1]); // u_i = X_i - X_0
    // <u_i, u_j>
    for (int i=0; i<nv-1; i++) for (int j=0; j<nv-1; j++) gram->elements[i+j*gdim]=functional_vecdot(dim, s[i], s[j]);
}

/** Calculate the linear elastic energy */
bool linearelasticity_integrand(vm *v, objectmesh *mesh, elementid id, int nv, int *vid, void *ref, double *out) {
    double weight=0.0;
    linearelasticityref *info = (linearelasticityref *) ref;
    int gdim=nv-1; // Dimension of Gram matrix

    /* Construct static matrices */
    double gramrefel[gdim*gdim], gramdefel[gdim*gdim], qel[gdim*gdim], rel[gdim*gdim], cgel[gdim*gdim];
    objectmatrix gramref = MORPHO_STATICMATRIX(gramrefel, gdim, gdim); // Gram matrices
    objectmatrix gramdef = MORPHO_STATICMATRIX(gramdefel, gdim, gdim); //
    objectmatrix q = MORPHO_STATICMATRIX(qel, gdim, gdim); // Inverse of Gram in source domain
    objectmatrix r = MORPHO_STATICMATRIX(rel, gdim, gdim); // Intermediate calculations
    objectmatrix cg = MORPHO_STATICMATRIX(cgel, gdim, gdim); // Cauchy-Green strain tensor

    linearelasticity_calculategram(info->refmesh->vert, mesh->dim, nv, vid, &gramref);
    linearelasticity_calculategram(mesh->vert, mesh->dim, nv, vid, &gramdef);

    if (matrix_inverse(&gramref, &q)!=MATRIX_OK) return false;
    if (matrix_mul(&gramdef, &q, &r)!=MATRIX_OK) return false;

    matrix_identity(&cg);
    matrix_scale(&cg, -0.5);
    matrix_accumulate(&cg, 0.5, &r);

    double trcg=0.0, trcgcg=0.0;
    matrix_trace(&cg, &trcg);

    matrix_mul(&cg, &cg, &r);
    matrix_trace(&r, &trcgcg);

    if (!functional_elementsize(v, info->refmesh, info->grade, id, nv, vid, &weight)) return false;

    *out=weight*(info->mu*trcgcg + 0.5*info->lambda*trcg*trcg);

    return true;
}

/** Prepares the reference structure from the LinearElasticity object's properties */
bool linearelasticity_prepareref(objectinstance *self, linearelasticityref *ref) {
    bool success=false;
    value refmesh=MORPHO_NIL;
    value grade=MORPHO_NIL;
    value poisson=MORPHO_NIL;

    if (objectinstance_getproperty(self, linearelasticity_referenceproperty, &refmesh) &&
        objectinstance_getproperty(self, functional_gradeproperty, &grade) &&
        MORPHO_ISINTEGER(grade) &&
        objectinstance_getproperty(self, linearelasticity_poissonproperty, &poisson) &&
        MORPHO_ISNUMBER(poisson)) {
        ref->refmesh=MORPHO_GETMESH(refmesh);
        ref->grade=MORPHO_GETINTEGERVALUE(grade);

        double nu = MORPHO_GETFLOATVALUE(poisson);

        ref->mu=0.5/(1+nu);
        ref->lambda=nu/(1+nu)/(1-2*nu);
        success=true;
    }
    return success;
}

value LinearElasticity_init(vm *v, int nargs, value *args) {
    objectinstance *self = MORPHO_GETINSTANCE(MORPHO_SELF(args));
    /* First argument is the reference mesh */
    if (nargs>0) {
        if (MORPHO_ISMESH(MORPHO_GETARG(args, 0))) {
            objectinstance_setproperty(self, linearelasticity_referenceproperty, MORPHO_GETARG(args, 0));
            objectmesh *mesh = MORPHO_GETMESH(MORPHO_GETARG(args, 0));

            objectinstance_setproperty(self, functional_gradeproperty, MORPHO_INTEGER(mesh_maxgrade(mesh)));
            objectinstance_setproperty(self, linearelasticity_poissonproperty, MORPHO_FLOAT(0.3));
        } else morpho_runtimeerror(v, LINEARELASTICITY_REF);
    } else morpho_runtimeerror(v, LINEARELASTICITY_REF);

    /* Second (optional) argument is the grade to act on */
    if (nargs>1) {
        if (MORPHO_ISINTEGER(MORPHO_GETARG(args, 1))) {
            objectinstance_setproperty(MORPHO_GETINSTANCE(MORPHO_SELF(args)), functional_gradeproperty, MORPHO_GETARG(args, 1));
        }
    }

    return MORPHO_NIL;
}

/** Integrand function */
value LinearElasticity_integrand(vm *v, int nargs, value *args) {
    functional_mapinfo info;
    linearelasticityref ref;
    value out=MORPHO_NIL;

    if (functional_validateargs(v, nargs, args, &info)) {
        if (linearelasticity_prepareref(MORPHO_GETINSTANCE(MORPHO_SELF(args)), &ref)) {
            info.g = ref.grade;
            info.integrand = linearelasticity_integrand;
            info.ref = &ref;
            functional_mapintegrand(v, &info, &out);
        } else morpho_runtimeerror(v, LINEARELASTICITY_PRP);
    }
    if (!MORPHO_ISNIL(out)) morpho_bindobjects(v, 1, &out);
    return out;
}

/** Total function */
value LinearElasticity_total(vm *v, int nargs, value *args) {
    functional_mapinfo info;
    linearelasticityref ref;
    value out=MORPHO_NIL;

    if (functional_validateargs(v, nargs, args, &info)) {
        if (linearelasticity_prepareref(MORPHO_GETINSTANCE(MORPHO_SELF(args)), &ref)) {
            info.g = ref.grade;
            info.integrand = linearelasticity_integrand;
            info.ref = &ref;
            functional_sumintegrand(v, &info, &out);
        } else morpho_runtimeerror(v, LINEARELASTICITY_PRP);
    }
    return out;
}

/** Integrand function */
value LinearElasticity_gradient(vm *v, int nargs, value *args) {
    functional_mapinfo info;
    linearelasticityref ref;
    value out=MORPHO_NIL;

    if (functional_validateargs(v, nargs, args, &info)) {
        if (linearelasticity_prepareref(MORPHO_GETINSTANCE(MORPHO_SELF(args)), &ref)) {
            info.g = ref.grade;
            info.integrand = linearelasticity_integrand;
            info.ref = &ref;
            info.sym = SYMMETRY_ADD;
            functional_mapnumericalgradient(v, &info, &out);
        } else morpho_runtimeerror(v, LINEARELASTICITY_PRP);
    }
    if (!MORPHO_ISNIL(out)) morpho_bindobjects(v, 1, &out);
    return out;
}

MORPHO_BEGINCLASS(LinearElasticity)
MORPHO_METHOD(MORPHO_INITIALIZER_METHOD, LinearElasticity_init, BUILTIN_FLAGSEMPTY),
MORPHO_METHOD(FUNCTIONAL_INTEGRAND_METHOD, LinearElasticity_integrand, BUILTIN_FLAGSEMPTY),
MORPHO_METHOD(FUNCTIONAL_TOTAL_METHOD, LinearElasticity_total, BUILTIN_FLAGSEMPTY),
MORPHO_METHOD(FUNCTIONAL_GRADIENT_METHOD, LinearElasticity_gradient, BUILTIN_FLAGSEMPTY)
MORPHO_ENDCLASS

/* ----------------------------------------------
* Hydrogel
* ---------------------------------------------- */

static value hydrogel_aproperty;
static value hydrogel_bproperty;
static value hydrogel_cproperty;
static value hydrogel_dproperty;
static value hydrogel_phirefproperty;
static value hydrogel_phi0property;

typedef struct {
    objectmesh *refmesh;
    grade grade;
    double a, b, c, d, phiref; // Hydrogel coefficients
    value phi0; // Can be a number or a field. (Ensuring flexibility for supplying a phi0 field in the future)
} hydrogelref;

/** Prepares the reference structure from the object's properties */
bool hydrogel_prepareref(objectinstance *self, objectmesh *mesh, grade g, objectselection *sel, hydrogelref *ref) {
    bool success=false;
    value refmesh=MORPHO_NIL, grade=MORPHO_NIL, phi0=MORPHO_NIL;
    value a=MORPHO_NIL, b=MORPHO_NIL, c=MORPHO_NIL, d=MORPHO_NIL, phiref=MORPHO_NIL;

    if (objectinstance_getproperty(self, linearelasticity_referenceproperty, &refmesh) &&
        objectinstance_getproperty(self, functional_gradeproperty, &grade) &&
        MORPHO_ISINTEGER(grade) &&
        objectinstance_getproperty(self, hydrogel_aproperty, &a) &&
        MORPHO_ISNUMBER(a) &&
        objectinstance_getproperty(self, hydrogel_bproperty, &b) &&
        MORPHO_ISNUMBER(b) &&
        objectinstance_getproperty(self, hydrogel_cproperty, &c) &&
        MORPHO_ISNUMBER(c) &&
        objectinstance_getproperty(self, hydrogel_dproperty, &d) &&
        MORPHO_ISNUMBER(d) &&
        objectinstance_getproperty(self, hydrogel_phirefproperty, &phiref) &&
        MORPHO_ISNUMBER(phiref) &&
        objectinstance_getproperty(self, hydrogel_phi0property, &phi0) &&
        (MORPHO_ISNUMBER(phi0) || MORPHO_ISFIELD(phi0))) {
        ref->refmesh=MORPHO_GETMESH(refmesh);
        ref->grade=MORPHO_GETINTEGERVALUE(grade);

        if (ref->grade<0) ref->grade=mesh_maxgrade(mesh);

        if (morpho_valuetofloat(a, &ref->a) &&
            morpho_valuetofloat(b, &ref->b) &&
            morpho_valuetofloat(c, &ref->c) &&
            morpho_valuetofloat(d, &ref->d) &&
            morpho_valuetofloat(phiref, &ref->phiref)) {
            ref->phi0 = phi0;
            success=true;
        }
    }
    return success;
}

/** Calculate the Hydrogel energy */
bool hydrogel_integrand(vm *v, objectmesh *mesh, elementid id, int nv, int *vid, void *ref, double *out) {
    hydrogelref *info = (hydrogelref *) ref;
    value vphi0 = info->phi0;
    double V=0.0, V0=0.0, phi0=0.0;

    if (!functional_elementsize(v, info->refmesh, info->grade, id, nv, vid, &V0)) return false;
    if (!functional_elementsize(v, mesh, info->grade, id, nv, vid, &V)) return false;

    if (V0<1e-8) {
        printf("Warning: Reference element %u has tiny volume V=%g, V0=%g\n", id, V, V0);
        //morpho_runtimeerror(v, HYDROGEL_ZEEROREFELEMENT, id, V, V0);
    }

    if (fabs(V)<MORPHO_EPS) return false;

    // Determine phi0 either as a number or by looking up something in a field
    if (MORPHO_ISFIELD(info->phi0)) {
        objectfield *p = MORPHO_GETFIELD(info->phi0);
        if (!field_getelement(p, info->grade, id, 0, &vphi0)) {
            morpho_runtimeerror(v, HYDROGEL_FLDGRD, (unsigned int) info->grade);
            return false;
        }
    }
    if (MORPHO_ISNUMBER(vphi0)) {
        if (!morpho_valuetofloat(vphi0, &phi0)) return false;
    }

    double phi = phi0/(V/V0);
    double pr = info->phiref;
    if (phi<0) printf("Warning: phi<0 at element %u V=%g, V0=%g, phi=%g, 1-phi=%g\n", id, V, V0, phi, 1-phi);
    if (1-phi<0) printf("Warning: 1-phi<0 at element %u V=%g, V0=%g, phi=%g, 1-phi=%g\n", id, V, V0, phi, 1-phi);

    if (phi>1-MORPHO_EPS) phi = 1-MORPHO_EPS;
    if (phi<MORPHO_EPS) phi = MORPHO_EPS;

    *out = (info->a * phi*log(phi) +
            info->b * (1-phi)*log(1-phi) +
            info->c * phi*(1-phi))*V +
            info->d * (log(pr/phi)/3.0 - pow((pr/phi), (2.0/3)) + 1.0)*V0;

    if (phi<0 || 1-phi<0) return false;

    return true;
}

/** Calculate gradient */
bool hydrogel_gradient(vm *v, objectmesh *mesh, elementid id, int nv, int *vid, void *ref, objectmatrix *frc) {

    hydrogelref *info = (hydrogelref *) ref;
    value vphi0 = info->phi0;
    double V=0.0, V0=0.0, phi0=0.0;

    if (!functional_elementsize(v, info->refmesh, info->grade, id, nv, vid, &V0)) return false;
    if (!functional_elementsize(v, mesh, info->grade, id, nv, vid, &V)) return false;

    if (V0<1e-8) {
        printf("Warning: Reference element %u has tiny volume V=%g, V0=%g\n", id, V, V0);
        //morpho_runtimeerror(v, HYDROGEL_ZEEROREFELEMENT, id, V, V0);
    }

    if (fabs(V)<MORPHO_EPS) return false;

    // Determine phi0 either as a number or by looking up something in a field
    if (MORPHO_ISFIELD(info->phi0)) {
        objectfield *p = MORPHO_GETFIELD(info->phi0);
        if (!field_getelement(p, info->grade, id, 0, &vphi0)) {
            morpho_runtimeerror(v, HYDROGEL_FLDGRD, (unsigned int) info->grade);
            return false;
        }
    }
    if (MORPHO_ISNUMBER(vphi0)) {
        if (!morpho_valuetofloat(vphi0, &phi0)) return false;
    }

    double phi = phi0/(V/V0);
    double pr = info->phiref;
    if (phi<0) printf("Warning: phi<0 at element %u V=%g, V0=%g, phi=%g, 1-phi=%g\n", id, V, V0, phi, 1-phi);
    if (1-phi<0) printf("Warning: 1-phi<0 at element %u V=%g, V0=%g, phi=%g, 1-phi=%g\n", id, V, V0, phi, 1-phi);

    if (phi>1-MORPHO_EPS) phi = 1-MORPHO_EPS;
    if (phi<MORPHO_EPS) phi = MORPHO_EPS;

    double grad = (-info->a * phi +
            info->b * ( phi + log(1-phi) ) +
            info->c * phi*phi +
            info->d * (pr/phi0) * ((phi/pr)/3.0 - (2.0/3) * pow((phi/pr), (1.0/3)) ) );

    // Compute grad * element gradient
    if (!functional_elementgradient_scale(v, mesh, info->grade, id, nv, vid, frc, grad)) return false;

    return true;
}

/** Evaluate a gradient */
value Hydrogel_gradient(vm *v, int nargs, value *args) {
    functional_mapinfo info;
    value out=MORPHO_NIL;
    hydrogelref ref;
    if (functional_validateargs(v, nargs, args, &info)) {
        if (hydrogel_prepareref(MORPHO_GETINSTANCE(MORPHO_SELF(args)), info.mesh, -1, info.sel, &ref)) {
            info.g = ref.grade;
            info.grad = hydrogel_gradient;
            info.ref = &ref;
            info.sym = SYMMETRY_ADD;
            functional_mapgradient(v, &info, &out);
        }
    }

    if (!MORPHO_ISNIL(out)) morpho_bindobjects(v, 1, &out);

    return out;
}


value Hydrogel_init(vm *v, int nargs, value *args) {
    objectinstance *self = MORPHO_GETINSTANCE(MORPHO_SELF(args));
    int nfixed;
    value grade=MORPHO_INTEGER(-1);
    value a=MORPHO_NIL, b=MORPHO_NIL, c=MORPHO_NIL, d=MORPHO_NIL, phiref=MORPHO_NIL, phi0=MORPHO_NIL;

    if (builtin_options(v, nargs, args, &nfixed, 6,
                        hydrogel_aproperty, &a,
                        hydrogel_bproperty, &b,
                        hydrogel_cproperty, &c,
                        hydrogel_dproperty, &d,
                        hydrogel_phirefproperty, &phiref,
                        hydrogel_phi0property, &phi0,
                        functional_gradeproperty, &grade)) {

        objectinstance_setproperty(self, hydrogel_aproperty, a);
        objectinstance_setproperty(self, hydrogel_bproperty, b);
        objectinstance_setproperty(self, hydrogel_cproperty, c);
        objectinstance_setproperty(self, hydrogel_dproperty, d);
        objectinstance_setproperty(self, hydrogel_phirefproperty, phiref);
        objectinstance_setproperty(self, hydrogel_phi0property, phi0);
        objectinstance_setproperty(self, functional_gradeproperty, grade);

        if (nfixed==1 && MORPHO_ISMESH(MORPHO_GETARG(args, 0))) {
            objectinstance_setproperty(self, linearelasticity_referenceproperty, MORPHO_GETARG(args, 0));
        } else morpho_runtimeerror(v, HYDROGEL_ARGS);
    } else morpho_runtimeerror(v, HYDROGEL_ARGS);

    return MORPHO_NIL;
}

FUNCTIONAL_METHOD(Hydrogel, integrand, (ref.grade), hydrogelref, hydrogel_prepareref, functional_mapintegrand, hydrogel_integrand, NULL, HYDROGEL_PRP, SYMMETRY_NONE)

FUNCTIONAL_METHOD(Hydrogel, total, (ref.grade), hydrogelref, hydrogel_prepareref, functional_sumintegrand, hydrogel_integrand, NULL, HYDROGEL_PRP, SYMMETRY_NONE)

MORPHO_BEGINCLASS(Hydrogel)
MORPHO_METHOD(MORPHO_INITIALIZER_METHOD, Hydrogel_init, BUILTIN_FLAGSEMPTY),
MORPHO_METHOD(FUNCTIONAL_INTEGRAND_METHOD, Hydrogel_integrand, BUILTIN_FLAGSEMPTY),
MORPHO_METHOD(FUNCTIONAL_TOTAL_METHOD, Hydrogel_total, BUILTIN_FLAGSEMPTY),
MORPHO_METHOD(FUNCTIONAL_GRADIENT_METHOD, Hydrogel_gradient, BUILTIN_FLAGSEMPTY)
MORPHO_ENDCLASS

/* ----------------------------------------------
 * Equielement
 * ---------------------------------------------- */

static value equielement_weightproperty;

typedef struct {
    grade grade;
    objectsparse *vtoel; // Connect vertices to elements
    objectsparse *eltov; // Connect elements to vertices
    objectmatrix *weight; // Weight field
    double mean;
} equielementref;

/** Prepares the reference structure from the Equielement object's properties */
bool equielement_prepareref(objectinstance *self, objectmesh *mesh, grade g, objectselection *sel, equielementref *ref) {
    bool success=false;
    value grade=MORPHO_NIL;
    value weight=MORPHO_NIL;

    if (objectinstance_getproperty(self, functional_gradeproperty, &grade) &&
        MORPHO_ISINTEGER(grade) ) {
        ref->grade=MORPHO_GETINTEGERVALUE(grade);
        ref->weight=NULL;

        int maxgrade=mesh_maxgrade(mesh);
        if (ref->grade<0 || ref->grade>maxgrade) ref->grade = maxgrade;

        ref->vtoel=mesh_addconnectivityelement(mesh, ref->grade, 0);
        ref->eltov=mesh_addconnectivityelement(mesh, 0, ref->grade);

        if (ref->vtoel && ref->eltov) success=true;
    }

    if (objectinstance_getproperty(self, equielement_weightproperty, &weight) &&
        MORPHO_ISMATRIX(weight) ) {
        ref->weight=MORPHO_GETMATRIX(weight);
        if (ref->weight) {
            ref->mean=matrix_sum(ref->weight);
            ref->mean/=ref->weight->ncols;
        }
    }

    return success;
}


bool equielement_contains(varray_elementid *nbrs, elementid id) {
    for (unsigned int i=0; i<nbrs->count; i++) {
        if (nbrs->data[i]==id) return true;
    }
    return false;
}

/** Finds the points that a point depends on  */
bool equielement_dependencies(functional_mapinfo *info, elementid id, varray_elementid *out) {
    objectmesh *mesh = info->mesh;
    equielementref *eref = info->ref;
    bool success=false;
    varray_elementid nbrs;
    varray_elementidinit(&nbrs);

    if (mesh_findneighbors(mesh, MESH_GRADE_VERTEX, id, eref->grade, &nbrs)>0) {
        for (unsigned int i=0; i<nbrs.count; i++) {
            int nentries, *entries; // Get the vertices for this element
            if (!sparseccs_getrowindices(&eref->eltov->ccs, nbrs.data[i], &nentries, &entries)) goto equieleement_dependencies_cleanup;

            for (unsigned int j=0; j<nentries; j++) {
                if (entries[j]==id) continue;
                if (equielement_contains(out, entries[j])) continue;
                varray_elementidwrite(out, entries[j]);
            }
        }
    }
    success=true;

equieleement_dependencies_cleanup:
    varray_elementidclear(&nbrs);

    return success;
}

/** Calculate the equielement energy */
bool equielement_integrand(vm *v, objectmesh *mesh, elementid id, int nv, int *vid, void *r, double *out) {
    equielementref *ref = (equielementref *) r;
    int nconn, *conn;

    if (sparseccs_getrowindices(&ref->vtoel->ccs, id, &nconn, &conn)) {
        if (nconn==1) { *out = 0; return true; }

        double size[nconn], mean=0.0, total=0.0;

        for (int i=0; i<nconn; i++) {
            int nv, *vid;
            sparseccs_getrowindices(&ref->eltov->ccs, conn[i], &nv, &vid);
            functional_elementsize(v, mesh, ref->grade, conn[i], nv, vid, &size[i]);
            mean+=size[i];
        }

        mean /= ((double) nconn);

        if (fabs(mean)<MORPHO_EPS) return false;

        /* Now evaluate the functional at this vertex */
        if (!ref->weight || fabs(ref->mean)<MORPHO_EPS) {
            for (unsigned int i=0; i<nconn; i++) total+=(1.0-size[i]/mean)*(1.0-size[i]/mean);
        } else {
            double weight[nconn], wmean=0.0;

            for (int i=0; i<nconn; i++) {
                weight[i]=1.0;
                matrix_getelement(ref->weight, 0, conn[i], &weight[i]);
                wmean+=weight[i];
            }

            wmean /= ((double) nconn);
            if (fabs(wmean)<MORPHO_EPS) wmean = 1.0;

            for (unsigned int i=0; i<nconn; i++) {
                double term = (1.0-weight[i]*size[i]/mean/wmean);
                total+=term*term;
            }
        }

        *out = total;
    }

    return true;
}

value EquiElement_init(vm *v, int nargs, value *args) {
    objectinstance *self = MORPHO_GETINSTANCE(MORPHO_SELF(args));
    int nfixed;
    value grade=MORPHO_INTEGER(-1);
    value weight=MORPHO_NIL;

    if (builtin_options(v, nargs, args, &nfixed, 2, equielement_weightproperty, &weight, functional_gradeproperty, &grade)) {
        objectinstance_setproperty(self, equielement_weightproperty, weight);
        objectinstance_setproperty(self, functional_gradeproperty, grade);
    } else morpho_runtimeerror(v, EQUIELEMENT_ARGS);

    return MORPHO_NIL;
}

FUNCTIONAL_METHOD(EquiElement, integrand, MESH_GRADE_VERTEX, equielementref, equielement_prepareref, functional_mapintegrand, equielement_integrand, NULL, EQUIELEMENT_ARGS, SYMMETRY_NONE)

FUNCTIONAL_METHOD(EquiElement, total, MESH_GRADE_VERTEX, equielementref, equielement_prepareref, functional_sumintegrand, equielement_integrand, NULL, EQUIELEMENT_ARGS, SYMMETRY_NONE)

FUNCTIONAL_METHOD(EquiElement, gradient, MESH_GRADE_VERTEX, equielementref, equielement_prepareref, functional_mapnumericalgradient, equielement_integrand, equielement_dependencies, EQUIELEMENT_ARGS, SYMMETRY_ADD)

FUNCTIONAL_METHOD(EquiElement, hessian, MESH_GRADE_VERTEX, equielementref, equielement_prepareref, functional_mapnumericalhessian, equielement_integrand, equielement_dependencies, EQUIELEMENT_ARGS, SYMMETRY_ADD)

MORPHO_BEGINCLASS(EquiElement)
MORPHO_METHOD(MORPHO_INITIALIZER_METHOD, EquiElement_init, BUILTIN_FLAGSEMPTY),
MORPHO_METHOD(FUNCTIONAL_INTEGRAND_METHOD, EquiElement_integrand, BUILTIN_FLAGSEMPTY),
MORPHO_METHOD(FUNCTIONAL_TOTAL_METHOD, EquiElement_total, BUILTIN_FLAGSEMPTY),
MORPHO_METHOD(FUNCTIONAL_GRADIENT_METHOD, EquiElement_gradient, BUILTIN_FLAGSEMPTY),
MORPHO_METHOD(FUNCTIONAL_HESSIAN_METHOD, EquiElement_hessian, BUILTIN_FLAGSEMPTY)
MORPHO_ENDCLASS

/* **********************************************************************
 * Curvatures
 * ********************************************************************** */

/* ----------------------------------------------
 * LineCurvatureSq
 * ---------------------------------------------- */

static value curvature_integrandonlyproperty;

typedef struct {
    objectsparse *lineel; // Lines
    objectselection *selection; // Selection
    bool integrandonly; // Output integrated curvature or 'bare' curvature.
} curvatureref;

bool curvature_prepareref(objectinstance *self, objectmesh *mesh, grade g, objectselection *sel, curvatureref *ref) {
    bool success = true;

    ref->selection=sel;

    ref->lineel = mesh_getconnectivityelement(mesh, MESH_GRADE_VERTEX, MESH_GRADE_LINE);
    if (ref->lineel) success=sparse_checkformat(ref->lineel, SPARSE_CCS, true, false);

    if (success) {
        objectsparse *s = mesh_getconnectivityelement(mesh, MESH_GRADE_LINE, MESH_GRADE_VERTEX);
        if (!s) s=mesh_addconnectivityelement(mesh, MESH_GRADE_LINE, MESH_GRADE_VERTEX);
        success=s;
    }

    if (success) {
        value integrandonly=MORPHO_FALSE;
        objectinstance_getproperty(self, curvature_integrandonlyproperty, &integrandonly);
        ref->integrandonly=MORPHO_ISTRUE(integrandonly);
    }

    return success;
}

/** Finds the points that a point depends on  */
bool linecurvsq_dependencies(functional_mapinfo *info, elementid id, varray_elementid *out) {
    objectmesh *mesh = info->mesh;
    curvatureref *cref = info->ref;
    bool success=false;
    varray_elementid nbrs;
    varray_elementidinit(&nbrs);

    if (mesh_findneighbors(mesh, MESH_GRADE_VERTEX, id, MESH_GRADE_LINE, &nbrs)>0) {
        for (unsigned int i=0; i<nbrs.count; i++) {
            int nentries, *entries; // Get the vertices for this edge
            if (!sparseccs_getrowindices(&cref->lineel->ccs, nbrs.data[i], &nentries, &entries)) goto linecurvsq_dependencies_cleanup;
            for (unsigned int j=0; j<nentries; j++) {
                if (entries[j]==id) continue;
                varray_elementidwrite(out, entries[j]);
            }
        }
    }
    success=true;
    /*printf("Vertex %u: ", id);
    for (int k=0; k<out->count; k++) printf("%u ", out->data[k]);
    printf("\n");*/

linecurvsq_dependencies_cleanup:
    varray_elementidclear(&nbrs);

    return success;
}

/** Calculate the integral of the curvature squared  */
bool linecurvsq_integrand(vm *v, objectmesh *mesh, elementid id, int nv, int *vid, void *ref, double *out) {
    curvatureref *cref = (curvatureref *) ref;
    double result = 0.0;
    varray_elementid nbrs;
    varray_elementid synid;
    varray_elementidinit(&nbrs);
    varray_elementidinit(&synid);

    double s0[mesh->dim], s1[mesh->dim], *s[2] = { s0, s1}, sgn=-1.0;

    if (mesh_findneighbors(mesh, MESH_GRADE_VERTEX, id, MESH_GRADE_LINE, &nbrs)>0 &&
        mesh_getsynonyms(mesh, MESH_GRADE_VERTEX, id, &synid)) {
        if (nbrs.count!=2) goto linecurvsq_integrand_cleanup;

        for (unsigned int i=0; i<2; i++) {
            int nentries, *entries; // Get the vertices for this edge
            if (!sparseccs_getrowindices(&cref->lineel->ccs, nbrs.data[i], &nentries, &entries)) break;

            double *x0, *x1;
            if (mesh_getvertexcoordinatesaslist(mesh, entries[0], &x0) &&
                mesh_getvertexcoordinatesaslist(mesh, entries[1], &x1)) {
                functional_vecsub(mesh->dim, x0, x1, s[i]);
            }
            if (!(entries[0]==id || functional_inlist(&synid, entries[0]))) sgn*=-1;
        }

        double s0s0=functional_vecdot(mesh->dim, s0, s0),
               s0s1=functional_vecdot(mesh->dim, s0, s1),
               s1s1=functional_vecdot(mesh->dim, s1, s1);

        s0s0=sqrt(s0s0); s1s1=sqrt(s1s1);

        if (s0s0<MORPHO_EPS || s1s1<MORPHO_EPS) return false;

        double u=sgn*s0s1/s0s0/s1s1,
               len=0.5*(s0s0+s1s1);

        if (u<1) u=acos(u); else u=0;

        result = u*u/len;
        if (cref->integrandonly) result /= len; // Get the bare curvature.
    }

linecurvsq_integrand_cleanup:

    *out = result;
    varray_elementidclear(&nbrs);
    varray_elementidclear(&synid);

    return true;
}

FUNCTIONAL_INIT(LineCurvatureSq, MESH_GRADE_VERTEX)
FUNCTIONAL_METHOD(LineCurvatureSq, integrand, MESH_GRADE_VERTEX, curvatureref, curvature_prepareref, functional_mapintegrand, linecurvsq_integrand, NULL, FUNCTIONAL_ARGS, SYMMETRY_NONE)
FUNCTIONAL_METHOD(LineCurvatureSq, total, MESH_GRADE_VERTEX, curvatureref, curvature_prepareref, functional_sumintegrand, linecurvsq_integrand, NULL, FUNCTIONAL_ARGS, SYMMETRY_NONE)
FUNCTIONAL_METHOD(LineCurvatureSq, gradient, MESH_GRADE_VERTEX, curvatureref, curvature_prepareref, functional_mapnumericalgradient, linecurvsq_integrand, linecurvsq_dependencies, FUNCTIONAL_ARGS, SYMMETRY_ADD)

MORPHO_BEGINCLASS(LineCurvatureSq)
MORPHO_METHOD(MORPHO_INITIALIZER_METHOD, LineCurvatureSq_init, BUILTIN_FLAGSEMPTY),
MORPHO_METHOD(FUNCTIONAL_INTEGRAND_METHOD, LineCurvatureSq_integrand, BUILTIN_FLAGSEMPTY),
MORPHO_METHOD(FUNCTIONAL_GRADIENT_METHOD, LineCurvatureSq_gradient, BUILTIN_FLAGSEMPTY),
MORPHO_METHOD(FUNCTIONAL_TOTAL_METHOD, LineCurvatureSq_total, BUILTIN_FLAGSEMPTY)
MORPHO_ENDCLASS

/* ----------------------------------------------
 * LineTorsionSq
 * ---------------------------------------------- */

/** Return a list of vertices that an element depends on  */
bool linetorsionsq_dependencies(functional_mapinfo *info, elementid id, varray_elementid *out) {
    objectmesh *mesh = info->mesh;
    curvatureref *cref = info->ref;
    bool success=false;
    varray_elementid nbrs;
    varray_elementid synid;

    varray_elementidinit(&nbrs);
    varray_elementidinit(&synid);

    if (mesh_findneighbors(mesh, MESH_GRADE_LINE, id, MESH_GRADE_LINE, &nbrs)>0) {
        for (unsigned int i=0; i<nbrs.count; i++) {
            int nentries, *entries; // Get the vertices for this edge
            if (!sparseccs_getrowindices(&cref->lineel->ccs, nbrs.data[i], &nentries, &entries)) goto linetorsionsq_dependencies_cleanup;
            for (unsigned int j=0; j<nentries; j++) {
                varray_elementidwriteunique(out, entries[j]);
            }
        }
    }
    success=true;

linetorsionsq_dependencies_cleanup:
    varray_elementidclear(&nbrs);
    varray_elementidclear(&synid);

    return success;
}


/** Calculate the integral of the torsion squared  */
bool linetorsionsq_integrand(vm *v, objectmesh *mesh, elementid id, int nv, int *vid, void *ref, double *out) {
    curvatureref *cref = (curvatureref *) ref;
    int tmpi; elementid tmpid;
    bool success=false;

    //double result = 0.0;
    varray_elementid nbrs;
    varray_elementid synid;
    varray_elementidinit(&nbrs);
    varray_elementidinit(&synid);
    elementid vlist[6]; // List of vertices in order  n
    int type[6];
    for (unsigned int i=0; i<6; i++) type[i]=-1;

    /* We want an ordered list of vertex indices:
     *               v the element
     *    0 --- 1/2 --- 3/4 --- 5
     * Where 1/2 and 3/4 are the same vertex, but could have different indices due to symmetries */
     vlist[2] = vid[0]; vlist[3] = vid[1]; // Copy the current element into place

    /* First identify neighbors and get the vertex ids for each element */
    if (mesh_findneighbors(mesh, MESH_GRADE_LINE, id, MESH_GRADE_LINE, &nbrs)>0) {
        if (nbrs.count<2) {
            *out = 0; success=true;
            goto linecurvsq_torsion_cleanup;
        }

        for (unsigned int i=0; i<nbrs.count; i++) {
            int nentries, *entries; // Get the vertices for this edge
            if (!sparseccs_getrowindices(&cref->lineel->ccs, nbrs.data[i], &nentries, &entries)) goto linecurvsq_torsion_cleanup;
            for (unsigned int j=0; j<nentries; j++) { // Copy the vertexids
                vlist[4*i+j] = entries[j];
            }
        }
    }

    /* The vertex ids are not yet in the right order. Let's identify which vertex is which */
    for (int i=0; i<2; i++) {
        if (mesh_getsynonyms(mesh, 0, vid[i], &synid)) {
            for (int j=0; j<6; j++) if (vlist[j]==vid[i] || functional_inlist(&synid, vlist[j])) type[j]=i;
        }
    }
    /* The type array now contains either 0,1 depending on which vertex we have, or -1 if the vertex is not a synonym for the element's vertices */
#define SWAP(var, i, j, tmp) { tmp=var[i]; var[i]=var[j]; var[j]=tmp; }
    if (type[0]==1 || type[1]==1) { // Make sure the first segment corresponds to the first vertex
        SWAP(vlist, 0, 4, tmpid); SWAP(vlist, 1, 5, tmpid);
        SWAP(type, 0, 4, tmpi); SWAP(type, 1, 5, tmpi);
    }

    if (type[1]==-1) { // Check order of first segment
        SWAP(vlist, 0, 1, tmpid);
        SWAP(type, 0, 1, tmpi);
    }

    if (type[4]==-1) { // Check order of first segment
        SWAP(vlist, 4, 5, tmpid);
        SWAP(type, 4, 5, tmpi);
    }
#undef SWAP

    /* We now have an ordered list of vertices.
       Get the vertex positions */
    double *x[6];
    for (int i=0; i<6; i++) matrix_getcolumn(mesh->vert, vlist[i], &x[i]);

    double A[3], B[3], C[3], crossAB[3], crossBC[3];
    functional_vecsub(3, x[1], x[0], A);
    functional_vecsub(3, x[3], x[2], B);
    functional_vecsub(3, x[5], x[4], C);

    functional_veccross(A, B, crossAB);
    functional_veccross(B, C, crossBC);

    double normB=functional_vecnorm(3, B),
           normAB=functional_vecnorm(3, crossAB),
           normBC=functional_vecnorm(3, crossBC);

    double S = functional_vecdot(3, A, crossBC)*normB;
    if (normAB>MORPHO_EPS) S/=normAB;
    if (normBC>MORPHO_EPS) S/=normBC;

    S=asin(S);
    *out=S*S/normB;
    success=true;

linecurvsq_torsion_cleanup:
    varray_elementidclear(&nbrs);
    varray_elementidclear(&synid);

    return success;
}

FUNCTIONAL_INIT(LineTorsionSq, MESH_GRADE_LINE)
FUNCTIONAL_METHOD(LineTorsionSq, integrand, MESH_GRADE_LINE, curvatureref, curvature_prepareref, functional_mapintegrand, linetorsionsq_integrand, NULL, FUNCTIONAL_ARGS, SYMMETRY_NONE)
FUNCTIONAL_METHOD(LineTorsionSq, total, MESH_GRADE_LINE, curvatureref, curvature_prepareref, functional_sumintegrand, linetorsionsq_integrand, NULL, FUNCTIONAL_ARGS, SYMMETRY_NONE)
FUNCTIONAL_METHOD(LineTorsionSq, gradient, MESH_GRADE_LINE, curvatureref, curvature_prepareref, functional_mapnumericalgradient, linetorsionsq_integrand, linetorsionsq_dependencies, FUNCTIONAL_ARGS, SYMMETRY_ADD)

MORPHO_BEGINCLASS(LineTorsionSq)
MORPHO_METHOD(MORPHO_INITIALIZER_METHOD, LineTorsionSq_init, BUILTIN_FLAGSEMPTY),
MORPHO_METHOD(FUNCTIONAL_INTEGRAND_METHOD, LineTorsionSq_integrand, BUILTIN_FLAGSEMPTY),
MORPHO_METHOD(FUNCTIONAL_GRADIENT_METHOD, LineTorsionSq_gradient, BUILTIN_FLAGSEMPTY),
MORPHO_METHOD(FUNCTIONAL_TOTAL_METHOD, LineTorsionSq_total, BUILTIN_FLAGSEMPTY)
MORPHO_ENDCLASS

/* ----------------------------------------------
 * MeanCurvatureSq
 * ---------------------------------------------- */

static value curvature_geodesicproperty;

typedef struct {
    objectsparse *areael; // Areas
    objectselection *selection; // Selection
    bool integrandonly; // Output integrated curvature or 'bare' curvature.
    bool geodesic; // Compute the geodesic curvature instead of the Gauss curvature (see https://cuhkmath.wordpress.com/2016/06/21/the-discrete-gauss-bonnet-theorem/)
} areacurvatureref;

bool areacurvature_prepareref(objectinstance *self, objectmesh *mesh, grade g, objectselection *sel, areacurvatureref *ref) {
    bool success = true;

    ref->selection=sel;

    ref->areael = mesh_getconnectivityelement(mesh, MESH_GRADE_VERTEX, MESH_GRADE_AREA);
    if (ref->areael) success=sparse_checkformat(ref->areael, SPARSE_CCS, true, false);

    if (success) {
        objectsparse *s = mesh_getconnectivityelement(mesh, MESH_GRADE_AREA, MESH_GRADE_VERTEX);
        if (!s) s=mesh_addconnectivityelement(mesh, MESH_GRADE_AREA, MESH_GRADE_VERTEX);
        success=s;
    }

    if (success) {
        value integrandonly=MORPHO_FALSE;
        objectinstance_getproperty(self, curvature_integrandonlyproperty, &integrandonly);
        ref->integrandonly=MORPHO_ISTRUE(integrandonly);

        value geodesic=MORPHO_FALSE;
        objectinstance_getproperty(self, curvature_geodesicproperty, &geodesic);
        ref->geodesic=MORPHO_ISTRUE(geodesic);
    }

    return success;
}

/** Return a list of vertices that an element depends on  */
bool meancurvaturesq_dependencies(functional_mapinfo *info, elementid id, varray_elementid *out) {
    objectmesh *mesh = info->mesh;
    areacurvatureref *cref = info->ref;
    bool success=false;
    varray_elementid nbrs;
    varray_elementid synid;

    varray_elementidinit(&nbrs);
    varray_elementidinit(&synid);

    mesh_getsynonyms(mesh, MESH_GRADE_VERTEX, id, &synid);
    varray_elementidwriteunique(&synid, id);

    /* Loop over synonyms of the element id */
    mesh_findneighbors(mesh, MESH_GRADE_VERTEX, id, MESH_GRADE_AREA, &nbrs);

    for (unsigned int i=0; i<nbrs.count; i++) { /* Loop over adjacent triangles */
        int nvert, *vids;
        if (!sparseccs_getrowindices(&cref->areael->ccs, nbrs.data[i], &nvert, &vids)) goto meancurvsq_dependencies_cleanup;

        for (unsigned int j=0; j<nvert; j++) {
            if (vids[j]==id) continue;
            varray_elementidwriteunique(out, vids[j]);
        }
    }
    success=true;

meancurvsq_dependencies_cleanup:
    varray_elementidclear(&nbrs);
    varray_elementidclear(&synid);

    return success;
}

/** Orders the vertices in the list vids so that the vertex in synid is first */
bool curvature_ordervertices(varray_elementid *synid, int nv, int *vids) {
    int posn=-1;
    for (unsigned int i=0; i<nv && posn<0; i++) {
        for (unsigned int k=0; k<synid->count; k++) if (synid->data[k]==vids[i]) { posn = i; break; }
    }

    if (posn>0) { // If the desired vertex isn't in first position, move it there.
        int tmp=vids[posn];
        vids[posn]=vids[0]; vids[0]=tmp;
    }

    return (posn>=0);
}

/** Calculate the integral of the mean curvature squared  */
bool meancurvaturesq_integrand(vm *v, objectmesh *mesh, elementid id, int nv, int *vid, void *ref, double *out) {
    areacurvatureref *cref = (areacurvatureref *) ref;
    double areasum = 0;
    bool success=false;

    varray_elementid nbrs;
    varray_elementid synid;
    varray_elementidinit(&nbrs);
    varray_elementidinit(&synid);

    mesh_getsynonyms(mesh, MESH_GRADE_VERTEX, id, &synid);
    varray_elementidwriteunique(&synid, id);

    double frc[mesh->dim]; // This will hold the total force due to the triangles present
    for (unsigned int i=0; i<mesh->dim; i++) frc[i]=0.0;

    mesh_findneighbors(mesh, MESH_GRADE_VERTEX, id, MESH_GRADE_AREA, &nbrs);

    for (unsigned int i=0; i<nbrs.count; i++) { /* Loop over adjacent triangles */
        int nvert, *vids;
        if (!sparseccs_getrowindices(&cref->areael->ccs, nbrs.data[i], &nvert, &vids)) goto meancurvsq_cleanup;

        /* Order the vertices */
        if (!curvature_ordervertices(&synid, nvert, vids)) goto meancurvsq_cleanup;

        double *x[3], s0[3], s1[3], s01[3], s101[3];
        double norm;
        for (int j=0; j<3; j++) matrix_getcolumn(mesh->vert, vids[j], &x[j]);

        /* s0 = x1-x0; s1 = x2-x1 */
        functional_vecsub(mesh->dim, x[1], x[0], s0);
        functional_vecsub(mesh->dim, x[2], x[1], s1);

        /* F(v0) = (s1 x s0 x s1)/|s0 x x1|/2 */
        functional_veccross(s0, s1, s01);
        norm=functional_vecnorm(mesh->dim, s01);
        if (norm<MORPHO_EPS) goto meancurvsq_cleanup;

        areasum+=norm/2;
        functional_veccross(s1, s01, s101);

        functional_vecaddscale(mesh->dim, frc, 0.5/norm, s101, frc);
    }

    *out = functional_vecdot(mesh->dim, frc, frc)/(areasum/3.0)/4.0;
    if (cref->integrandonly) *out /= (areasum/3.0);
    success=true;

meancurvsq_cleanup:
    varray_elementidclear(&nbrs);
    varray_elementidclear(&synid);

    return success;
}

FUNCTIONAL_INIT(MeanCurvatureSq, MESH_GRADE_VERTEX)
FUNCTIONAL_METHOD(MeanCurvatureSq, integrand, MESH_GRADE_VERTEX, areacurvatureref, areacurvature_prepareref, functional_mapintegrand, meancurvaturesq_integrand, NULL, FUNCTIONAL_ARGS, SYMMETRY_NONE)
FUNCTIONAL_METHOD(MeanCurvatureSq, total, MESH_GRADE_VERTEX, areacurvatureref, areacurvature_prepareref, functional_sumintegrand, meancurvaturesq_integrand, NULL, FUNCTIONAL_ARGS, SYMMETRY_NONE)
FUNCTIONAL_METHOD(MeanCurvatureSq, gradient, MESH_GRADE_VERTEX, areacurvatureref, areacurvature_prepareref, functional_mapnumericalgradient, meancurvaturesq_integrand, meancurvaturesq_dependencies, FUNCTIONAL_ARGS, SYMMETRY_ADD)

MORPHO_BEGINCLASS(MeanCurvatureSq)
MORPHO_METHOD(MORPHO_INITIALIZER_METHOD, MeanCurvatureSq_init, BUILTIN_FLAGSEMPTY),
MORPHO_METHOD(FUNCTIONAL_INTEGRAND_METHOD, MeanCurvatureSq_integrand, BUILTIN_FLAGSEMPTY),
MORPHO_METHOD(FUNCTIONAL_GRADIENT_METHOD, MeanCurvatureSq_gradient, BUILTIN_FLAGSEMPTY),
MORPHO_METHOD(FUNCTIONAL_TOTAL_METHOD, MeanCurvatureSq_total, BUILTIN_FLAGSEMPTY)
MORPHO_ENDCLASS

/* ----------------------------------------------
 * GaussCurvature
 * ---------------------------------------------- */

/** Calculate the integral of the gaussian curvature  */
bool gausscurvature_integrand(vm *v, objectmesh *mesh, elementid id, int nv, int *vid, void *ref, double *out) {
    areacurvatureref *cref = (areacurvatureref *) ref;
    double anglesum = 0, areasum = 0;
    bool success=false;

    varray_elementid nbrs;
    varray_elementid synid;
    varray_elementidinit(&nbrs);
    varray_elementidinit(&synid);

    mesh_getsynonyms(mesh, MESH_GRADE_VERTEX, id, &synid);
    varray_elementidwriteunique(&synid, id);

    double frc[mesh->dim]; // This will hold the total force due to the triangles present
    for (unsigned int i=0; i<mesh->dim; i++) frc[i]=0.0;

    mesh_findneighbors(mesh, MESH_GRADE_VERTEX, id, MESH_GRADE_AREA, &nbrs);

    for (unsigned int i=0; i<nbrs.count; i++) { /* Loop over adjacent triangles */
        int nvert, *vids;
        if (!sparseccs_getrowindices(&cref->areael->ccs, nbrs.data[i], &nvert, &vids)) goto gausscurv_cleanup;

        /* Order the vertices */
        if (!curvature_ordervertices(&synid, nvert, vids)) goto gausscurv_cleanup;

        double *x[3], s0[3], s1[3], s01[3];
        for (int j=0; j<3; j++) matrix_getcolumn(mesh->vert, vids[j], &x[j]);

        /* s0 = x1-x0; s1 = x2-x0 */
        functional_vecsub(mesh->dim, x[1], x[0], s0);
        functional_vecsub(mesh->dim, x[2], x[0], s1);

        functional_veccross(s0, s1, s01);
        double area = functional_vecnorm(mesh->dim, s01);
        anglesum+=atan2(area, functional_vecdot(mesh->dim, s0, s1));

        areasum+=area/2;
    }

    *out = 2*M_PI-anglesum;
    if (cref->geodesic) *out = M_PI-anglesum;
    if (cref->integrandonly) *out /= (areasum/3.0);
    success=true;

gausscurv_cleanup:
    varray_elementidclear(&nbrs);
    varray_elementidclear(&synid);

    return success;
}

FUNCTIONAL_INIT(GaussCurvature, MESH_GRADE_VERTEX)
FUNCTIONAL_METHOD(GaussCurvature, integrand, MESH_GRADE_VERTEX, areacurvatureref, areacurvature_prepareref, functional_mapintegrand, gausscurvature_integrand, NULL, FUNCTIONAL_ARGS, SYMMETRY_NONE)
FUNCTIONAL_METHOD(GaussCurvature, total, MESH_GRADE_VERTEX, areacurvatureref, areacurvature_prepareref, functional_sumintegrand, gausscurvature_integrand, NULL, FUNCTIONAL_ARGS, SYMMETRY_NONE)
FUNCTIONAL_METHOD(GaussCurvature, gradient, MESH_GRADE_VERTEX, areacurvatureref, areacurvature_prepareref, functional_mapnumericalgradient, gausscurvature_integrand, meancurvaturesq_dependencies, FUNCTIONAL_ARGS, SYMMETRY_ADD)

MORPHO_BEGINCLASS(GaussCurvature)
MORPHO_METHOD(MORPHO_INITIALIZER_METHOD, GaussCurvature_init, BUILTIN_FLAGSEMPTY),
MORPHO_METHOD(FUNCTIONAL_INTEGRAND_METHOD, GaussCurvature_integrand, BUILTIN_FLAGSEMPTY),
MORPHO_METHOD(FUNCTIONAL_GRADIENT_METHOD, GaussCurvature_gradient, BUILTIN_FLAGSEMPTY),
MORPHO_METHOD(FUNCTIONAL_TOTAL_METHOD, GaussCurvature_total, BUILTIN_FLAGSEMPTY)
MORPHO_ENDCLASS

/* **********************************************************************
 * Fields
 * ********************************************************************** */

typedef struct {
    objectfield *field;
    grade grade;
} fieldref;

/* ----------------------------------------------
 * GradSq
 * ---------------------------------------------- */

bool gradsq_computeperpendicular(unsigned int n, double *s1, double *s2, double *out) {
    double s1s2, s2s2, sout;

    /* Compute s1 - (s1.s2) s2 / (s2.2) */
    s1s2 = functional_vecdot(n, s1, s2);
    s2s2 = functional_vecdot(n, s2, s2);
    if (fabs(s2s2)<MORPHO_EPS) return false; // Check for side of zero weight

    double temp[n];
    functional_vecscale(n, s1s2/s2s2, s2, temp);
    functional_vecsub(n, s1, temp, out);

    /* Scale by 1/|t|^2 */
    sout = functional_vecnorm(n, out);
    if (fabs(sout)<MORPHO_EPS) return false; // Check for side of zero weight

    functional_vecscale(n, 1/(sout*sout), out, out);
    return true;
}

/** Evaluates the gradient of a field quantity
 @param[in] mesh - object to use
 @param[in] field - field to compute gradient of
 @param[in] nv - number of vertices
 @param[in] vid - vertex ids
 @param[out] out - should be field->psize * mesh->dim units of storage */
bool gradsq_evaluategradient(objectmesh *mesh, objectfield *field, int nv, int *vid, double *out) {
    double *f[nv]; // Field value lists
    double *x[nv]; // Vertex coordinates
    unsigned int nentries=0;

    // Get field values and vertex coordinates
    for (unsigned int i=0; i<nv; i++) {
        if (!mesh_getvertexcoordinatesaslist(mesh, vid[i], &x[i])) return false;
        if (!field_getelementaslist(field, MESH_GRADE_VERTEX, vid[i], 0, &nentries, &f[i])) return false;
    }

    double s[3][mesh->dim], t[3][mesh->dim];

    /* Vector sides */
    functional_vecsub(mesh->dim, x[1], x[0], s[0]);
    functional_vecsub(mesh->dim, x[2], x[1], s[1]);
    functional_vecsub(mesh->dim, x[0], x[2], s[2]);

    /* Perpendicular vectors */
    gradsq_computeperpendicular(mesh->dim, s[2], s[1], t[0]);
    gradsq_computeperpendicular(mesh->dim, s[0], s[2], t[1]);
    gradsq_computeperpendicular(mesh->dim, s[1], s[0], t[2]);

    /* Compute the gradient */
    for (unsigned int i=0; i<mesh->dim*nentries; i++) out[i]=0;
    for (unsigned int j=0; j<mesh->dim; j++) {
        for (unsigned int i=0; i<nentries; i++) {
            functional_vecaddscale(mesh->dim, &out[i*mesh->dim], f[j][i], t[j], &out[i*mesh->dim]);
        }
    }

    return true;
}

/** Evaluates the gradient of a field quantity in 3D
 @param[in] mesh - object to use
 @param[in] field - field to compute gradient of
 @param[in] nv - number of vertices
 @param[in] vid - vertex ids
 @param[out] out - should be field->psize * mesh->dim units of storage */
bool gradsq_evaluategradient3d(objectmesh *mesh, objectfield *field, int nv, int *vid, double *out) {
    double *f[nv]; // Field value lists
    double *x[nv]; // Vertex coordinates
    double xarray[nv*mesh->dim]; // Vertex coordinates
    double xtarray[nv*mesh->dim]; // Vertex coordinates
    unsigned int nentries=0;

    // Get field values and vertex coordinates
    for (unsigned int i=0; i<nv; i++) {
        if (!mesh_getvertexcoordinatesaslist(mesh, vid[i], &x[i])) return false;
        if (!field_getelementaslist(field, MESH_GRADE_VERTEX, vid[i], 0, &nentries, &f[i])) return false;
    }

    // Build a matrix such that the columns are x_i - x_0
    for (unsigned int i=1; i<nv; i++) {
        functional_vecsub(mesh->dim, x[i], x[0], &xarray[(i-1)*mesh->dim]);
    }

    for (unsigned int i=0; i<mesh->dim*nentries; i++) out[i]=0;

    objectmatrix M = MORPHO_STATICMATRIX(xarray, mesh->dim, mesh->dim);
    objectmatrix Mt = MORPHO_STATICMATRIX(xtarray, mesh->dim, mesh->dim);
    matrix_transpose(&M, &Mt);

    double farray[nentries*mesh->dim]; // Field elements
    objectmatrix frhs = MORPHO_STATICMATRIX(farray, mesh->dim, nentries);
    objectmatrix grad = MORPHO_STATICMATRIX(out, mesh->dim, nentries);

    // Loop over elements of the field
    for (unsigned int i=0; i<nentries; i++) {
        // Copy across the field values to form the rhs
        for (unsigned int j=0; j<mesh->dim; j++) farray[i*mesh->dim+j] = f[j+1][i]-f[0][i];
    }

    // Solve to obtain the gradient of each element
    matrix_divs(&Mt, &frhs, &grad);

    return true;
}

/** Prepares the gradsq reference */
bool gradsq_prepareref(objectinstance *self, objectmesh *mesh, grade g, objectselection *sel, fieldref *ref) {
    bool success=false, grdset=false;
    value field=MORPHO_NIL, grd=MORPHO_NIL;

    if (objectinstance_getproperty(self, functional_fieldproperty, &field) &&
        MORPHO_ISFIELD(field)) {
        ref->field=MORPHO_GETFIELD(field);
        success=true;
    }

    if (objectinstance_getproperty(self, functional_gradeproperty, &grd) &&
        MORPHO_ISINTEGER(grd)) {
        ref->grade=MORPHO_GETINTEGERVALUE(grd);
        if (ref->grade>0) grdset=true;
    }
    if (!grdset) ref->grade=mesh_maxgrade(mesh);

    return success;
}

/** Calculate the |grad q|^2 energy */
bool gradsq_integrand(vm *v, objectmesh *mesh, elementid id, int nv, int *vid, void *ref, double *out) {
    fieldref *eref = ref;
    double size=0; // Length area or volume of the element
    double grad[eref->field->psize*mesh->dim];

    if (!functional_elementsize(v, mesh, eref->grade, id, nv, vid, &size)) return false;

    if (eref->grade==2) {
        if (!gradsq_evaluategradient(mesh, eref->field, nv, vid, grad)) return false;
    } else if (eref->grade==3) {
        if (!gradsq_evaluategradient3d(mesh, eref->field, nv, vid, grad)) return false;
    } else {
        return false;
    }

    double gradnrm=functional_vecnorm(eref->field->psize*mesh->dim, grad);
    *out = gradnrm*gradnrm*size;

    return true;
}

/** Initialize a GradSq object */
value GradSq_init(vm *v, int nargs, value *args) {
    objectinstance *self = MORPHO_GETINSTANCE(MORPHO_SELF(args));

    if (nargs>0 && MORPHO_ISFIELD(MORPHO_GETARG(args, 0))) {
        objectinstance_setproperty(self, functional_fieldproperty, MORPHO_GETARG(args, 0));
    } else {
        morpho_runtimeerror(v, VM_INVALIDARGS);
        return MORPHO_FALSE;
    }

    /* Second (optional) argument is the grade to act on */
    if (nargs>1) {
        if (MORPHO_ISINTEGER(MORPHO_GETARG(args, 1))) {
            objectinstance_setproperty(MORPHO_GETINSTANCE(MORPHO_SELF(args)), functional_gradeproperty, MORPHO_GETARG(args, 1));
        }
    }

    return MORPHO_NIL;
}

FUNCTIONAL_METHOD(GradSq, integrand, (ref.grade), fieldref, gradsq_prepareref, functional_mapintegrand, gradsq_integrand, NULL, GRADSQ_ARGS, SYMMETRY_NONE);

FUNCTIONAL_METHOD(GradSq, total, (ref.grade), fieldref, gradsq_prepareref, functional_sumintegrand, gradsq_integrand, NULL, GRADSQ_ARGS, SYMMETRY_NONE);

FUNCTIONAL_METHOD(GradSq, gradient, (ref.grade), fieldref, gradsq_prepareref, functional_mapnumericalgradient, gradsq_integrand, NULL, GRADSQ_ARGS, SYMMETRY_ADD);

value GradSq_fieldgradient(vm *v, int nargs, value *args) {
    functional_mapinfo info;
    fieldref ref;
    value out=MORPHO_NIL;

    if (functional_validateargs(v, nargs, args, &info)) {
        if (gradsq_prepareref(MORPHO_GETINSTANCE(MORPHO_SELF(args)), info.mesh, MESH_GRADE_AREA, info.sel, &ref)) {
            info.g = ref.grade;
            info.field = ref.field;
            info.integrand = gradsq_integrand;
            info.ref = &ref;
            functional_mapnumericalfieldgradient(v, &info, &out);
        } else morpho_runtimeerror(v, GRADSQ_ARGS);
    }
    if (!MORPHO_ISNIL(out)) morpho_bindobjects(v, 1, &out);
    return out;
}

MORPHO_BEGINCLASS(GradSq)
MORPHO_METHOD(MORPHO_INITIALIZER_METHOD, GradSq_init, BUILTIN_FLAGSEMPTY),
MORPHO_METHOD(FUNCTIONAL_INTEGRAND_METHOD, GradSq_integrand, BUILTIN_FLAGSEMPTY),
MORPHO_METHOD(FUNCTIONAL_TOTAL_METHOD, GradSq_total, BUILTIN_FLAGSEMPTY),
MORPHO_METHOD(FUNCTIONAL_GRADIENT_METHOD, GradSq_gradient, BUILTIN_FLAGSEMPTY),
MORPHO_METHOD(FUNCTIONAL_FIELDGRADIENT_METHOD, GradSq_fieldgradient, BUILTIN_FLAGSEMPTY)
MORPHO_ENDCLASS

/* ----------------------------------------------
 * Nematic
 * ---------------------------------------------- */

static value nematic_ksplayproperty;
static value nematic_ktwistproperty;
static value nematic_kbendproperty;
static value nematic_pitchproperty;

typedef struct {
    double ksplay,ktwist,kbend,pitch;
    bool haspitch;
    objectfield *field;
    grade grade;
} nematicref;

/** Prepares the nematic reference */
bool nematic_prepareref(objectinstance *self, objectmesh *mesh, grade g, objectselection *sel, nematicref *ref) {
    bool success=false, grdset=false;
    value field=MORPHO_NIL, grd=MORPHO_NIL;
    value val=MORPHO_NIL;
    ref->ksplay=1.0; ref->ktwist=1.0; ref->kbend=1.0; ref->pitch=0.0;
    ref->haspitch=false;

    if (objectinstance_getproperty(self, functional_fieldproperty, &field) &&
        MORPHO_ISFIELD(field)) {
        ref->field=MORPHO_GETFIELD(field);
        success=true;
    }
    if (objectinstance_getproperty(self, nematic_ksplayproperty, &val) && MORPHO_ISNUMBER(val)) {
        morpho_valuetofloat(val, &ref->ksplay);
    }
    if (objectinstance_getproperty(self, nematic_ktwistproperty, &val) && MORPHO_ISNUMBER(val)) {
        morpho_valuetofloat(val, &ref->ktwist);
    }
    if (objectinstance_getproperty(self, nematic_kbendproperty, &val) && MORPHO_ISNUMBER(val)) {
        morpho_valuetofloat(val, &ref->kbend);
    }
    if (objectinstance_getproperty(self, nematic_pitchproperty, &val) && MORPHO_ISNUMBER(val)) {
        morpho_valuetofloat(val, &ref->pitch);
        ref->haspitch=true;
    }

    if (objectinstance_getproperty(self, functional_gradeproperty, &grd) &&
        MORPHO_ISINTEGER(grd)) {
        ref->grade=MORPHO_GETINTEGERVALUE(grd);
        if (ref->grade>0) grdset=true;
    }
    if (!grdset) ref->grade=mesh_maxgrade(mesh);

    return success;
}

/* Integrates two linear functions with values at vertices f[0]...f[2] and g[0]...g[2] */
double nematic_bcint(double *f, double *g) {
    return (f[0]*(2*g[0]+g[1]+g[2]) + f[1]*(g[0]+2*g[1]+g[2]) + f[2]*(g[0]+g[1]+2*g[2]))/12;
}

/* Integrates a linear vector function with values at vertices f[0]...f[2] */
double nematic_bcint1(double *f) {
    return (f[0] + f[1] + f[2])/3;
}

/* Integrates a linear vector function with values at vertices f[0]...f[n]
   Works for dimensions 1-3 at least */
double nematic_bcintf(unsigned int n, double *f) {
    double sum = 0;
    for (unsigned int i=0; i<n; i++) sum+=f[i];
    return sum/n;
}

/* Integrates a product of two linear functions with values at vertices
   f[0]...f[n] and g[0]...g[n].
   Works for dimensions 1-3 at least */
double nematic_bcintfg(unsigned int n, double *f, double *g) {
    double sum = 0;
    for (unsigned int i=0; i<n; i++) {
        for (unsigned int j=0; j<n; j++) sum+=f[i]*g[j];
        sum+=f[i]*g[i];
    }
    return sum/(n*(n+1));
}

/** Calculate the nematic energy */
bool nematic_integrand(vm *v, objectmesh *mesh, elementid id, int nv, int *vid, void *ref, double *out) {
    nematicref *eref = ref;
    double size=0; // Length area or volume of the element
    double gradnn[eref->field->psize*mesh->dim];
    double divnn, curlnn[mesh->dim];

    if (!functional_elementsize(v, mesh, eref->grade, id, nv, vid, &size)) return false;

    // Get nematic director components
    double *nn[nv]; // Field value lists
    unsigned int nentries=0;
    for (unsigned int i=0; i<nv; i++) {
        if (!field_getelementaslist(eref->field, MESH_GRADE_VERTEX, vid[i], 0, &nentries, &nn[i])) return false;
    }

    // Evaluate gradients of the director
    if (eref->grade==2) {
        if (!gradsq_evaluategradient(mesh, eref->field, nv, vid, gradnn)) return
            false;
    } else if (eref->grade==3) {
        if (!gradsq_evaluategradient3d(mesh, eref->field, nv, vid, gradnn)) return
            false;
    }
    // Output of this is the matrix:
    // [ nx,x ny,x nz,x ] [ 0 3 6 ] <- indices
    // [ nx,y ny,y nz,y ] [ 1 4 7 ]
    // [ nx,z ny,z nz,z ] [ 2 5 8 ]
    objectmatrix gradnnmat = MORPHO_STATICMATRIX(gradnn, mesh->dim, mesh->dim);

    matrix_trace(&gradnnmat, &divnn);
    curlnn[0]=gradnn[7]-gradnn[5]; // nz,y - ny,z
    curlnn[1]=gradnn[2]-gradnn[6]; // nx,z - nz,x
    curlnn[2]=gradnn[3]-gradnn[1]; // ny,x - nx,y

    /* From components of the curl, construct the coefficients that go in front of integrals of
           nx^2, ny^2, nz^2, nx*ny, ny*nz, and nz*nx over the element. */
    double ctwst[6] = { curlnn[0]*curlnn[0], curlnn[1]*curlnn[1], curlnn[2]*curlnn[2],
                        2*curlnn[0]*curlnn[1], 2*curlnn[1]*curlnn[2], 2*curlnn[2]*curlnn[0]};

    double cbnd[6] = { ctwst[1] + ctwst[2], ctwst[0] + ctwst[2], ctwst[0] + ctwst[1],
                       -ctwst[3], -ctwst[4], -ctwst[5] };

    /* Calculate integrals of nx^2, ny^2, nz^2, nx*ny, ny*nz, and nz*nx over the element */
    double nnt[mesh->dim][nv]; // The transpose of nn
    for (unsigned int i=0; i<nv; i++)
        for (unsigned int j=0; j<mesh->dim; j++) nnt[j][i]=nn[i][j];

    double integrals[] = {  nematic_bcintfg(nv, nnt[0], nnt[0]),
                            nematic_bcintfg(nv, nnt[1], nnt[1]),
                            nematic_bcintfg(nv, nnt[2], nnt[2]),
                            nematic_bcintfg(nv, nnt[0], nnt[1]),
                            nematic_bcintfg(nv, nnt[1], nnt[2]),
                            nematic_bcintfg(nv, nnt[2], nnt[0])
    };

    /* Now we can calculate the components of splay, twist and bend */
    double splay=0.0, twist=0.0, bend=0.0, chol=0.0;

    /* Evaluate the three contributions to the integral */
    splay = 0.5*eref->ksplay*size*divnn*divnn;
    for (unsigned int i=0; i<6; i++) {
        twist += ctwst[i]*integrals[i];
        bend += cbnd[i]*integrals[i];
    }
    twist *= 0.5*eref->ktwist*size;
    bend *= 0.5*eref->kbend*size;

    if (eref->haspitch) {
        /* Cholesteric terms: 0.5 * k22 * [- 2 q (cx <nx> + cy <ny> + cz <nz>) + q^2] */
        for (unsigned i=0; i<3; i++) {
            chol += -2*curlnn[i]*nematic_bcintf(nv, nnt[i])*eref->pitch;
        }
        chol += (eref->pitch*eref->pitch);
        chol *= 0.5*eref->ktwist*size;
    }

    *out = splay+twist+bend+chol;

    return true;
}

/** Initialize a Nematic object */
value Nematic_init(vm *v, int nargs, value *args) {
    objectinstance *self = MORPHO_GETINSTANCE(MORPHO_SELF(args));

    int nfixed=nargs;
    value ksplay=MORPHO_FLOAT(1.0),
          ktwist=MORPHO_FLOAT(1.0),
          kbend=MORPHO_FLOAT(1.0);
    value pitch=MORPHO_NIL;

    if (builtin_options(v, nargs, args, &nfixed, 4,
                        nematic_ksplayproperty, &ksplay,
                        nematic_ktwistproperty, &ktwist,
                        nematic_kbendproperty, &kbend,
                        nematic_pitchproperty, &pitch)) {
        objectinstance_setproperty(self, nematic_ksplayproperty, ksplay);
        objectinstance_setproperty(self, nematic_ktwistproperty, ktwist);
        objectinstance_setproperty(self, nematic_kbendproperty, kbend);
        objectinstance_setproperty(self, nematic_pitchproperty, pitch);
    } else morpho_runtimeerror(v, NEMATIC_ARGS);

    if (nfixed==1 && MORPHO_ISFIELD(MORPHO_GETARG(args, 0))) {
        objectinstance_setproperty(self, functional_fieldproperty, MORPHO_GETARG(args, 0));
    } else morpho_runtimeerror(v, NEMATIC_ARGS);

    return MORPHO_NIL;
}

FUNCTIONAL_METHOD(Nematic, integrand, (ref.grade), nematicref, nematic_prepareref, functional_mapintegrand, nematic_integrand, NULL, NEMATIC_ARGS, SYMMETRY_NONE);

FUNCTIONAL_METHOD(Nematic, total, (ref.grade), nematicref, nematic_prepareref, functional_sumintegrand, nematic_integrand, NULL, NEMATIC_ARGS, SYMMETRY_NONE);

FUNCTIONAL_METHOD(Nematic, gradient, (ref.grade), nematicref, nematic_prepareref, functional_mapnumericalgradient, nematic_integrand, NULL, NEMATIC_ARGS, SYMMETRY_NONE);

value Nematic_fieldgradient(vm *v, int nargs, value *args) {
    functional_mapinfo info;
    nematicref ref;
    value out=MORPHO_NIL;

    if (functional_validateargs(v, nargs, args, &info)) {
        if (nematic_prepareref(MORPHO_GETINSTANCE(MORPHO_SELF(args)), info.mesh, MESH_GRADE_AREA, info.sel, &ref)) {
            info.g=ref.grade;
            info.integrand=nematic_integrand;
            info.ref=&ref;
            functional_mapnumericalfieldgradient(v, &info, &out);
        } else morpho_runtimeerror(v, GRADSQ_ARGS);
    }
    if (!MORPHO_ISNIL(out)) morpho_bindobjects(v, 1, &out);
    return out;
}

MORPHO_BEGINCLASS(Nematic)
MORPHO_METHOD(MORPHO_INITIALIZER_METHOD, Nematic_init, BUILTIN_FLAGSEMPTY),
MORPHO_METHOD(FUNCTIONAL_INTEGRAND_METHOD, Nematic_integrand, BUILTIN_FLAGSEMPTY),
MORPHO_METHOD(FUNCTIONAL_TOTAL_METHOD, Nematic_total, BUILTIN_FLAGSEMPTY),
MORPHO_METHOD(FUNCTIONAL_GRADIENT_METHOD, Nematic_gradient, BUILTIN_FLAGSEMPTY),
MORPHO_METHOD(FUNCTIONAL_FIELDGRADIENT_METHOD, Nematic_fieldgradient, BUILTIN_FLAGSEMPTY)
MORPHO_ENDCLASS

/* ----------------------------------------------
 * NematicElectric
 * ---------------------------------------------- */

typedef struct {
    objectfield *director;
    value field;
    grade grade;
} nematicelectricref;

/** Prepares the nematicelectric reference */
bool nematicelectric_prepareref(objectinstance *self, objectmesh *mesh, grade g, objectselection *sel, nematicelectricref *ref) {
    bool success=false, grdset=false;
    ref->field=MORPHO_NIL;
    value fieldlist=MORPHO_NIL, grd=MORPHO_NIL;

    if (objectinstance_getproperty(self, functional_fieldproperty, &fieldlist) &&
        MORPHO_ISLIST(fieldlist)) {
        objectlist *lst = MORPHO_GETLIST(fieldlist);
        value director = MORPHO_NIL;
        list_getelement(lst, 0, &director);
        list_getelement(lst, 1, &ref->field);

        if (MORPHO_ISFIELD(director)) ref->director=MORPHO_GETFIELD(director);

        if (MORPHO_ISFIELD(ref->field) || MORPHO_ISMATRIX(ref->field)) success=true;
    }

    if (objectinstance_getproperty(self, functional_gradeproperty, &grd) &&
        MORPHO_ISINTEGER(grd)) {
        ref->grade=MORPHO_GETINTEGERVALUE(grd);
        if (ref->grade>0) grdset=true;
    }
    if (!grdset) ref->grade=mesh_maxgrade(mesh);

    return success;
}

/** Calculate the integral (n.E)^2 energy, where E is calculated from the electric potential */
bool nematicelectric_integrand(vm *v, objectmesh *mesh, elementid id, int nv, int *vid, void *ref, double *out) {
    nematicelectricref *eref = ref;
    double size=0; // Length area or volume of the element

    if (!functional_elementsize(v, mesh, eref->grade, id, nv, vid, &size)) return false;

    // Get nematic director components
    double *nn[nv]; // Field value lists
    unsigned int nentries=0;
    for (unsigned int i=0; i<nv; i++) {
        if (!field_getelementaslist(eref->director, MESH_GRADE_VERTEX, vid[i], 0, &nentries, &nn[i])) return false;
    }

    // The electric field ends up being constant over the element
    double ee[mesh->dim];
    if (MORPHO_ISFIELD(eref->field)) {
        if (eref->grade==2) {
            if (!gradsq_evaluategradient(mesh, MORPHO_GETFIELD(eref->field), nv, vid, ee)) return false;
        } else if (eref->grade==3) {
            if (!gradsq_evaluategradient3d(mesh, MORPHO_GETFIELD(eref->field), nv, vid, ee)) return false;
        }
    }

    /* Calculate integrals of nx^2, ny^2, nz^2, nx*ny, ny*nz, and nz*nx over the element */
    double nnt[mesh->dim][nv]; // The transpose of nn
    for (unsigned int i=0; i<nv; i++)
        for (unsigned int j=0; j<mesh->dim; j++) nnt[j][i]=nn[i][j];

    /* Calculate integral (n.e)^2 using the above results */
    double total = ee[0]*ee[0]*nematic_bcintfg(nv, nnt[0], nnt[0])+
                   ee[1]*ee[1]*nematic_bcintfg(nv, nnt[1], nnt[1])+
                   ee[2]*ee[2]*nematic_bcintfg(nv, nnt[2], nnt[2])+
                   2*ee[0]*ee[1]*nematic_bcintfg(nv, nnt[0], nnt[1])+
                   2*ee[1]*ee[2]*nematic_bcintfg(nv, nnt[1], nnt[2])+
                   2*ee[2]*ee[0]*nematic_bcintfg(nv, nnt[2], nnt[0]);

    *out = size*total;

    return true;
}

/** Initialize a NematicElectric object */
value NematicElectric_init(vm *v, int nargs, value *args) {
    objectinstance *self = MORPHO_GETINSTANCE(MORPHO_SELF(args));

    if (nargs==2 && MORPHO_ISFIELD(MORPHO_GETARG(args, 0)) &&
        MORPHO_ISFIELD(MORPHO_GETARG(args, 1))) {
        objectlist *new = object_newlist(2, &MORPHO_GETARG(args, 0));
        if (new) {
            value lst = MORPHO_OBJECT(new);
            objectinstance_setproperty(self, functional_fieldproperty, lst);
            morpho_bindobjects(v, 1, &lst);
        }
    } else morpho_runtimeerror(v, NEMATICELECTRIC_ARGS);

    return MORPHO_NIL;
}

FUNCTIONAL_METHOD(NematicElectric, integrand, (ref.grade), nematicelectricref, nematicelectric_prepareref, functional_mapintegrand, nematicelectric_integrand, NULL, FUNCTIONAL_ARGS, SYMMETRY_NONE);

FUNCTIONAL_METHOD(NematicElectric, total, (ref.grade), nematicelectricref, nematicelectric_prepareref, functional_sumintegrand, nematicelectric_integrand, NULL, FUNCTIONAL_ARGS, SYMMETRY_NONE);

FUNCTIONAL_METHOD(NematicElectric, gradient, (ref.grade), nematicelectricref, nematicelectric_prepareref, functional_mapnumericalgradient, nematicelectric_integrand, NULL, FUNCTIONAL_ARGS, SYMMETRY_NONE);

value NematicElectric_fieldgradient(vm *v, int nargs, value *args) {
    functional_mapinfo info;
    nematicelectricref ref;
    value out=MORPHO_NIL;

    if (functional_validateargs(v, nargs, args, &info)) {
        if (nematicelectric_prepareref(MORPHO_GETINSTANCE(MORPHO_SELF(args)), info.mesh, MESH_GRADE_AREA, info.sel, &ref)) {
            info.g=ref.grade;
            info.integrand=nematicelectric_integrand;
            info.ref=&ref;
            functional_mapnumericalfieldgradient(v, &info, &out);
        } else morpho_runtimeerror(v, GRADSQ_ARGS);
    }
    if (!MORPHO_ISNIL(out)) morpho_bindobjects(v, 1, &out);
    return out;
}

MORPHO_BEGINCLASS(NematicElectric)
MORPHO_METHOD(MORPHO_INITIALIZER_METHOD, NematicElectric_init, BUILTIN_FLAGSEMPTY),
MORPHO_METHOD(FUNCTIONAL_INTEGRAND_METHOD, NematicElectric_integrand, BUILTIN_FLAGSEMPTY),
MORPHO_METHOD(FUNCTIONAL_TOTAL_METHOD, NematicElectric_total, BUILTIN_FLAGSEMPTY),
MORPHO_METHOD(FUNCTIONAL_GRADIENT_METHOD, NematicElectric_gradient, BUILTIN_FLAGSEMPTY),
MORPHO_METHOD(FUNCTIONAL_FIELDGRADIENT_METHOD, NematicElectric_fieldgradient, BUILTIN_FLAGSEMPTY)
MORPHO_ENDCLASS

/* ----------------------------------------------
 * NormSq
 * ---------------------------------------------- */

/** Calculate the norm squared of a field quantity */
bool normsq_integrand(vm *v, objectmesh *mesh, elementid id, int nv, int *vid, void *ref, double *out) {
    fieldref *eref = ref;
    unsigned int nentries;
    double *entries;

    if (field_getelementaslist(eref->field, MESH_GRADE_VERTEX, id, 0, &nentries, &entries)) {
        *out = functional_vecdot(nentries, entries, entries);
        return true;
    }

    return false;
}

FUNCTIONAL_METHOD(NormSq, integrand, MESH_GRADE_VERTEX, fieldref, gradsq_prepareref, functional_mapintegrand, normsq_integrand, NULL, GRADSQ_ARGS, SYMMETRY_NONE);

FUNCTIONAL_METHOD(NormSq, total, MESH_GRADE_VERTEX, fieldref, gradsq_prepareref, functional_sumintegrand, normsq_integrand, NULL, GRADSQ_ARGS, SYMMETRY_NONE);

FUNCTIONAL_METHOD(NormSq, gradient, MESH_GRADE_AREA, fieldref, gradsq_prepareref, functional_mapnumericalgradient, normsq_integrand, NULL, GRADSQ_ARGS, SYMMETRY_NONE);

value NormSq_fieldgradient(vm *v, int nargs, value *args) {
    functional_mapinfo info;
    fieldref ref;
    value out=MORPHO_NIL;

    if (functional_validateargs(v, nargs, args, &info)) {
        if (gradsq_prepareref(MORPHO_GETINSTANCE(MORPHO_SELF(args)), info.mesh, MESH_GRADE_VERTEX, info.sel, &ref)) {
            info.g=MESH_GRADE_VERTEX;
            info.ref=&ref;
            info.field=ref.field;
            info.integrand=normsq_integrand;
            functional_mapnumericalfieldgradient(v, &info, &out);
        } else morpho_runtimeerror(v, GRADSQ_ARGS);
    }
    if (!MORPHO_ISNIL(out)) morpho_bindobjects(v, 1, &out);
    return out;
}

MORPHO_BEGINCLASS(NormSq)
MORPHO_METHOD(MORPHO_INITIALIZER_METHOD, GradSq_init, BUILTIN_FLAGSEMPTY),
MORPHO_METHOD(FUNCTIONAL_INTEGRAND_METHOD, NormSq_integrand, BUILTIN_FLAGSEMPTY),
MORPHO_METHOD(FUNCTIONAL_TOTAL_METHOD, NormSq_total, BUILTIN_FLAGSEMPTY),
MORPHO_METHOD(FUNCTIONAL_GRADIENT_METHOD, NormSq_gradient, BUILTIN_FLAGSEMPTY),
MORPHO_METHOD(FUNCTIONAL_FIELDGRADIENT_METHOD, NormSq_fieldgradient, BUILTIN_FLAGSEMPTY)
MORPHO_ENDCLASS

/* **********************************************************************
 * Integrals
 * ********************************************************************** */

/* ----------------------------------------------
 * Integrand functions
 * ---------------------------------------------- */

value tangent;

static value functional_tangent(vm *v, int nargs, value *args) {
    return tangent;
}

value norml;

static value functional_normal(vm *v, int nargs, value *args) {
    return norml;
}

value gradfn;

static value functional_gradfn(vm *v, int nargs, value *args) {
    return gradfn;
}

/* ----------------------------------------------
 * LineIntegral
 * ---------------------------------------------- */

typedef struct {
    value integrand;
    int nfields;
    value *fields;
    vm *v;
} integralref;

/** Prepares an integral reference */
bool integral_prepareref(objectinstance *self, objectmesh *mesh, grade g, objectselection *sel, integralref *ref) {
    bool success=false;
    value func=MORPHO_NIL;
    value field=MORPHO_NIL;
    ref->v=NULL;
    ref->nfields=0;

    if (objectinstance_getproperty(self, scalarpotential_functionproperty, &func) &&
        MORPHO_ISCALLABLE(func)) {
        ref->integrand=func;
        success=true;
    }
    if (objectinstance_getproperty(self, functional_fieldproperty, &field) &&
        MORPHO_ISLIST(field)) {
        objectlist *list = MORPHO_GETLIST(field);
        ref->nfields=list->val.count;
        ref->fields=list->val.data;
    }
    return success;
}

bool integral_integrandfn(unsigned int dim, double *t, double *x, unsigned int nquantity, value *quantity, void *ref, double *fout) {
    integralref *iref = ref;
    objectmatrix posn = MORPHO_STATICMATRIX(x, dim, 1);
    value args[nquantity+1], out;

    args[0]=MORPHO_OBJECT(&posn);
    for (unsigned int i=0; i<nquantity; i++) args[i+1]=quantity[i];

    if (morpho_call(iref->v, iref->integrand, nquantity+1, args, &out)) {
        morpho_valuetofloat(out,fout);
        return true;
    }

    return false;
}

/** Integrate a function over a line */
bool lineintegral_integrand(vm *v, objectmesh *mesh, elementid id, int nv, int *vid, void *ref, double *out) {
    integralref *iref = ref;
    double *x[2], size;
    bool success;

    if (!functional_elementsize(v, mesh, MESH_GRADE_LINE, id, nv, vid, &size)) return false;

    iref->v=v;
    for (unsigned int i=0; i<nv; i++) {
        mesh_getvertexcoordinatesaslist(mesh, vid[i], &x[i]);
    }

    /* Set up tangent vector... (temporary code here) */
    double tangentdata[mesh->dim], tnorm=0.0;
    functional_vecsub(mesh->dim, x[1], x[0], tangentdata);
    tnorm=functional_vecnorm(mesh->dim, tangentdata);
    if (fabs(tnorm)>MORPHO_EPS) functional_vecscale(mesh->dim, 1.0/tnorm, tangentdata, tangentdata);
    objectmatrix mtangent = MORPHO_STATICMATRIX(tangentdata, mesh->dim, 1);
    tangent = MORPHO_OBJECT(&mtangent);

    value q0[iref->nfields+1], q1[iref->nfields+1];
    value *q[2] = { q0, q1 };
    for (unsigned int k=0; k<iref->nfields; k++) {
        for (unsigned int i=0; i<nv; i++) {
            field_getelement(MORPHO_GETFIELD(iref->fields[k]), MESH_GRADE_VERTEX, vid[i], 0, &q[i][k]);
        }
    }

    success=integrate_integrate(integral_integrandfn, mesh->dim, MESH_GRADE_LINE, x, iref->nfields, q, iref, out);
    if (success) *out *=size;

    return success;
}

FUNCTIONAL_METHOD(LineIntegral, integrand, MESH_GRADE_LINE, integralref, integral_prepareref, functional_mapintegrand, lineintegral_integrand, NULL, GRADSQ_ARGS, SYMMETRY_NONE);

FUNCTIONAL_METHOD(LineIntegral, total, MESH_GRADE_LINE, integralref, integral_prepareref, functional_sumintegrand, lineintegral_integrand, NULL, GRADSQ_ARGS, SYMMETRY_NONE);

FUNCTIONAL_METHOD(LineIntegral, gradient, MESH_GRADE_LINE, integralref, integral_prepareref, functional_mapnumericalgradient, lineintegral_integrand, NULL, GRADSQ_ARGS, SYMMETRY_NONE);

/** Initialize a LineIntegral object */
value LineIntegral_init(vm *v, int nargs, value *args) {
    objectinstance *self = MORPHO_GETINSTANCE(MORPHO_SELF(args));
    int nparams = -1;

    if (nargs>0) {
        value f = MORPHO_GETARG(args, 0);

        if (morpho_countparameters(f, &nparams)) {
            objectinstance_setproperty(self, scalarpotential_functionproperty, MORPHO_GETARG(args, 0));
        } else {
            morpho_runtimeerror(v, LINEINTEGRAL_ARGS);
            return MORPHO_NIL;
        }
    }

    if (nparams!=nargs) {
        morpho_runtimeerror(v, LINEINTEGRAL_NFLDS);
        return MORPHO_NIL;
    }

    if (nargs>1) {
        /* Remaining arguments should be fields */
        objectlist *list = object_newlist(nargs-1, & MORPHO_GETARG(args, 1));
        if (!list) { morpho_runtimeerror(v, ERROR_ALLOCATIONFAILED); return MORPHO_NIL; }

        for (unsigned int i=1; i<nargs; i++) {
            if (!MORPHO_ISFIELD(MORPHO_GETARG(args, i))) {
                morpho_runtimeerror(v, LINEINTEGRAL_ARGS);
                object_free((object *) list);
                return MORPHO_NIL;
            }
        }

        value field = MORPHO_OBJECT(list);
        objectinstance_setproperty(self, functional_fieldproperty, field);
        morpho_bindobjects(v, 1, &field);
    }

    return MORPHO_NIL;
}

/** Field gradients for Line Integrals */
value LineIntegral_fieldgradient(vm *v, int nargs, value *args) {
    functional_mapinfo info;
    integralref ref;
    value out=MORPHO_NIL;

    if (functional_validateargs(v, nargs, args, &info)) {
        // Should check whether the field is known about here...
        if (integral_prepareref(MORPHO_GETINSTANCE(MORPHO_SELF(args)), info.mesh, MESH_GRADE_LINE, info.sel, &ref)) {
            info.g=MESH_GRADE_LINE;
            info.integrand=lineintegral_integrand;
            info.ref=&ref;
            functional_mapnumericalfieldgradient(v, &info, &out);
        } else morpho_runtimeerror(v, GRADSQ_ARGS);
    }
    if (!MORPHO_ISNIL(out)) morpho_bindobjects(v, 1, &out);
    return out;
}

MORPHO_BEGINCLASS(LineIntegral)
MORPHO_METHOD(MORPHO_INITIALIZER_METHOD, LineIntegral_init, BUILTIN_FLAGSEMPTY),
MORPHO_METHOD(FUNCTIONAL_INTEGRAND_METHOD, LineIntegral_integrand, BUILTIN_FLAGSEMPTY),
MORPHO_METHOD(FUNCTIONAL_TOTAL_METHOD, LineIntegral_total, BUILTIN_FLAGSEMPTY),
MORPHO_METHOD(FUNCTIONAL_GRADIENT_METHOD, LineIntegral_gradient, BUILTIN_FLAGSEMPTY),
MORPHO_METHOD(FUNCTIONAL_FIELDGRADIENT_METHOD, LineIntegral_fieldgradient, BUILTIN_FLAGSEMPTY)
MORPHO_ENDCLASS

/* ----------------------------------------------
 * AreaIntegral
 * ---------------------------------------------- */

/** Integrate a function over an area */
bool areaintegral_integrand(vm *v, objectmesh *mesh, elementid id, int nv, int *vid, void *ref, double *out) {
    integralref *iref = ref;
    double *x[3], size;
    bool success;

    if (!functional_elementsize(v, mesh, MESH_GRADE_AREA, id, nv, vid, &size)) return false;

    iref->v=v;
    for (unsigned int i=0; i<nv; i++) {
        mesh_getvertexcoordinatesaslist(mesh, vid[i], &x[i]);
    }

    /* Set up normal vector... (temporary code here) */
    double s0[mesh->dim], s1[mesh->dim], normaldata[mesh->dim], nnorm=0.0;
    functional_vecsub(mesh->dim, x[1], x[0], s0);
    functional_vecsub(mesh->dim, x[2], x[1], s1);
    functional_veccross(s0, s1, normaldata);
    nnorm=functional_vecnorm(mesh->dim, normaldata);
    if (fabs(nnorm)>MORPHO_EPS) functional_vecscale(mesh->dim, 1.0/nnorm, normaldata, normaldata);
    objectmatrix mnormal = MORPHO_STATICMATRIX(normaldata, mesh->dim, 1);
    norml = MORPHO_OBJECT(&mnormal);

    /* Evaluate gradient */
    /* -- Temporary code below -- */
    /*objectfield *fld=MORPHO_GETFIELD(iref->fields[0]);
    double grad[fld->mesh->dim]; //  *mesh->dim];
    if (!gradsq_evaluategradient(mesh, fld, nv, vid, grad)) return false;
    objectmatrix mgrad = MORPHO_STATICMATRIX(grad, mesh->dim, 1);
    gradfn = MORPHO_OBJECT(&mgrad);*/

    value q0[iref->nfields+1], q1[iref->nfields+1], q2[iref->nfields+1];
    value *q[3] = { q0, q1, q2 };
    for (unsigned int k=0; k<iref->nfields; k++) {
        for (unsigned int i=0; i<nv; i++) {
            field_getelement(MORPHO_GETFIELD(iref->fields[k]), MESH_GRADE_VERTEX, vid[i], 0, &q[i][k]);
        }
    }

    success=integrate_integrate(integral_integrandfn, mesh->dim, MESH_GRADE_AREA, x, iref->nfields, q, iref, out);
    if (success) *out *=size;

    return success;
}

FUNCTIONAL_METHOD(AreaIntegral, integrand, MESH_GRADE_AREA, integralref, integral_prepareref, functional_mapintegrand, areaintegral_integrand, NULL, GRADSQ_ARGS, SYMMETRY_NONE);

FUNCTIONAL_METHOD(AreaIntegral, total, MESH_GRADE_AREA, integralref, integral_prepareref, functional_sumintegrand, areaintegral_integrand, NULL, GRADSQ_ARGS, SYMMETRY_NONE);

FUNCTIONAL_METHOD(AreaIntegral, gradient, MESH_GRADE_AREA, integralref, integral_prepareref, functional_mapnumericalgradient, areaintegral_integrand, NULL, GRADSQ_ARGS, SYMMETRY_NONE);

/** Field gradients for Area Integrals */
value AreaIntegral_fieldgradient(vm *v, int nargs, value *args) {
    functional_mapinfo info;
    integralref ref;
    value out=MORPHO_NIL;

    if (functional_validateargs(v, nargs, args, &info)) {
        // Should check whether the field is known about here...
        if (integral_prepareref(MORPHO_GETINSTANCE(MORPHO_SELF(args)), info.mesh, MESH_GRADE_AREA, info.sel, &ref)) {
            info.g=MESH_GRADE_AREA;
            info.integrand=areaintegral_integrand;
            info.ref=&ref;
            functional_mapnumericalfieldgradient(v, &info, &out);
        } else morpho_runtimeerror(v, GRADSQ_ARGS);
    }
    if (!MORPHO_ISNIL(out)) morpho_bindobjects(v, 1, &out);
    return out;
}

MORPHO_BEGINCLASS(AreaIntegral)
MORPHO_METHOD(MORPHO_INITIALIZER_METHOD, LineIntegral_init, BUILTIN_FLAGSEMPTY),
MORPHO_METHOD(FUNCTIONAL_INTEGRAND_METHOD, AreaIntegral_integrand, BUILTIN_FLAGSEMPTY),
MORPHO_METHOD(FUNCTIONAL_TOTAL_METHOD, AreaIntegral_total, BUILTIN_FLAGSEMPTY),
MORPHO_METHOD(FUNCTIONAL_GRADIENT_METHOD, AreaIntegral_gradient, BUILTIN_FLAGSEMPTY),
MORPHO_METHOD(FUNCTIONAL_FIELDGRADIENT_METHOD, AreaIntegral_fieldgradient, BUILTIN_FLAGSEMPTY)
MORPHO_ENDCLASS

/* ----------------------------------------------
 * VolumeIntegral
 * ---------------------------------------------- */

/** Integrate a function over a volume */
bool volumeintegral_integrand(vm *v, objectmesh *mesh, elementid id, int nv, int *vid, void *ref, double *out) {
    integralref *iref = ref;
    double *x[4], size;
    bool success;

    if (!functional_elementsize(v, mesh, MESH_GRADE_VOLUME, id, nv, vid, &size)) return false;

    iref->v=v;
    for (unsigned int i=0; i<nv; i++) {
        mesh_getvertexcoordinatesaslist(mesh, vid[i], &x[i]);
    }

    value q0[iref->nfields+1], q1[iref->nfields+1], q2[iref->nfields+1], q3[iref->nfields+1];
    value *q[4] = { q0, q1, q2, q3 };
    for (unsigned int k=0; k<iref->nfields; k++) {
        for (unsigned int i=0; i<nv; i++) {
            field_getelement(MORPHO_GETFIELD(iref->fields[k]), MESH_GRADE_VERTEX, vid[i], 0, &q[i][k]);
        }
    }

    success=integrate_integrate(integral_integrandfn, mesh->dim, MESH_GRADE_VOLUME, x, iref->nfields, q, iref, out);
    if (success) *out *=size;

    return success;
}

FUNCTIONAL_METHOD(VolumeIntegral, integrand, MESH_GRADE_VOLUME, integralref, integral_prepareref, functional_mapintegrand, volumeintegral_integrand, NULL, GRADSQ_ARGS, SYMMETRY_NONE);

FUNCTIONAL_METHOD(VolumeIntegral, total, MESH_GRADE_VOLUME, integralref, integral_prepareref, functional_sumintegrand, volumeintegral_integrand, NULL, GRADSQ_ARGS, SYMMETRY_NONE);

FUNCTIONAL_METHOD(VolumeIntegral, gradient, MESH_GRADE_VOLUME, integralref, integral_prepareref, functional_mapnumericalgradient, volumeintegral_integrand, NULL, GRADSQ_ARGS, SYMMETRY_NONE);

/** Field gradients for Volume Integrals */
value VolumeIntegral_fieldgradient(vm *v, int nargs, value *args) {
    functional_mapinfo info;
    integralref ref;
    value out=MORPHO_NIL;

    if (functional_validateargs(v, nargs, args, &info)) {
        // Should check whether the field is known about here...
        if (integral_prepareref(MORPHO_GETINSTANCE(MORPHO_SELF(args)), info.mesh, MESH_GRADE_VOLUME, info.sel, &ref)) {
            info.g=MESH_GRADE_VOLUME;
            info.integrand=volumeintegral_integrand;
            info.ref=&ref;
            functional_mapnumericalfieldgradient(v, &info, &out);
        } else morpho_runtimeerror(v, GRADSQ_ARGS);
    }
    if (!MORPHO_ISNIL(out)) morpho_bindobjects(v, 1, &out);
    return out;
}

MORPHO_BEGINCLASS(VolumeIntegral)
MORPHO_METHOD(MORPHO_INITIALIZER_METHOD, LineIntegral_init, BUILTIN_FLAGSEMPTY),
MORPHO_METHOD(FUNCTIONAL_INTEGRAND_METHOD, VolumeIntegral_integrand, BUILTIN_FLAGSEMPTY),
MORPHO_METHOD(FUNCTIONAL_TOTAL_METHOD, VolumeIntegral_total, BUILTIN_FLAGSEMPTY),
MORPHO_METHOD(FUNCTIONAL_GRADIENT_METHOD, VolumeIntegral_gradient, BUILTIN_FLAGSEMPTY),
MORPHO_METHOD(FUNCTIONAL_FIELDGRADIENT_METHOD, VolumeIntegral_fieldgradient, BUILTIN_FLAGSEMPTY)
MORPHO_ENDCLASS


/* **********************************************************************
 * Initialization
 * ********************************************************************** */

void functional_initialize(void) {
    functional_gradeproperty=builtin_internsymbolascstring(FUNCTIONAL_GRADE_PROPERTY);
    functional_fieldproperty=builtin_internsymbolascstring(FUNCTIONAL_FIELD_PROPERTY);
    scalarpotential_functionproperty=builtin_internsymbolascstring(SCALARPOTENTIAL_FUNCTION_PROPERTY);
    scalarpotential_gradfunctionproperty=builtin_internsymbolascstring(SCALARPOTENTIAL_GRADFUNCTION_PROPERTY);
    linearelasticity_referenceproperty=builtin_internsymbolascstring(LINEARELASTICITY_REFERENCE_PROPERTY);
    linearelasticity_poissonproperty=builtin_internsymbolascstring(LINEARELASTICITY_POISSON_PROPERTY);
    hydrogel_aproperty=builtin_internsymbolascstring(HYDROGEL_A_PROPERTY);
    hydrogel_bproperty=builtin_internsymbolascstring(HYDROGEL_B_PROPERTY);
    hydrogel_cproperty=builtin_internsymbolascstring(HYDROGEL_C_PROPERTY);
    hydrogel_dproperty=builtin_internsymbolascstring(HYDROGEL_D_PROPERTY);
    hydrogel_phirefproperty=builtin_internsymbolascstring(HYDROGEL_PHIREF_PROPERTY);
    hydrogel_phi0property=builtin_internsymbolascstring(HYDROGEL_PHI0_PROPERTY);
    equielement_weightproperty=builtin_internsymbolascstring(EQUIELEMENT_WEIGHT_PROPERTY);
    nematic_ksplayproperty=builtin_internsymbolascstring(NEMATIC_KSPLAY_PROPERTY);
    nematic_ktwistproperty=builtin_internsymbolascstring(NEMATIC_KTWIST_PROPERTY);
    nematic_kbendproperty=builtin_internsymbolascstring(NEMATIC_KBEND_PROPERTY);
    nematic_pitchproperty=builtin_internsymbolascstring(NEMATIC_PITCH_PROPERTY);

    curvature_integrandonlyproperty=builtin_internsymbolascstring(CURVATURE_INTEGRANDONLY_PROPERTY);
    curvature_geodesicproperty=builtin_internsymbolascstring(CURVATURE_GEODESIC_PROPERTY);

    objectstring objclassname = MORPHO_STATICSTRING(OBJECT_CLASSNAME);
    value objclass = builtin_findclass(MORPHO_OBJECT(&objclassname));

    builtin_addclass(LENGTH_CLASSNAME, MORPHO_GETCLASSDEFINITION(Length), objclass);
    builtin_addclass(AREA_CLASSNAME, MORPHO_GETCLASSDEFINITION(Area), objclass);
    builtin_addclass(AREAENCLOSED_CLASSNAME, MORPHO_GETCLASSDEFINITION(AreaEnclosed), objclass);
    builtin_addclass(VOLUMEENCLOSED_CLASSNAME, MORPHO_GETCLASSDEFINITION(VolumeEnclosed), objclass);
    builtin_addclass(VOLUME_CLASSNAME, MORPHO_GETCLASSDEFINITION(Volume), objclass);
    builtin_addclass(SCALARPOTENTIAL_CLASSNAME, MORPHO_GETCLASSDEFINITION(ScalarPotential), objclass);
    builtin_addclass(LINEARELASTICITY_CLASSNAME, MORPHO_GETCLASSDEFINITION(LinearElasticity), objclass);
    builtin_addclass(HYDROGEL_CLASSNAME, MORPHO_GETCLASSDEFINITION(Hydrogel), objclass);
    builtin_addclass(EQUIELEMENT_CLASSNAME, MORPHO_GETCLASSDEFINITION(EquiElement), objclass);
    builtin_addclass(LINECURVATURESQ_CLASSNAME, MORPHO_GETCLASSDEFINITION(LineCurvatureSq), objclass);
    builtin_addclass(LINETORSIONSQ_CLASSNAME, MORPHO_GETCLASSDEFINITION(LineTorsionSq), objclass);
    builtin_addclass(MEANCURVATURESQ_CLASSNAME, MORPHO_GETCLASSDEFINITION(MeanCurvatureSq), objclass);
    builtin_addclass(GAUSSCURVATURE_CLASSNAME, MORPHO_GETCLASSDEFINITION(GaussCurvature), objclass);
    builtin_addclass(GRADSQ_CLASSNAME, MORPHO_GETCLASSDEFINITION(GradSq), objclass);
    builtin_addclass(NORMSQ_CLASSNAME, MORPHO_GETCLASSDEFINITION(NormSq), objclass);
    builtin_addclass(LINEINTEGRAL_CLASSNAME, MORPHO_GETCLASSDEFINITION(LineIntegral), objclass);
    builtin_addclass(AREAINTEGRAL_CLASSNAME, MORPHO_GETCLASSDEFINITION(AreaIntegral), objclass);
    builtin_addclass(VOLUMEINTEGRAL_CLASSNAME, MORPHO_GETCLASSDEFINITION(VolumeIntegral), objclass);
    builtin_addclass(NEMATIC_CLASSNAME, MORPHO_GETCLASSDEFINITION(Nematic), objclass);
    builtin_addclass(NEMATICELECTRIC_CLASSNAME, MORPHO_GETCLASSDEFINITION(NematicElectric), objclass);

    builtin_addfunction(TANGENT_FUNCTION, functional_tangent, BUILTIN_FLAGSEMPTY);
    builtin_addfunction(NORMAL_FUNCTION, functional_normal, BUILTIN_FLAGSEMPTY);
    builtin_addfunction(GRAD_FUNCTION, functional_gradfn, BUILTIN_FLAGSEMPTY);

    morpho_defineerror(FUNC_INTEGRAND_MESH, ERROR_HALT, FUNC_INTEGRAND_MESH_MSG);
    morpho_defineerror(FUNC_ELNTFND, ERROR_HALT, FUNC_ELNTFND_MSG);

    morpho_defineerror(SCALARPOTENTIAL_FNCLLBL, ERROR_HALT, SCALARPOTENTIAL_FNCLLBL_MSG);

    morpho_defineerror(LINEARELASTICITY_REF, ERROR_HALT, LINEARELASTICITY_REF_MSG);
    morpho_defineerror(LINEARELASTICITY_PRP, ERROR_HALT, LINEARELASTICITY_PRP_MSG);

    morpho_defineerror(HYDROGEL_ARGS, ERROR_HALT, HYDROGEL_ARGS_MSG);
    morpho_defineerror(HYDROGEL_PRP, ERROR_HALT, HYDROGEL_PRP_MSG);
    morpho_defineerror(HYDROGEL_FLDGRD, ERROR_HALT, HYDROGEL_FLDGRD_MSG);
    morpho_defineerror(HYDROGEL_ZEEROREFELEMENT, ERROR_WARNING, HYDROGEL_ZEEROREFELEMENT_MSG);

    morpho_defineerror(EQUIELEMENT_ARGS, ERROR_HALT, EQUIELEMENT_ARGS_MSG);
    morpho_defineerror(GRADSQ_ARGS, ERROR_HALT, GRADSQ_ARGS_MSG);
    morpho_defineerror(NEMATIC_ARGS, ERROR_HALT, NEMATIC_ARGS_MSG);
    morpho_defineerror(NEMATICELECTRIC_ARGS, ERROR_HALT, NEMATICELECTRIC_ARGS_MSG);

    morpho_defineerror(FUNCTIONAL_ARGS, ERROR_HALT, FUNCTIONAL_ARGS_MSG);

    morpho_defineerror(LINEINTEGRAL_ARGS, ERROR_HALT, LINEINTEGRAL_ARGS_MSG);
    morpho_defineerror(LINEINTEGRAL_NFLDS, ERROR_HALT, LINEINTEGRAL_NFLDS_MSG);
}<|MERGE_RESOLUTION|>--- conflicted
+++ resolved
@@ -432,10 +432,6 @@
     return true;
 }
 
-<<<<<<< HEAD
-/** Calculates the gradient of element remoteid with respect to vertex i */
-bool functional_numericalremotegradient(vm *v, functional_mapinfo *info, objectsparse *conn, elementid remoteid, elementid i, int nv, int *vid, objectmatrix *frc) {
-=======
 /* Calculates a numerical gradient for a remote vertex */
 /*static bool functional_numericalremotegradientold(vm *v, functional_mapinfo *info, objectsparse *conn, elementid remoteid, elementid i, int nv, int *vid, objectmatrix *frc) {
     objectmesh *mesh = info->mesh;
@@ -467,7 +463,6 @@
 }*/
 
 static bool functional_numericalremotegradient(vm *v, functional_mapinfo *info, objectsparse *conn, elementid remoteid, elementid i, int nv, int *vid, objectmatrix *frc) {
->>>>>>> 4e57e918
     objectmesh *mesh = info->mesh;
     double f0,fp,fm,x0,eps=1e-10; // Should use sqrt(machineeps)*(1+|x|) here
 
