/** @file builtin.c
 *  @author T J Atherton
 *
 *  @brief Morpho built in functions and classes
*/

#include "builtin.h"
#include "common.h"
#include "object.h"
#include "functiondefs.h"
#include "file.h"
#include "system.h"
<<<<<<< HEAD
#include "classes.h"

#include "mesh.h"
#include "selection.h"
#include "functional.h"
#include "field.h"
=======
#include "geometry.h"
#include "classes.h"
>>>>>>> ce700b56

/* **********************************************************************
 * Global data
 * ********************************************************************** */

/** A table of built in functions */
dictionary builtin_functiontable;

/** A table of built in classes */
dictionary builtin_classtable;

/** A table of symbols used by built in classes */
dictionary builtin_symboltable;

/** Keep a list of objects created by builtin */
varray_value builtin_objects;

/** Current function and class tables */
dictionary *_currentfunctiontable;
dictionary *_currentclasstable;

/* **********************************************************************
 * Utility functions
 * ********************************************************************** */

/** Initialize an objectbuiltinfunction */
static void builtin_init(objectbuiltinfunction *func) {
    func->flags=BUILTIN_FLAGSEMPTY;
    func->function=NULL;
    func->name=MORPHO_NIL;
    func->klass=NULL;
}

/** @brief An enumerate loop.
    @details Successively calls enumerate on obj, passing the result to the supplied function.
    @param[in] v - the virtual machine
    @param[in] obj - object to enumerate over
    @param[in] fn - function to call
    @param[in] ref - reference to pass to the function
    @returns true on success */
bool builtin_enumerateloop(vm *v, value obj, builtin_loopfunction fn, void *ref) {
    value enumerate=MORPHO_NIL;
    value count=MORPHO_NIL, in=MORPHO_INTEGER(-1), val=MORPHO_NIL;
    
    if (morpho_lookupmethod(obj, enumerateselector, &enumerate)) {
        if (!morpho_invoke(v, obj, enumerate, 1, &in, &count)) return false;
        if (!MORPHO_ISINTEGER(count)) return false;
        
        for (indx i=0; i<MORPHO_GETINTEGERVALUE(count); i++) {
            in=MORPHO_INTEGER(i);
            
            if (!morpho_invoke(v, obj, enumerate, 1, &in, &val)) return false;
            
            if (!(*fn) (v, i, val, ref)) return false;
        }
    }
    
    return true;
}

/* **********************************************************************
 * Optional arguments
 * ********************************************************************** */

extern value vm_optmarker;

/** Process optional arguments */
bool builtin_options(vm *v, int nargs, value *args, int *nfixed, int noptions, ...) {
    va_list optlist;
    va_start(optlist, noptions);
    int nposn=nargs;
    
    for (unsigned int i=1; i<=nargs; i++) {
        if (MORPHO_ISSAME(args[i], vm_optmarker)) { nposn=i-1; break; }
    }
    
    for (unsigned int i=0; i<noptions; i++) {
        value symbol = va_arg(optlist, value);
        value *dest = va_arg(optlist, value*);
        
        for (int k=nposn+2; k<nargs; k+=2) {
            if (MORPHO_ISSAME(symbol, args[k])) {
                *dest = args[k+1];
                break;
            }
        }
        // TODO: Should raise an error for unexpected options here by looking for arguments that are strings and unmanaged?
    }
    if (nfixed) *nfixed = nposn; // Exclude register 0
    
    va_end(optlist);
    
    return true;
}

/** Tests whether an object is callable */
bool builtin_iscallable(value val) {
    return (MORPHO_ISOBJECT(val) && (MORPHO_ISFUNCTION(val) ||
                                     MORPHO_ISCLOSURE(val) ||
                                     MORPHO_ISINVOCATION(val) ||
                                     MORPHO_ISBUILTINFUNCTION(val)));
}

/* **********************************************************************
 * object_builtinfunction definition
 * ********************************************************************** */

/** Instance object definitions */
void objectbuiltinfunction_printfn(object *obj, void *v) {
    objectbuiltinfunction *f = (objectbuiltinfunction *) obj;
    if (f) morpho_printf(v, "<fn %s>", (MORPHO_ISNIL(f->name) ? "" : MORPHO_GETCSTRING(f->name)));
}

void objectbuiltinfunction_freefn(object *obj) {
    objectbuiltinfunction *func = (objectbuiltinfunction *) obj;
    morpho_freeobject(func->name);
}

size_t objectbuiltinfunction_sizefn(object *obj) {
    return sizeof(objectbuiltinfunction);
}

objecttypedefn objectbuiltinfunctiondefn = {
    .printfn=objectbuiltinfunction_printfn,
    .markfn=NULL,
    .freefn=objectbuiltinfunction_freefn,
    .sizefn=objectbuiltinfunction_sizefn,
    .hashfn=NULL,
    .cmpfn=NULL
};

/* **********************************************************************
 * Create and find builtin functions
 * ********************************************************************** */

/** Gets the current function table */
dictionary *builtin_getfunctiontable(void) {
    return _currentfunctiontable;
}

/** Sets the current function table */
void builtin_setfunctiontable(dictionary *dict) {
    _currentfunctiontable=dict;
}

/** Gets the current class table */
dictionary *builtin_getclasstable(void) {
    return _currentclasstable;
}

/** Sets the current class table */
void builtin_setclasstable(dictionary *dict) {
    _currentclasstable=dict;
}

/** Add a builtin function.
 * @param name  name of the function
 * @param func  the corresponding C function
 * @param flags flags to define the function
 * @returns value referring to the objectbuiltinfunction */
value builtin_addfunction(char *name, builtinfunction func, builtinfunctionflags flags) {
    objectbuiltinfunction *new = (objectbuiltinfunction *) object_new(sizeof(objectbuiltinfunction), OBJECT_BUILTINFUNCTION);
    value out = MORPHO_NIL;
    varray_valuewrite(&builtin_objects, MORPHO_OBJECT(new));
    
    if (new) {
        builtin_init(new);
        new->function=func;
        new->name=object_stringfromcstring(name, strlen(name));
        new->flags=flags;
        out = MORPHO_OBJECT(new);
        
        value selector = dictionary_intern(&builtin_symboltable, new->name);
        
        if (dictionary_get(_currentfunctiontable, new->name, NULL)) {
            UNREACHABLE("Redefinition of function in same extension [in builtin.c]");
        }
        
        dictionary_insert(_currentfunctiontable, selector, out);
    }
    
    return out;
}

/** Finds a builtin function from its name */
value builtin_findfunction(value name) {
    value out=MORPHO_NIL;
    dictionary_get(&builtin_functiontable, name, &out);
    return out;
}

/* **********************************************************************
 * Create and find builtin classes
 * ********************************************************************** */

/** Defines a built in class
 * @param[in] name          the name of the class
 * @param[in] desc          class description; use MORPHO_GETCLASSDEFINITION(name) to obtain this
 * @param[in] superclass the class's superclass
 * @returns the class object */
value builtin_addclass(char *name, builtinclassentry desc[], value superclass) {
    value label = object_stringfromcstring(name, strlen(name));
    varray_valuewrite(&builtin_objects, label);
    objectclass *new = object_newclass(label);
    varray_valuewrite(&builtin_objects, MORPHO_OBJECT(new));
    objectclass *superklass = NULL;
    
    if (!new) return MORPHO_NIL;
    
    /** Copy methods from superclass */
    if (MORPHO_ISCLASS(superclass)) {
        superklass = MORPHO_GETCLASS(superclass);
        dictionary_copy(&superklass->methods, &new->methods);
        new->superclass=superklass;
    }
    
    for (unsigned int i=0; desc[i].name!=NULL; i++) {
        if (desc[i].type==BUILTIN_METHOD) {
            objectbuiltinfunction *method = (objectbuiltinfunction *) object_new(sizeof(objectbuiltinfunction), OBJECT_BUILTINFUNCTION);
            builtin_init(method);
            method->function=desc[i].function;
            method->klass=new;
            method->name=object_stringfromcstring(desc[i].name, strlen(desc[i].name));
            method->flags=desc[i].flags;
            
            value selector = dictionary_intern(&builtin_symboltable, method->name);
            
            varray_valuewrite(&builtin_objects, MORPHO_OBJECT(method));
            
            if (dictionary_get(&new->methods, method->name, NULL) &&
                ( !superklass || // Ok to redefine methods in the superclass 
                  !dictionary_get(&superklass->methods, method->name, NULL)) ) {
                UNREACHABLE("redefinition of method in builtin class (check builtin.c)");
            }
            
            dictionary_insert(&new->methods, selector, MORPHO_OBJECT(method));
        }
    }
    
    if (dictionary_get(_currentclasstable, label, NULL)) {
        UNREACHABLE("Redefinition of class in same extension [in builtin.c]");
    }
    
    dictionary_insert(_currentclasstable, label, MORPHO_OBJECT(new));
    
    return MORPHO_OBJECT(new);
}

/** Finds a builtin class from its name */
value builtin_findclass(value name) {
    value out=MORPHO_NIL;
    dictionary_get(&builtin_classtable, name, &out);
    return out;
}

/** Copies the built in symbol table into a new dictionary */
void builtin_copysymboltable(dictionary *out) {
    dictionary_copy(&builtin_symboltable, out);
}

/** Interns a given symbol. */
value builtin_internsymbol(value symbol) {
    return dictionary_intern(&builtin_symboltable, symbol);
}

/** Interns a symbol given as a C string. */
value builtin_internsymbolascstring(char *symbol) {
    value selector = object_stringfromcstring(symbol, strlen(symbol));
    varray_valuewrite(&builtin_objects, selector);
    value internselector = builtin_internsymbol(selector);
    return internselector;
}

/** Checks if a symbol exists in the global symbol table */
bool builtin_checksymbol(value symbol) {
    value val;
    return dictionary_get(&builtin_symboltable, symbol, &val);
}

/* **********************************************************************
 * Initialization/Finalization
 * ********************************************************************** */

extern objecttypedefn objectstringdefn;
extern objecttypedefn objectclassdefn;

objecttype objectbuiltinfunctiontype;

void builtin_initialize(void) {
    dictionary_init(&builtin_functiontable);
    dictionary_init(&builtin_classtable);
    dictionary_init(&builtin_symboltable);
    varray_valueinit(&builtin_objects);
    
    builtin_setfunctiontable(&builtin_functiontable);
    builtin_setclasstable(&builtin_classtable);
    
    // Initialize core object types
    objectstringtype=object_addtype(&objectstringdefn);
    objectclasstype=object_addtype(&objectclassdefn);
    objectbuiltinfunctiontype=object_addtype(&objectbuiltinfunctiondefn);
    
    /* Initialize builtin classes and functions */
    instance_initialize(); // Must initialize first so that Object exists
    
    string_initialize();  // Classes
    function_initialize();
    class_initialize();
    upvalue_initialize();
    invocation_initialize();
    dict_initialize();
    list_initialize();
    closure_initialize();
    array_initialize();
    range_initialize();
    complex_initialize();
    err_initialize();
    tuple_initialize();
    
    float_initialize();// Veneer classes
    int_initialize();
    
    file_initialize();
    system_initialize();
    json_initialize();
    
    // Initialize function definitions
    functiondefs_initialize();
    
    // Initialize linear algebra
    matrix_initialize();
    sparse_initialize();
    
    // Initialize geometry
<<<<<<< HEAD
    mesh_initialize();
    selection_initialize();
    field_initialize();
    functional_initialize();
    
    morpho_addfinalizefn(builtin_finalize);
=======
    geometry_initialize();
>>>>>>> ce700b56
}

void builtin_finalize(void) {
    for (unsigned int i=0; i<builtin_objects.count; i++) {
        morpho_freeobject(builtin_objects.data[i]);
    }
    dictionary_clear(&builtin_functiontable);
    dictionary_clear(&builtin_classtable);
    dictionary_clear(&builtin_symboltable);
    varray_valueclear(&builtin_objects);
}<|MERGE_RESOLUTION|>--- conflicted
+++ resolved
@@ -10,17 +10,8 @@
 #include "functiondefs.h"
 #include "file.h"
 #include "system.h"
-<<<<<<< HEAD
-#include "classes.h"
-
-#include "mesh.h"
-#include "selection.h"
-#include "functional.h"
-#include "field.h"
-=======
 #include "geometry.h"
 #include "classes.h"
->>>>>>> ce700b56
 
 /* **********************************************************************
  * Global data
@@ -64,20 +55,20 @@
 bool builtin_enumerateloop(vm *v, value obj, builtin_loopfunction fn, void *ref) {
     value enumerate=MORPHO_NIL;
     value count=MORPHO_NIL, in=MORPHO_INTEGER(-1), val=MORPHO_NIL;
-    
+
     if (morpho_lookupmethod(obj, enumerateselector, &enumerate)) {
         if (!morpho_invoke(v, obj, enumerate, 1, &in, &count)) return false;
         if (!MORPHO_ISINTEGER(count)) return false;
-        
+
         for (indx i=0; i<MORPHO_GETINTEGERVALUE(count); i++) {
             in=MORPHO_INTEGER(i);
-            
+
             if (!morpho_invoke(v, obj, enumerate, 1, &in, &val)) return false;
-            
+
             if (!(*fn) (v, i, val, ref)) return false;
         }
     }
-    
+
     return true;
 }
 
@@ -92,15 +83,15 @@
     va_list optlist;
     va_start(optlist, noptions);
     int nposn=nargs;
-    
+
     for (unsigned int i=1; i<=nargs; i++) {
         if (MORPHO_ISSAME(args[i], vm_optmarker)) { nposn=i-1; break; }
     }
-    
+
     for (unsigned int i=0; i<noptions; i++) {
         value symbol = va_arg(optlist, value);
         value *dest = va_arg(optlist, value*);
-        
+
         for (int k=nposn+2; k<nargs; k+=2) {
             if (MORPHO_ISSAME(symbol, args[k])) {
                 *dest = args[k+1];
@@ -110,9 +101,9 @@
         // TODO: Should raise an error for unexpected options here by looking for arguments that are strings and unmanaged?
     }
     if (nfixed) *nfixed = nposn; // Exclude register 0
-    
+
     va_end(optlist);
-    
+
     return true;
 }
 
@@ -185,23 +176,23 @@
     objectbuiltinfunction *new = (objectbuiltinfunction *) object_new(sizeof(objectbuiltinfunction), OBJECT_BUILTINFUNCTION);
     value out = MORPHO_NIL;
     varray_valuewrite(&builtin_objects, MORPHO_OBJECT(new));
-    
+
     if (new) {
         builtin_init(new);
         new->function=func;
         new->name=object_stringfromcstring(name, strlen(name));
         new->flags=flags;
         out = MORPHO_OBJECT(new);
-        
+
         value selector = dictionary_intern(&builtin_symboltable, new->name);
-        
+
         if (dictionary_get(_currentfunctiontable, new->name, NULL)) {
             UNREACHABLE("Redefinition of function in same extension [in builtin.c]");
         }
-        
+
         dictionary_insert(_currentfunctiontable, selector, out);
     }
-    
+
     return out;
 }
 
@@ -227,16 +218,16 @@
     objectclass *new = object_newclass(label);
     varray_valuewrite(&builtin_objects, MORPHO_OBJECT(new));
     objectclass *superklass = NULL;
-    
+
     if (!new) return MORPHO_NIL;
-    
+
     /** Copy methods from superclass */
     if (MORPHO_ISCLASS(superclass)) {
         superklass = MORPHO_GETCLASS(superclass);
         dictionary_copy(&superklass->methods, &new->methods);
         new->superclass=superklass;
     }
-    
+
     for (unsigned int i=0; desc[i].name!=NULL; i++) {
         if (desc[i].type==BUILTIN_METHOD) {
             objectbuiltinfunction *method = (objectbuiltinfunction *) object_new(sizeof(objectbuiltinfunction), OBJECT_BUILTINFUNCTION);
@@ -245,27 +236,27 @@
             method->klass=new;
             method->name=object_stringfromcstring(desc[i].name, strlen(desc[i].name));
             method->flags=desc[i].flags;
-            
+
             value selector = dictionary_intern(&builtin_symboltable, method->name);
-            
+
             varray_valuewrite(&builtin_objects, MORPHO_OBJECT(method));
-            
+
             if (dictionary_get(&new->methods, method->name, NULL) &&
-                ( !superklass || // Ok to redefine methods in the superclass 
+                ( !superklass || // Ok to redefine methods in the superclass
                   !dictionary_get(&superklass->methods, method->name, NULL)) ) {
                 UNREACHABLE("redefinition of method in builtin class (check builtin.c)");
             }
-            
+
             dictionary_insert(&new->methods, selector, MORPHO_OBJECT(method));
         }
     }
-    
+
     if (dictionary_get(_currentclasstable, label, NULL)) {
         UNREACHABLE("Redefinition of class in same extension [in builtin.c]");
     }
-    
+
     dictionary_insert(_currentclasstable, label, MORPHO_OBJECT(new));
-    
+
     return MORPHO_OBJECT(new);
 }
 
@@ -314,18 +305,18 @@
     dictionary_init(&builtin_classtable);
     dictionary_init(&builtin_symboltable);
     varray_valueinit(&builtin_objects);
-    
+
     builtin_setfunctiontable(&builtin_functiontable);
     builtin_setclasstable(&builtin_classtable);
-    
+
     // Initialize core object types
     objectstringtype=object_addtype(&objectstringdefn);
     objectclasstype=object_addtype(&objectclassdefn);
     objectbuiltinfunctiontype=object_addtype(&objectbuiltinfunctiondefn);
-    
+
     /* Initialize builtin classes and functions */
     instance_initialize(); // Must initialize first so that Object exists
-    
+
     string_initialize();  // Classes
     function_initialize();
     class_initialize();
@@ -339,32 +330,25 @@
     complex_initialize();
     err_initialize();
     tuple_initialize();
-    
+
     float_initialize();// Veneer classes
     int_initialize();
-    
+
     file_initialize();
     system_initialize();
     json_initialize();
-    
+
     // Initialize function definitions
     functiondefs_initialize();
-    
+
     // Initialize linear algebra
     matrix_initialize();
     sparse_initialize();
-    
+
     // Initialize geometry
-<<<<<<< HEAD
-    mesh_initialize();
-    selection_initialize();
-    field_initialize();
-    functional_initialize();
-    
+    geometry_initialize();
+
     morpho_addfinalizefn(builtin_finalize);
-=======
-    geometry_initialize();
->>>>>>> ce700b56
 }
 
 void builtin_finalize(void) {
